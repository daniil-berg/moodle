{{!
    This file is part of Moodle - http://moodle.org/

    Moodle is free software: you can redistribute it and/or modify
    it under the terms of the GNU General Public License as published by
    the Free Software Foundation, either version 3 of the License, or
    (at your option) any later version.

    Moodle is distributed in the hope that it will be useful,
    but WITHOUT ANY WARRANTY; without even the implied warranty of
    MERCHANTABILITY or FITNESS FOR A PARTICULAR PURPOSE.  See the
    GNU General Public License for more details.

    You should have received a copy of the GNU General Public License
    along with Moodle.  If not, see <http://www.gnu.org/licenses/>.
}}
{{!
    User evidence page template.

    Data attributes required for JS:
    * data-action = link-competency
    * data-action = delete-competency-link
    * data-region = user-evidence-page
    * data-id = user evidence ID, or competency ID
    * data-userid = user evidence user ID

    Context variables required for this template:
    * userevidence - The user evidence
    * pluginbaseurl - The plugin base URL
}}
{{#userevidence}}
<div data-region="user-evidence-page" data-id="{{id}}" data-userid="{{userid}}">
    <h2>
        {{name}}
        {{#canmanage}}
            <a href="{{pluginbaseurl}}/user_evidence_edit.php?id={{id}}&amp;userid={{userid}}">{{#pix}}t/edit, core, {{#str}}editthisuserevidence, tool_lp{{/str}}{{/pix}}</a>
        {{/canmanage}}
    </h2>
    {{#canmanage}}
    <div data-region="actions" class="clearfix">
        <div class="pull-left">
                <button class="btn" data-action="link-competency">{{#pix}}t/add{{/pix}} {{#str}}linkcompetencies, tool_lp{{/str}}</button>
        </div>
    </div>
    {{/canmanage}}

    <div data-region="user-evidence-summary">
        {{#description}}
            <div>
                {{{description}}}
            </div>
        {{/description}}
        <ul class="user-evidence-documents">
            {{#url}}
                <li>{{#pix}}url, tool_lp{{/pix}} <a href="{{url}}" title="{{url}}">{{urlshort}}</a></li>
            {{/url}}
            {{#files}}
                <li><img src="{{iconurl}}" alt=""> <a href="{{url}}">{{filename}}</a></li>
            {{/files}}
        </ul>
    </div>

    <div data-region="user-evidence-competencies">
        <h3>{{#str}}linkedcompetencies, tool_lp{{/str}}</h3>
        <table class="generaltable fullwidth">
            <thead>
                <tr>
                    <th scope="col">{{#str}}shortname, tool_lp{{/str}}</th>
                    <th scope="col">{{#str}}status, tool_lp{{/str}} / {{#str}}reviewer, tool_lp{{/str}}</th>
                    {{#canmanage}}
                        <th scope="col">{{#str}}actions, tool_lp{{/str}}</th>
                    {{/canmanage}}
                </tr>
            </thead>
            <tbody>
                {{#usercompetencies}}
                <tr data-id="{{competency.id}}">
                    <td>
                        <a href="{{pluginbaseurl}}/user_competency.php?id={{usercompetency.id}}" data-id="{{usercompetency.id}}">{{competency.shortname}}</a>
                    </td>
                     <td>
                        {{usercompetency.statusname}} {{#usercompetency.reviewer.fullname}} / {{usercompetency.reviewer.fullname}}{{/usercompetency.reviewer.fullname}}
                    </td>
                    {{#userevidence.canmanage}}
                        <td>
                            <div class="pull-left">
                                <a href="#" data-action="delete-competency-link" data-id="{{competency.id}}">{{#pix}}t/delete, core, {{#str}}delete{{/str}}{{/pix}}</a>
                            </div>
                        </td>
                    {{/userevidence.canmanage}}
                </tr>
                {{/usercompetencies}}
            </tbody>
        </table>
<<<<<<< HEAD

        <div data-region="actions">
            <div class="pull-right">
                {{#canmanage}}
                    {{#userhasplan}}
                    <button class="btn" data-action="link-competency">{{#pix}}t/add{{/pix}} {{#str}}linkcompetencies, tool_lp{{/str}}</button>
                    {{/userhasplan}}
                {{/canmanage}}
            </div>
        </div>
=======
>>>>>>> 184f9b12
    </div>
</div>

{{#canmanage}}
{{#js}}
require(['tool_lp/user_evidence_actions'], function(UserEvidenceActions) {

    var uea = new UserEvidenceActions('evidence');
    uea.registerEvents();

});
{{/js}}
{{/canmanage}}

{{#js}}
require(['tool_lp/competencydialogue'], function(Compdialogue) {
    Compdialogue.init();
});
{{/js}}

{{/userevidence}}<|MERGE_RESOLUTION|>--- conflicted
+++ resolved
@@ -39,7 +39,9 @@
     {{#canmanage}}
     <div data-region="actions" class="clearfix">
         <div class="pull-left">
+            {{#userhasplan}}
                 <button class="btn" data-action="link-competency">{{#pix}}t/add{{/pix}} {{#str}}linkcompetencies, tool_lp{{/str}}</button>
+            {{/userhasplan}}
         </div>
     </div>
     {{/canmanage}}
@@ -92,19 +94,6 @@
                 {{/usercompetencies}}
             </tbody>
         </table>
-<<<<<<< HEAD
-
-        <div data-region="actions">
-            <div class="pull-right">
-                {{#canmanage}}
-                    {{#userhasplan}}
-                    <button class="btn" data-action="link-competency">{{#pix}}t/add{{/pix}} {{#str}}linkcompetencies, tool_lp{{/str}}</button>
-                    {{/userhasplan}}
-                {{/canmanage}}
-            </div>
-        </div>
-=======
->>>>>>> 184f9b12
     </div>
 </div>
 
