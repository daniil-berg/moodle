--- conflicted
+++ resolved
@@ -125,10 +125,7 @@
               }}>
                 <td>{{typename}}</td>
                 <td>{{#userdate}} {{timecreated}}, {{#str}} strftimedatetime {{/str}} {{/userdate}}</td>
-<<<<<<< HEAD
-=======
                 <td><a href="{{requestedbyuser.profileurl}}" title="{{#str}}viewprofile{{/str}}">{{requestedbyuser.fullname}}</a></td>
->>>>>>> 373a09a8
                 <td>
                     <span class="label {{statuslabelclass}}">{{statuslabel}}</span>
                 </td>
