--- conflicted
+++ resolved
@@ -107,7 +107,6 @@
 }
 
 // Footer.
-<<<<<<< HEAD
 echo $OUTPUT->footer();
 
 function print_report_tree($contextid, $contexts, $allroles) {
@@ -165,7 +164,4 @@
         }
         echo '</ul>';
     }
-}
-=======
-echo $OUTPUT->footer();
->>>>>>> 46af2845
+}