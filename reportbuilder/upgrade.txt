This file describes API changes in /reportbuilder/*
Information provided here is intended especially for developers.

=== 4.1 ===
* 'set_default_per_page' and 'get_default_per_page' methods have been added to \local\report\base class
  to manage the default displayed rows per page.
* Added two new methods in the datasource class:
<<<<<<< HEAD
    - add_all_from_entity() to add all columns/filters/conditions from the given entity to the report at once
    - add_all_from_entities() to add all columns/filters/conditions from all the entities added to the report at once
* New database helper methods for generating multiple unique values: `generate_aliases` and `generate_param_names`
* The base aggregation `format_value` method has a `$columntype` argument in order to preserve type during aggregation. When
  defining column callbacks, strict typing will now be preserved in your callback methods when the column is being aggregated
* The method `get_joins()` in the base entity class is now public, allowing for easier joins within reports
=======
  - add_all_from_entity() to add all columns/filters/conditions from the given entity to the report at once
  - add_all_from_entities() to add all columns/filters/conditions from all the entities added to the report at once
* New database helper methods for generating multiple unique values: `generate_aliases` and `generate_param_names`
* The following local helper methods have been deprecated, their implementation moved to exporters:
  - `audience::get_all_audiences_menu_types` -> `custom_report_audience_cards_exporter`
  - `report::get_available_columns` -> `custom_report_column_cards_exporter`
>>>>>>> 1e2dd853
<|MERGE_RESOLUTION|>--- conflicted
+++ resolved
@@ -5,18 +5,12 @@
 * 'set_default_per_page' and 'get_default_per_page' methods have been added to \local\report\base class
   to manage the default displayed rows per page.
 * Added two new methods in the datasource class:
-<<<<<<< HEAD
     - add_all_from_entity() to add all columns/filters/conditions from the given entity to the report at once
     - add_all_from_entities() to add all columns/filters/conditions from all the entities added to the report at once
 * New database helper methods for generating multiple unique values: `generate_aliases` and `generate_param_names`
 * The base aggregation `format_value` method has a `$columntype` argument in order to preserve type during aggregation. When
   defining column callbacks, strict typing will now be preserved in your callback methods when the column is being aggregated
 * The method `get_joins()` in the base entity class is now public, allowing for easier joins within reports
-=======
-  - add_all_from_entity() to add all columns/filters/conditions from the given entity to the report at once
-  - add_all_from_entities() to add all columns/filters/conditions from all the entities added to the report at once
-* New database helper methods for generating multiple unique values: `generate_aliases` and `generate_param_names`
 * The following local helper methods have been deprecated, their implementation moved to exporters:
   - `audience::get_all_audiences_menu_types` -> `custom_report_audience_cards_exporter`
-  - `report::get_available_columns` -> `custom_report_column_cards_exporter`
->>>>>>> 1e2dd853
+  - `report::get_available_columns` -> `custom_report_column_cards_exporter`