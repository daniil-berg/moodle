--- conflicted
+++ resolved
@@ -31,8 +31,5 @@
 * New report filter types:
   - `category` for reports containing course categories
   - `tags` for reports containing entities with support for core_tag API
-<<<<<<< HEAD
   - `autocomplete` for reports that contain pre-defined values for selection.
-=======
-* The helper method `get_custom_report_content()` now accepts a list of filters and applies them to the report
->>>>>>> 0a66ba01
+* The helper method `get_custom_report_content()` now accepts a list of filters and applies them to the report