{
    "repositories" : [
        {
            "type": "vcs",
            "url": "https://github.com/moodlehq/moodle-behat-extension"
        }
    ],
    "require-dev": {
        "phpunit/phpunit": "3.7.*",
        "phpunit/dbUnit": "1.2.*",
<<<<<<< HEAD
        "moodlehq/behat-extension": "1.27.8"
=======
        "moodlehq/behat-extension": "1.27.9"
>>>>>>> 50a01e0f
    }
}<|MERGE_RESOLUTION|>--- conflicted
+++ resolved
@@ -8,10 +8,6 @@
     "require-dev": {
         "phpunit/phpunit": "3.7.*",
         "phpunit/dbUnit": "1.2.*",
-<<<<<<< HEAD
-        "moodlehq/behat-extension": "1.27.8"
-=======
         "moodlehq/behat-extension": "1.27.9"
->>>>>>> 50a01e0f
     }
 }