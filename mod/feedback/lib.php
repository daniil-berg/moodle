<?php
// This file is part of Moodle - http://moodle.org/
//
// Moodle is free software: you can redistribute it and/or modify
// it under the terms of the GNU General Public License as published by
// the Free Software Foundation, either version 3 of the License, or
// (at your option) any later version.
//
// Moodle is distributed in the hope that it will be useful,
// but WITHOUT ANY WARRANTY; without even the implied warranty of
// MERCHANTABILITY or FITNESS FOR A PARTICULAR PURPOSE.  See the
// GNU General Public License for more details.
//
// You should have received a copy of the GNU General Public License
// along with Moodle.  If not, see <http://www.gnu.org/licenses/>.

/**
 * Library of functions and constants for module feedback
 * includes the main-part of feedback-functions
 *
 * @package mod_feedback
 * @copyright Andreas Grabs
 * @license   http://www.gnu.org/copyleft/gpl.html GNU GPL v3 or later
 */

defined('MOODLE_INTERNAL') || die();

// Include forms lib.
require_once($CFG->libdir.'/formslib.php');

define('FEEDBACK_ANONYMOUS_YES', 1);
define('FEEDBACK_ANONYMOUS_NO', 2);
define('FEEDBACK_MIN_ANONYMOUS_COUNT_IN_GROUP', 2);
define('FEEDBACK_DECIMAL', '.');
define('FEEDBACK_THOUSAND', ',');
define('FEEDBACK_RESETFORM_RESET', 'feedback_reset_data_');
define('FEEDBACK_RESETFORM_DROP', 'feedback_drop_feedback_');
define('FEEDBACK_MAX_PIX_LENGTH', '400'); //max. Breite des grafischen Balkens in der Auswertung
define('FEEDBACK_DEFAULT_PAGE_COUNT', 20);

// Event types.
define('FEEDBACK_EVENT_TYPE_OPEN', 'open');
define('FEEDBACK_EVENT_TYPE_CLOSE', 'close');

require_once(__DIR__ . '/deprecatedlib.php');

/**
 * @uses FEATURE_GROUPS
 * @uses FEATURE_GROUPINGS
 * @uses FEATURE_MOD_INTRO
 * @uses FEATURE_COMPLETION_TRACKS_VIEWS
 * @uses FEATURE_GRADE_HAS_GRADE
 * @uses FEATURE_GRADE_OUTCOMES
 * @param string $feature FEATURE_xx constant for requested feature
 * @return mixed True if module supports feature, false if not, null if doesn't know or string for the module purpose.
 */
function feedback_supports($feature) {
    switch($feature) {
        case FEATURE_GROUPS:                  return true;
        case FEATURE_GROUPINGS:               return true;
        case FEATURE_MOD_INTRO:               return true;
        case FEATURE_COMPLETION_TRACKS_VIEWS: return true;
        case FEATURE_COMPLETION_HAS_RULES:    return true;
        case FEATURE_GRADE_HAS_GRADE:         return false;
        case FEATURE_GRADE_OUTCOMES:          return false;
        case FEATURE_BACKUP_MOODLE2:          return true;
        case FEATURE_SHOW_DESCRIPTION:        return true;
        case FEATURE_MOD_PURPOSE:             return MOD_PURPOSE_COMMUNICATION;

        default: return null;
    }
}

/**
 * this will create a new instance and return the id number
 * of the new instance.
 *
 * @global object
 * @param object $feedback the object given by mod_feedback_mod_form
 * @return int
 */
function feedback_add_instance($feedback) {
    global $DB;

    $feedback->timemodified = time();
    $feedback->id = '';

    if (empty($feedback->site_after_submit)) {
        $feedback->site_after_submit = '';
    }

    //saving the feedback in db
    $feedbackid = $DB->insert_record("feedback", $feedback);

    $feedback->id = $feedbackid;

    feedback_set_events($feedback);

    if (!isset($feedback->coursemodule)) {
        $cm = get_coursemodule_from_id('feedback', $feedback->id);
        $feedback->coursemodule = $cm->id;
    }
    $context = context_module::instance($feedback->coursemodule);

    if (!empty($feedback->completionexpected)) {
        \core_completion\api::update_completion_date_event($feedback->coursemodule, 'feedback', $feedback->id,
                $feedback->completionexpected);
    }

    $editoroptions = feedback_get_editor_options();

    // process the custom wysiwyg editor in page_after_submit
    if ($draftitemid = $feedback->page_after_submit_editor['itemid']) {
        $feedback->page_after_submit = file_save_draft_area_files($draftitemid, $context->id,
                                                    'mod_feedback', 'page_after_submit',
                                                    0, $editoroptions,
                                                    $feedback->page_after_submit_editor['text']);

        $feedback->page_after_submitformat = $feedback->page_after_submit_editor['format'];
    }
    $DB->update_record('feedback', $feedback);

    return $feedbackid;
}

/**
 * this will update a given instance
 *
 * @global object
 * @param object $feedback the object given by mod_feedback_mod_form
 * @return boolean
 */
function feedback_update_instance($feedback) {
    global $DB;

    $feedback->timemodified = time();
    $feedback->id = $feedback->instance;

    if (empty($feedback->site_after_submit)) {
        $feedback->site_after_submit = '';
    }

    //save the feedback into the db
    $DB->update_record("feedback", $feedback);

    //create or update the new events
    feedback_set_events($feedback);
    $completionexpected = (!empty($feedback->completionexpected)) ? $feedback->completionexpected : null;
    \core_completion\api::update_completion_date_event($feedback->coursemodule, 'feedback', $feedback->id, $completionexpected);

    $context = context_module::instance($feedback->coursemodule);

    $editoroptions = feedback_get_editor_options();

    // process the custom wysiwyg editor in page_after_submit
    if ($draftitemid = $feedback->page_after_submit_editor['itemid']) {
        $feedback->page_after_submit = file_save_draft_area_files($draftitemid, $context->id,
                                                    'mod_feedback', 'page_after_submit',
                                                    0, $editoroptions,
                                                    $feedback->page_after_submit_editor['text']);

        $feedback->page_after_submitformat = $feedback->page_after_submit_editor['format'];
    }
    $DB->update_record('feedback', $feedback);

    return true;
}

/**
 * Serves the files included in feedback items like label. Implements needed access control ;-)
 *
 * There are two situations in general where the files will be sent.
 * 1) filearea = item, 2) filearea = template
 *
 * @package  mod_feedback
 * @category files
 * @param stdClass $course course object
 * @param stdClass $cm course module object
 * @param stdClass $context context object
 * @param string $filearea file area
 * @param array $args extra arguments
 * @param bool $forcedownload whether or not force download
 * @param array $options additional options affecting the file serving
 * @return bool false if file not found, does not return if found - justsend the file
 */
function feedback_pluginfile($course, $cm, $context, $filearea, $args, $forcedownload, array $options=array()) {
    global $CFG, $DB;

    if ($filearea === 'item' or $filearea === 'template') {
        $itemid = (int)array_shift($args);
        //get the item what includes the file
        if (!$item = $DB->get_record('feedback_item', array('id'=>$itemid))) {
            return false;
        }
        $feedbackid = $item->feedback;
        $templateid = $item->template;
    }

    if ($filearea === 'page_after_submit' or $filearea === 'item') {
        if (! $feedback = $DB->get_record("feedback", array("id"=>$cm->instance))) {
            return false;
        }

        $feedbackid = $feedback->id;

        //if the filearea is "item" so we check the permissions like view/complete the feedback
        $canload = false;
        //first check whether the user has the complete capability
        if (has_capability('mod/feedback:complete', $context)) {
            $canload = true;
        }

        //now we check whether the user has the view capability
        if (has_capability('mod/feedback:view', $context)) {
            $canload = true;
        }

        //if the feedback is on frontpage and anonymous and the fullanonymous is allowed
        //so the file can be loaded too.
        if (isset($CFG->feedback_allowfullanonymous)
                    AND $CFG->feedback_allowfullanonymous
                    AND $course->id == SITEID
                    AND $feedback->anonymous == FEEDBACK_ANONYMOUS_YES ) {
            $canload = true;
        }

        if (!$canload) {
            return false;
        }
    } else if ($filearea === 'template') { //now we check files in templates
        if (!$template = $DB->get_record('feedback_template', array('id'=>$templateid))) {
            return false;
        }

        //if the file is not public so the capability edititems has to be there
        if (!$template->ispublic) {
            if (!has_capability('mod/feedback:edititems', $context)) {
                return false;
            }
        } else { //on public templates, at least the user has to be logged in
            if (!isloggedin()) {
                return false;
            }
        }
    } else {
        return false;
    }

    if ($context->contextlevel == CONTEXT_MODULE) {
        if ($filearea !== 'item' and $filearea !== 'page_after_submit') {
            return false;
        }
    }

    if ($context->contextlevel == CONTEXT_COURSE || $context->contextlevel == CONTEXT_SYSTEM) {
        if ($filearea !== 'template') {
            return false;
        }
    }

    $relativepath = implode('/', $args);
    if ($filearea === 'page_after_submit') {
        $fullpath = "/{$context->id}/mod_feedback/$filearea/$relativepath";
    } else {
        $fullpath = "/{$context->id}/mod_feedback/$filearea/{$item->id}/$relativepath";
    }

    $fs = get_file_storage();

    if (!$file = $fs->get_file_by_hash(sha1($fullpath)) or $file->is_directory()) {
        return false;
    }

    // finally send the file
    send_stored_file($file, 0, 0, true, $options); // download MUST be forced - security!

    return false;
}

/**
 * this will delete a given instance.
 * all referenced data also will be deleted
 *
 * @global object
 * @param int $id the instanceid of feedback
 * @return boolean
 */
function feedback_delete_instance($id) {
    global $DB;

    //get all referenced items
    $feedbackitems = $DB->get_records('feedback_item', array('feedback'=>$id));

    //deleting all referenced items and values
    if (is_array($feedbackitems)) {
        foreach ($feedbackitems as $feedbackitem) {
            $DB->delete_records("feedback_value", array("item"=>$feedbackitem->id));
            $DB->delete_records("feedback_valuetmp", array("item"=>$feedbackitem->id));
        }
        if ($delitems = $DB->get_records("feedback_item", array("feedback"=>$id))) {
            foreach ($delitems as $delitem) {
                feedback_delete_item($delitem->id, false);
            }
        }
    }

    //deleting the completeds
    $DB->delete_records("feedback_completed", array("feedback"=>$id));

    //deleting the unfinished completeds
    $DB->delete_records("feedback_completedtmp", array("feedback"=>$id));

    //deleting old events
    $DB->delete_records('event', array('modulename'=>'feedback', 'instance'=>$id));
    return $DB->delete_records("feedback", array("id"=>$id));
}

/**
 * Return a small object with summary information about what a
 * user has done with a given particular instance of this module
 * Used for user activity reports.
 * $return->time = the time they did it
 * $return->info = a short text description
 *
 * @param stdClass $course
 * @param stdClass $user
 * @param cm_info|stdClass $mod
 * @param stdClass $feedback
 * @return stdClass
 */
function feedback_user_outline($course, $user, $mod, $feedback) {
    global $DB;
    $outline = (object)['info' => '', 'time' => 0];
    if ($feedback->anonymous != FEEDBACK_ANONYMOUS_NO) {
        // Do not disclose any user info if feedback is anonymous.
        return $outline;
    }
    $params = array('userid' => $user->id, 'feedback' => $feedback->id,
        'anonymous_response' => FEEDBACK_ANONYMOUS_NO);
    $status = null;
    $context = context_module::instance($mod->id);
    if ($completed = $DB->get_record('feedback_completed', $params)) {
        // User has completed feedback.
        $outline->info = get_string('completed', 'feedback');
        $outline->time = $completed->timemodified;
    } else if ($completedtmp = $DB->get_record('feedback_completedtmp', $params)) {
        // User has started but not completed feedback.
        $outline->info = get_string('started', 'feedback');
        $outline->time = $completedtmp->timemodified;
    } else if (has_capability('mod/feedback:complete', $context, $user)) {
        // User has not started feedback but has capability to do so.
        $outline->info = get_string('not_started', 'feedback');
    }

    return $outline;
}

/**
 * Returns all users who has completed a specified feedback since a given time
 * many thanks to Manolescu Dorel, who contributed these two functions
 *
 * @global object
 * @global object
 * @global object
 * @global object
 * @uses CONTEXT_MODULE
 * @param array $activities Passed by reference
 * @param int $index Passed by reference
 * @param int $timemodified Timestamp
 * @param int $courseid
 * @param int $cmid
 * @param int $userid
 * @param int $groupid
 * @return void
 */
function feedback_get_recent_mod_activity(&$activities, &$index,
                                          $timemodified, $courseid,
                                          $cmid, $userid="", $groupid="") {

    global $CFG, $COURSE, $USER, $DB;

    if ($COURSE->id == $courseid) {
        $course = $COURSE;
    } else {
        $course = $DB->get_record('course', array('id'=>$courseid));
    }

    $modinfo = get_fast_modinfo($course);

    $cm = $modinfo->cms[$cmid];

    $sqlargs = array();

    $userfieldsapi = \core_user\fields::for_userpic();
    $userfields = $userfieldsapi->get_sql('u', false, '', 'useridagain', false)->selects;
    $sql = " SELECT fk . * , fc . * , $userfields
                FROM {feedback_completed} fc
                    JOIN {feedback} fk ON fk.id = fc.feedback
                    JOIN {user} u ON u.id = fc.userid ";

    if ($groupid) {
        $sql .= " JOIN {groups_members} gm ON  gm.userid=u.id ";
    }

    $sql .= " WHERE fc.timemodified > ?
                AND fk.id = ?
                AND fc.anonymous_response = ?";
    $sqlargs[] = $timemodified;
    $sqlargs[] = $cm->instance;
    $sqlargs[] = FEEDBACK_ANONYMOUS_NO;

    if ($userid) {
        $sql .= " AND u.id = ? ";
        $sqlargs[] = $userid;
    }

    if ($groupid) {
        $sql .= " AND gm.groupid = ? ";
        $sqlargs[] = $groupid;
    }

    if (!$feedbackitems = $DB->get_records_sql($sql, $sqlargs)) {
        return;
    }

    $cm_context = context_module::instance($cm->id);

    if (!has_capability('mod/feedback:view', $cm_context)) {
        return;
    }

    $accessallgroups = has_capability('moodle/site:accessallgroups', $cm_context);
    $viewfullnames   = has_capability('moodle/site:viewfullnames', $cm_context);
    $groupmode       = groups_get_activity_groupmode($cm, $course);

    $aname = format_string($cm->name, true);
    foreach ($feedbackitems as $feedbackitem) {
        if ($feedbackitem->userid != $USER->id) {

            if ($groupmode == SEPARATEGROUPS and !$accessallgroups) {
                $usersgroups = groups_get_all_groups($course->id,
                                                     $feedbackitem->userid,
                                                     $cm->groupingid);
                if (!is_array($usersgroups)) {
                    continue;
                }
                $usersgroups = array_keys($usersgroups);
                $intersect = array_intersect($usersgroups, $modinfo->get_groups($cm->groupingid));
                if (empty($intersect)) {
                    continue;
                }
            }
        }

        $tmpactivity = new stdClass();

        $tmpactivity->type      = 'feedback';
        $tmpactivity->cmid      = $cm->id;
        $tmpactivity->name      = $aname;
        $tmpactivity->sectionnum= $cm->sectionnum;
        $tmpactivity->timestamp = $feedbackitem->timemodified;

        $tmpactivity->content = new stdClass();
        $tmpactivity->content->feedbackid = $feedbackitem->id;
        $tmpactivity->content->feedbackuserid = $feedbackitem->userid;

        $tmpactivity->user = user_picture::unalias($feedbackitem, null, 'useridagain');
        $tmpactivity->user->fullname = fullname($feedbackitem, $viewfullnames);

        $activities[$index++] = $tmpactivity;
    }

    return;
}

/**
 * Prints all users who has completed a specified feedback since a given time
 * many thanks to Manolescu Dorel, who contributed these two functions
 *
 * @global object
 * @param object $activity
 * @param int $courseid
 * @param string $detail
 * @param array $modnames
 * @return void Output is echo'd
 */
function feedback_print_recent_mod_activity($activity, $courseid, $detail, $modnames) {
    global $CFG, $OUTPUT;

    echo '<table border="0" cellpadding="3" cellspacing="0" class="forum-recent">';

    echo "<tr><td class=\"userpicture\" valign=\"top\">";
    echo $OUTPUT->user_picture($activity->user, array('courseid'=>$courseid));
    echo "</td><td>";

    if ($detail) {
        $modname = $modnames[$activity->type];
        echo '<div class="title">';
        echo $OUTPUT->image_icon('icon', $modname, $activity->type);
        echo "<a href=\"$CFG->wwwroot/mod/feedback/view.php?id={$activity->cmid}\">{$activity->name}</a>";
        echo '</div>';
    }

    echo '<div class="title">';
    echo '</div>';

    echo '<div class="user">';
    echo "<a href=\"$CFG->wwwroot/user/view.php?id={$activity->user->id}&amp;course=$courseid\">"
         ."{$activity->user->fullname}</a> - ".userdate($activity->timestamp);
    echo '</div>';

    echo "</td></tr></table>";

    return;
}

/**
 * Print a detailed representation of what a  user has done with
 * a given particular instance of this module, for user activity reports.
 *
 * @param stdClass $course
 * @param stdClass $user
 * @param cm_info|stdClass $mod
 * @param stdClass $feedback
 */
function feedback_user_complete($course, $user, $mod, $feedback) {
    global $DB;
    if ($feedback->anonymous != FEEDBACK_ANONYMOUS_NO) {
        // Do not disclose any user info if feedback is anonymous.
        return;
    }
    $params = array('userid' => $user->id, 'feedback' => $feedback->id,
        'anonymous_response' => FEEDBACK_ANONYMOUS_NO);
    $url = $status = null;
    $context = context_module::instance($mod->id);
    if ($completed = $DB->get_record('feedback_completed', $params)) {
        // User has completed feedback.
        if (has_capability('mod/feedback:viewreports', $context)) {
            $url = new moodle_url('/mod/feedback/show_entries.php',
                ['id' => $mod->id, 'userid' => $user->id,
                    'showcompleted' => $completed->id]);
        }
        $status = get_string('completedon', 'feedback', userdate($completed->timemodified));
    } else if ($completedtmp = $DB->get_record('feedback_completedtmp', $params)) {
        // User has started but not completed feedback.
        $status = get_string('startedon', 'feedback', userdate($completedtmp->timemodified));
    } else if (has_capability('mod/feedback:complete', $context, $user)) {
        // User has not started feedback but has capability to do so.
        $status = get_string('not_started', 'feedback');
    }

    if ($url && $status) {
        echo html_writer::link($url, $status);
    } else if ($status) {
        echo html_writer::div($status);
    }
}

/**
 * @return bool true
 */
function feedback_cron () {
    return true;
}

/**
 * @deprecated since Moodle 3.8
 */
function feedback_scale_used() {
    throw new coding_exception('feedback_scale_used() can not be used anymore. Plugins can implement ' .
        '<modname>_scale_used_anywhere, all implementations of <modname>_scale_used are now ignored');
}

/**
 * Checks if scale is being used by any instance of feedback
 *
 * This is used to find out if scale used anywhere
 * @param $scaleid int
 * @return boolean True if the scale is used by any assignment
 */
function feedback_scale_used_anywhere($scaleid) {
    return false;
}

/**
 * List the actions that correspond to a view of this module.
 * This is used by the participation report.
 *
 * Note: This is not used by new logging system. Event with
 *       crud = 'r' and edulevel = LEVEL_PARTICIPATING will
 *       be considered as view action.
 *
 * @return array
 */
function feedback_get_view_actions() {
    return array('view', 'view all');
}

/**
 * List the actions that correspond to a post of this module.
 * This is used by the participation report.
 *
 * Note: This is not used by new logging system. Event with
 *       crud = ('c' || 'u' || 'd') and edulevel = LEVEL_PARTICIPATING
 *       will be considered as post action.
 *
 * @return array
 */
function feedback_get_post_actions() {
    return array('submit');
}

/**
 * This function is used by the reset_course_userdata function in moodlelib.
 * This function will remove all responses from the specified feedback
 * and clean up any related data.
 *
 * @global object
 * @global object
 * @uses FEEDBACK_RESETFORM_RESET
 * @uses FEEDBACK_RESETFORM_DROP
 * @param object $data the data submitted from the reset course.
 * @return array status array
 */
function feedback_reset_userdata($data) {
    global $CFG, $DB;

    $resetfeedbacks = array();
    $dropfeedbacks = array();
    $status = array();
    $componentstr = get_string('modulenameplural', 'feedback');

    //get the relevant entries from $data
    foreach ($data as $key => $value) {
        switch(true) {
            case substr($key, 0, strlen(FEEDBACK_RESETFORM_RESET)) == FEEDBACK_RESETFORM_RESET:
                if ($value == 1) {
                    $templist = explode('_', $key);
                    if (isset($templist[3])) {
                        $resetfeedbacks[] = intval($templist[3]);
                    }
                }
            break;
            case substr($key, 0, strlen(FEEDBACK_RESETFORM_DROP)) == FEEDBACK_RESETFORM_DROP:
                if ($value == 1) {
                    $templist = explode('_', $key);
                    if (isset($templist[3])) {
                        $dropfeedbacks[] = intval($templist[3]);
                    }
                }
            break;
        }
    }

    //reset the selected feedbacks
    foreach ($resetfeedbacks as $id) {
        $feedback = $DB->get_record('feedback', array('id'=>$id));
        feedback_delete_all_completeds($feedback);
        $status[] = array('component'=>$componentstr.':'.$feedback->name,
                        'item'=>get_string('resetting_data', 'feedback'),
                        'error'=>false);
    }

    // Updating dates - shift may be negative too.
    if ($data->timeshift) {
        // Any changes to the list of dates that needs to be rolled should be same during course restore and course reset.
        // See MDL-9367.
        $shifterror = !shift_course_mod_dates('feedback', array('timeopen', 'timeclose'), $data->timeshift, $data->courseid);
        $status[] = array('component' => $componentstr, 'item' => get_string('datechanged'), 'error' => $shifterror);
    }

    return $status;
}

/**
 * Called by course/reset.php
 *
 * @global object
 * @uses FEEDBACK_RESETFORM_RESET
 * @param object $mform form passed by reference
 */
function feedback_reset_course_form_definition(&$mform) {
    global $COURSE, $DB;

    $mform->addElement('header', 'feedbackheader', get_string('modulenameplural', 'feedback'));

    if (!$feedbacks = $DB->get_records('feedback', array('course'=>$COURSE->id), 'name')) {
        return;
    }

    $mform->addElement('static', 'hint', get_string('resetting_data', 'feedback'));
    foreach ($feedbacks as $feedback) {
        $mform->addElement('checkbox', FEEDBACK_RESETFORM_RESET.$feedback->id, $feedback->name);
    }
}

/**
 * Course reset form defaults.
 *
 * @global object
 * @uses FEEDBACK_RESETFORM_RESET
 * @param object $course
 */
function feedback_reset_course_form_defaults($course) {
    global $DB;

    $return = array();
    if (!$feedbacks = $DB->get_records('feedback', array('course'=>$course->id), 'name')) {
        return;
    }
    foreach ($feedbacks as $feedback) {
        $return[FEEDBACK_RESETFORM_RESET.$feedback->id] = true;
    }
    return $return;
}

/**
 * Called by course/reset.php and shows the formdata by coursereset.
 * it prints checkboxes for each feedback available at the given course
 * there are two checkboxes:
 * 1) delete userdata and keep the feedback
 * 2) delete userdata and drop the feedback
 *
 * @global object
 * @uses FEEDBACK_RESETFORM_RESET
 * @uses FEEDBACK_RESETFORM_DROP
 * @param object $course
 * @return void
 */
function feedback_reset_course_form($course) {
    global $DB, $OUTPUT;

    echo get_string('resetting_feedbacks', 'feedback'); echo ':<br />';
    if (!$feedbacks = $DB->get_records('feedback', array('course'=>$course->id), 'name')) {
        return;
    }

    foreach ($feedbacks as $feedback) {
        echo '<p>';
        echo get_string('name', 'feedback').': '.$feedback->name.'<br />';
        echo html_writer::checkbox(FEEDBACK_RESETFORM_RESET.$feedback->id,
                                1, true,
                                get_string('resetting_data', 'feedback'));
        echo '<br />';
        echo html_writer::checkbox(FEEDBACK_RESETFORM_DROP.$feedback->id,
                                1, false,
                                get_string('drop_feedback', 'feedback'));
        echo '</p>';
    }
}

/**
 * This gets an array with default options for the editor
 *
 * @return array the options
 */
function feedback_get_editor_options() {
    return array('maxfiles' => EDITOR_UNLIMITED_FILES,
                'trusttext'=>true);
}

/**
 * This creates new events given as timeopen and closeopen by $feedback.
 *
 * @global object
 * @param object $feedback
 * @return void
 */
function feedback_set_events($feedback) {
    global $DB, $CFG;

    // Include calendar/lib.php.
    require_once($CFG->dirroot.'/calendar/lib.php');

    // Get CMID if not sent as part of $feedback.
    if (!isset($feedback->coursemodule)) {
        $cm = get_coursemodule_from_instance('feedback', $feedback->id, $feedback->course);
        $feedback->coursemodule = $cm->id;
    }

    // Feedback start calendar events.
    $eventid = $DB->get_field('event', 'id',
            array('modulename' => 'feedback', 'instance' => $feedback->id, 'eventtype' => FEEDBACK_EVENT_TYPE_OPEN));

    if (isset($feedback->timeopen) && $feedback->timeopen > 0) {
        $event = new stdClass();
        $event->eventtype    = FEEDBACK_EVENT_TYPE_OPEN;
        $event->type         = empty($feedback->timeclose) ? CALENDAR_EVENT_TYPE_ACTION : CALENDAR_EVENT_TYPE_STANDARD;
        $event->name         = get_string('calendarstart', 'feedback', $feedback->name);
        $event->description  = format_module_intro('feedback', $feedback, $feedback->coursemodule, false);
        $event->format       = FORMAT_HTML;
        $event->timestart    = $feedback->timeopen;
        $event->timesort     = $feedback->timeopen;
        $event->visible      = instance_is_visible('feedback', $feedback);
        $event->timeduration = 0;
        if ($eventid) {
            // Calendar event exists so update it.
            $event->id = $eventid;
            $calendarevent = calendar_event::load($event->id);
            $calendarevent->update($event, false);
        } else {
            // Event doesn't exist so create one.
            $event->courseid     = $feedback->course;
            $event->groupid      = 0;
            $event->userid       = 0;
            $event->modulename   = 'feedback';
            $event->instance     = $feedback->id;
            $event->eventtype    = FEEDBACK_EVENT_TYPE_OPEN;
            calendar_event::create($event, false);
        }
    } else if ($eventid) {
        // Calendar event is on longer needed.
        $calendarevent = calendar_event::load($eventid);
        $calendarevent->delete();
    }

    // Feedback close calendar events.
    $eventid = $DB->get_field('event', 'id',
            array('modulename' => 'feedback', 'instance' => $feedback->id, 'eventtype' => FEEDBACK_EVENT_TYPE_CLOSE));

    if (isset($feedback->timeclose) && $feedback->timeclose > 0) {
        $event = new stdClass();
        $event->type         = CALENDAR_EVENT_TYPE_ACTION;
        $event->eventtype    = FEEDBACK_EVENT_TYPE_CLOSE;
        $event->name         = get_string('calendarend', 'feedback', $feedback->name);
        $event->description  = format_module_intro('feedback', $feedback, $feedback->coursemodule, false);
        $event->format       = FORMAT_HTML;
        $event->timestart    = $feedback->timeclose;
        $event->timesort     = $feedback->timeclose;
        $event->visible      = instance_is_visible('feedback', $feedback);
        $event->timeduration = 0;
        if ($eventid) {
            // Calendar event exists so update it.
            $event->id = $eventid;
            $calendarevent = calendar_event::load($event->id);
            $calendarevent->update($event, false);
        } else {
            // Event doesn't exist so create one.
            $event->courseid     = $feedback->course;
            $event->groupid      = 0;
            $event->userid       = 0;
            $event->modulename   = 'feedback';
            $event->instance     = $feedback->id;
            calendar_event::create($event, false);
        }
    } else if ($eventid) {
        // Calendar event is on longer needed.
        $calendarevent = calendar_event::load($eventid);
        $calendarevent->delete();
    }
}

/**
 * This standard function will check all instances of this module
 * and make sure there are up-to-date events created for each of them.
 * If courseid = 0, then every feedback event in the site is checked, else
 * only feedback events belonging to the course specified are checked.
 * This function is used, in its new format, by restore_refresh_events()
 *
 * @param int $courseid
 * @param int|stdClass $instance Feedback module instance or ID.
 * @param int|stdClass $cm Course module object or ID (not used in this module).
 * @return bool
 */
function feedback_refresh_events($courseid = 0, $instance = null, $cm = null) {
    global $DB;

    // If we have instance information then we can just update the one event instead of updating all events.
    if (isset($instance)) {
        if (!is_object($instance)) {
            $instance = $DB->get_record('feedback', array('id' => $instance), '*', MUST_EXIST);
        }
        feedback_set_events($instance);
        return true;
    }

    if ($courseid) {
        if (! $feedbacks = $DB->get_records("feedback", array("course" => $courseid))) {
            return true;
        }
    } else {
        if (! $feedbacks = $DB->get_records("feedback")) {
            return true;
        }
    }

    foreach ($feedbacks as $feedback) {
        feedback_set_events($feedback);
    }
    return true;
}

/**
 * this function is called by {@link feedback_delete_userdata()}
 * it drops the feedback-instance from the course_module table
 *
 * @global object
 * @param int $id the id from the coursemodule
 * @return boolean
 */
function feedback_delete_course_module($id) {
    global $DB;

    if (!$cm = $DB->get_record('course_modules', array('id'=>$id))) {
        return true;
    }
    return $DB->delete_records('course_modules', array('id'=>$cm->id));
}



////////////////////////////////////////////////
//functions to handle capabilities
////////////////////////////////////////////////

/**
 * @deprecated since 3.1
 */
function feedback_get_context() {
    throw new coding_exception('feedback_get_context() can not be used anymore.');
}

/**
 *  returns true if the current role is faked by switching role feature
 *
 * @global object
 * @return boolean
 */
function feedback_check_is_switchrole() {
    global $USER;
    if (isset($USER->switchrole) AND
            is_array($USER->switchrole) AND
            count($USER->switchrole) > 0) {

        return true;
    }
    return false;
}

/**
 * count users which have not completed the feedback
 *
 * @global object
 * @uses CONTEXT_MODULE
 * @param cm_info $cm Course-module object
 * @param int $group single groupid
 * @param string $sort
 * @param int $startpage
 * @param int $pagecount
 * @param bool $includestatus to return if the user started or not the feedback among the complete user record
 * @return array array of user ids or user objects when $includestatus set to true
 */
function feedback_get_incomplete_users(cm_info $cm,
                                       $group = false,
                                       $sort = '',
                                       $startpage = false,
                                       $pagecount = false,
                                       $includestatus = false) {

    global $DB;

    $context = context_module::instance($cm->id);

    //first get all user who can complete this feedback
    $cap = 'mod/feedback:complete';
    $userfieldsapi = \core_user\fields::for_name();
    $allnames = $userfieldsapi->get_sql('u', false, '', '', false)->selects;
    $fields = 'u.id, ' . $allnames . ', u.picture, u.email, u.imagealt';
    if (!$allusers = get_users_by_capability($context,
                                            $cap,
                                            $fields,
                                            $sort,
                                            '',
                                            '',
                                            $group,
                                            '',
                                            true)) {
        return false;
    }
    // Filter users that are not in the correct group/grouping.
    $info = new \core_availability\info_module($cm);
    $allusersrecords = $info->filter_user_list($allusers);

    $allusers = array_keys($allusersrecords);

    //now get all completeds
    $params = array('feedback'=>$cm->instance);
    if ($completedusers = $DB->get_records_menu('feedback_completed', $params, '', 'id, userid')) {
        // Now strike all completedusers from allusers.
        $allusers = array_diff($allusers, $completedusers);
    }

    //for paging I use array_slice()
    if ($startpage !== false AND $pagecount !== false) {
        $allusers = array_slice($allusers, $startpage, $pagecount);
    }

    // Check if we should return the full users objects.
    if ($includestatus) {
        $userrecords = [];
        $startedusers = $DB->get_records_menu('feedback_completedtmp', ['feedback' => $cm->instance], '', 'id, userid');
        $startedusers = array_flip($startedusers);
        foreach ($allusers as $userid) {
            $allusersrecords[$userid]->feedbackstarted = isset($startedusers[$userid]);
            $userrecords[] = $allusersrecords[$userid];
        }
        return $userrecords;
    } else {    // Return just user ids.
        return $allusers;
    }
}

/**
 * count users which have not completed the feedback
 *
 * @global object
 * @param object $cm
 * @param int $group single groupid
 * @return int count of userrecords
 */
function feedback_count_incomplete_users($cm, $group = false) {
    if ($allusers = feedback_get_incomplete_users($cm, $group)) {
        return count($allusers);
    }
    return 0;
}

/**
 * count users which have completed a feedback
 *
 * @global object
 * @uses FEEDBACK_ANONYMOUS_NO
 * @param object $cm
 * @param int $group single groupid
 * @return int count of userrecords
 */
function feedback_count_complete_users($cm, $group = false) {
    global $DB;

    $params = array(FEEDBACK_ANONYMOUS_NO, $cm->instance);

    $fromgroup = '';
    $wheregroup = '';
    if ($group) {
        $fromgroup = ', {groups_members} g';
        $wheregroup = ' AND g.groupid = ? AND g.userid = c.userid';
        $params[] = $group;
    }

    $sql = 'SELECT COUNT(u.id) FROM {user} u, {feedback_completed} c'.$fromgroup.'
              WHERE anonymous_response = ? AND u.id = c.userid AND c.feedback = ?
              '.$wheregroup;

    return $DB->count_records_sql($sql, $params);

}

/**
 * get users which have completed a feedback
 *
 * @global object
 * @uses CONTEXT_MODULE
 * @uses FEEDBACK_ANONYMOUS_NO
 * @param object $cm
 * @param int $group single groupid
 * @param string $where a sql where condition (must end with " AND ")
 * @param array parameters used in $where
 * @param string $sort a table field
 * @param int $startpage
 * @param int $pagecount
 * @return object the userrecords
 */
function feedback_get_complete_users($cm,
                                     $group = false,
                                     $where = '',
                                     array $params = null,
                                     $sort = '',
                                     $startpage = false,
                                     $pagecount = false) {

    global $DB;

    $context = context_module::instance($cm->id);

    $params = (array)$params;

    $params['anon'] = FEEDBACK_ANONYMOUS_NO;
    $params['instance'] = $cm->instance;

    $fromgroup = '';
    $wheregroup = '';
    if ($group) {
        $fromgroup = ', {groups_members} g';
        $wheregroup = ' AND g.groupid = :group AND g.userid = c.userid';
        $params['group'] = $group;
    }

    if ($sort) {
        $sortsql = ' ORDER BY '.$sort;
    } else {
        $sortsql = '';
    }

    $userfieldsapi = \core_user\fields::for_userpic();
    $ufields = $userfieldsapi->get_sql('u', false, '', '', false)->selects;
    $sql = 'SELECT DISTINCT '.$ufields.', c.timemodified as completed_timemodified
            FROM {user} u, {feedback_completed} c '.$fromgroup.'
            WHERE '.$where.' anonymous_response = :anon
                AND u.id = c.userid
                AND c.feedback = :instance
              '.$wheregroup.$sortsql;

    if ($startpage === false OR $pagecount === false) {
        $startpage = false;
        $pagecount = false;
    }
    return $DB->get_records_sql($sql, $params, $startpage, $pagecount);
}

/**
 * get users which have the viewreports-capability
 *
 * @uses CONTEXT_MODULE
 * @param int $cmid
 * @param mixed $groups single groupid or array of groupids - group(s) user is in
 * @return object the userrecords
 */
function feedback_get_viewreports_users($cmid, $groups = false) {

    $context = context_module::instance($cmid);

    //description of the call below:
    //get_users_by_capability($context, $capability, $fields='', $sort='', $limitfrom='',
    //                          $limitnum='', $groups='', $exceptions='', $doanything=true)
    return get_users_by_capability($context,
                            'mod/feedback:viewreports',
                            '',
                            'lastname',
                            '',
                            '',
                            $groups,
                            '',
                            false);
}

/**
 * get users which have the receivemail-capability
 *
 * @uses CONTEXT_MODULE
 * @param int $cmid
 * @param mixed $groups single groupid or array of groupids - group(s) user is in
 * @return object the userrecords
 */
function feedback_get_receivemail_users($cmid, $groups = false) {

    $context = context_module::instance($cmid);

    //description of the call below:
    //get_users_by_capability($context, $capability, $fields='', $sort='', $limitfrom='',
    //                          $limitnum='', $groups='', $exceptions='', $doanything=true)
    return get_users_by_capability($context,
                            'mod/feedback:receivemail',
                            '',
                            'lastname',
                            '',
                            '',
                            $groups,
                            '',
                            false);
}

////////////////////////////////////////////////
//functions to handle the templates
////////////////////////////////////////////////
////////////////////////////////////////////////

/**
 * creates a new template-record.
 *
 * @global object
 * @param int $courseid
 * @param string $name the name of template shown in the templatelist
 * @param int $ispublic 0:privat 1:public
 * @return int the new templateid
 */
function feedback_create_template($courseid, $name, $ispublic = 0) {
    global $DB;

    $templ = new stdClass();
    $templ->course   = ($ispublic ? 0 : $courseid);
    $templ->name     = $name;
    $templ->ispublic = $ispublic;

    $templid = $DB->insert_record('feedback_template', $templ);
    return $DB->get_record('feedback_template', array('id'=>$templid));
}

/**
 * creates new template items.
 * all items will be copied and the attribute feedback will be set to 0
 * and the attribute template will be set to the new templateid
 *
 * @global object
 * @uses CONTEXT_MODULE
 * @uses CONTEXT_COURSE
 * @param object $feedback
 * @param string $name the name of template shown in the templatelist
 * @param int $ispublic 0:privat 1:public
 * @return boolean
 */
function feedback_save_as_template($feedback, $name, $ispublic = 0) {
    global $DB;
    $fs = get_file_storage();

    if (!$feedbackitems = $DB->get_records('feedback_item', array('feedback'=>$feedback->id))) {
        return false;
    }

    if (!$newtempl = feedback_create_template($feedback->course, $name, $ispublic)) {
        return false;
    }

    //files in the template_item are in the context of the current course or
    //if the template is public the files are in the system context
    //files in the feedback_item are in the feedback_context of the feedback
    if ($ispublic) {
        $s_context = context_system::instance();
    } else {
        $s_context = context_course::instance($newtempl->course);
    }
    $cm = get_coursemodule_from_instance('feedback', $feedback->id);
    $f_context = context_module::instance($cm->id);

    //create items of this new template
    //depend items we are storing temporary in an mapping list array(new id => dependitem)
    //we also store a mapping of all items array(oldid => newid)
    $dependitemsmap = array();
    $itembackup = array();
    foreach ($feedbackitems as $item) {

        $t_item = clone($item);

        unset($t_item->id);
        $t_item->feedback = 0;
        $t_item->template     = $newtempl->id;
        $t_item->id = $DB->insert_record('feedback_item', $t_item);
        //copy all included files to the feedback_template filearea
        $itemfiles = $fs->get_area_files($f_context->id,
                                    'mod_feedback',
                                    'item',
                                    $item->id,
                                    "id",
                                    false);
        if ($itemfiles) {
            foreach ($itemfiles as $ifile) {
                $file_record = new stdClass();
                $file_record->contextid = $s_context->id;
                $file_record->component = 'mod_feedback';
                $file_record->filearea = 'template';
                $file_record->itemid = $t_item->id;
                $fs->create_file_from_storedfile($file_record, $ifile);
            }
        }

        $itembackup[$item->id] = $t_item->id;
        if ($t_item->dependitem) {
            $dependitemsmap[$t_item->id] = $t_item->dependitem;
        }

    }

    //remapping the dependency
    foreach ($dependitemsmap as $key => $dependitem) {
        $newitem = $DB->get_record('feedback_item', array('id'=>$key));
        $newitem->dependitem = $itembackup[$newitem->dependitem];
        $DB->update_record('feedback_item', $newitem);
    }

    return true;
}

/**
 * deletes all feedback_items related to the given template id
 *
 * @global object
 * @uses CONTEXT_COURSE
 * @param object $template the template
 * @return void
 */
function feedback_delete_template($template) {
    global $DB;

    //deleting the files from the item is done by feedback_delete_item
    if ($t_items = $DB->get_records("feedback_item", array("template"=>$template->id))) {
        foreach ($t_items as $t_item) {
            feedback_delete_item($t_item->id, false, $template);
        }
    }
    $DB->delete_records("feedback_template", array("id"=>$template->id));
}

/**
 * creates new feedback_item-records from template.
 * if $deleteold is set true so the existing items of the given feedback will be deleted
 * if $deleteold is set false so the new items will be appanded to the old items
 *
 * @global object
 * @uses CONTEXT_COURSE
 * @uses CONTEXT_MODULE
 * @param object $feedback
 * @param int $templateid
 * @param boolean $deleteold
 */
function feedback_items_from_template($feedback, $templateid, $deleteold = false) {
    global $DB, $CFG;

    require_once($CFG->libdir.'/completionlib.php');

    $fs = get_file_storage();

    if (!$template = $DB->get_record('feedback_template', array('id'=>$templateid))) {
        return false;
    }
    //get all templateitems
    if (!$templitems = $DB->get_records('feedback_item', array('template'=>$templateid))) {
        return false;
    }

    //files in the template_item are in the context of the current course
    //files in the feedback_item are in the feedback_context of the feedback
    if ($template->ispublic) {
        $s_context = context_system::instance();
    } else {
        $s_context = context_course::instance($feedback->course);
    }
    $course = $DB->get_record('course', array('id'=>$feedback->course));
    $cm = get_coursemodule_from_instance('feedback', $feedback->id);
    $f_context = context_module::instance($cm->id);

    //if deleteold then delete all old items before
    //get all items
    if ($deleteold) {
        if ($feedbackitems = $DB->get_records('feedback_item', array('feedback'=>$feedback->id))) {
            //delete all items of this feedback
            foreach ($feedbackitems as $item) {
                feedback_delete_item($item->id, false);
            }

            $params = array('feedback'=>$feedback->id);
            if ($completeds = $DB->get_records('feedback_completed', $params)) {
                $completion = new completion_info($course);
                foreach ($completeds as $completed) {
                    $DB->delete_records('feedback_completed', array('id' => $completed->id));
                    // Update completion state
                    if ($completion->is_enabled($cm) && $cm->completion == COMPLETION_TRACKING_AUTOMATIC &&
                            $feedback->completionsubmit) {
                        $completion->update_state($cm, COMPLETION_INCOMPLETE, $completed->userid);
                    }
                }
            }
            $DB->delete_records('feedback_completedtmp', array('feedback'=>$feedback->id));
        }
        $positionoffset = 0;
    } else {
        //if the old items are kept the new items will be appended
        //therefor the new position has an offset
        $positionoffset = $DB->count_records('feedback_item', array('feedback'=>$feedback->id));
    }

    //create items of this new template
    //depend items we are storing temporary in an mapping list array(new id => dependitem)
    //we also store a mapping of all items array(oldid => newid)
    $dependitemsmap = array();
    $itembackup = array();
    foreach ($templitems as $t_item) {
        $item = clone($t_item);
        unset($item->id);
        $item->feedback = $feedback->id;
        $item->template = 0;
        $item->position = $item->position + $positionoffset;

        $item->id = $DB->insert_record('feedback_item', $item);

        //moving the files to the new item
        $templatefiles = $fs->get_area_files($s_context->id,
                                        'mod_feedback',
                                        'template',
                                        $t_item->id,
                                        "id",
                                        false);
        if ($templatefiles) {
            foreach ($templatefiles as $tfile) {
                $file_record = new stdClass();
                $file_record->contextid = $f_context->id;
                $file_record->component = 'mod_feedback';
                $file_record->filearea = 'item';
                $file_record->itemid = $item->id;
                $fs->create_file_from_storedfile($file_record, $tfile);
            }
        }

        $itembackup[$t_item->id] = $item->id;
        if ($item->dependitem) {
            $dependitemsmap[$item->id] = $item->dependitem;
        }
    }

    //remapping the dependency
    foreach ($dependitemsmap as $key => $dependitem) {
        $newitem = $DB->get_record('feedback_item', array('id'=>$key));
        $newitem->dependitem = $itembackup[$newitem->dependitem];
        $DB->update_record('feedback_item', $newitem);
    }
}

/**
 * get the list of available templates.
 * if the $onlyown param is set true so only templates from own course will be served
 * this is important for droping templates
 *
 * @global object
 * @param object $course
 * @param string $onlyownorpublic
 * @return array the template recordsets
 */
function feedback_get_template_list($course, $onlyownorpublic = '') {
    global $DB, $CFG;

    switch($onlyownorpublic) {
        case '':
            $templates = $DB->get_records_select('feedback_template',
                                                 'course = ? OR ispublic = 1',
                                                 array($course->id),
                                                 'name');
            break;
        case 'own':
            $templates = $DB->get_records('feedback_template',
                                          array('course'=>$course->id),
                                          'name');
            break;
        case 'public':
            $templates = $DB->get_records('feedback_template', array('ispublic'=>1), 'name');
            break;
    }
    return $templates;
}

////////////////////////////////////////////////
//Handling der Items
////////////////////////////////////////////////
////////////////////////////////////////////////

/**
 * load the lib.php from item-plugin-dir and returns the instance of the itemclass
 *
 * @param string $typ
 * @return feedback_item_base the instance of itemclass
 */
function feedback_get_item_class($typ) {
    global $CFG;

    //get the class of item-typ
    $itemclass = 'feedback_item_'.$typ;
    //get the instance of item-class
    if (!class_exists($itemclass)) {
        require_once($CFG->dirroot.'/mod/feedback/item/'.$typ.'/lib.php');
    }
    return new $itemclass();
}

/**
 * load the available item plugins from given subdirectory of $CFG->dirroot
 * the default is "mod/feedback/item"
 *
 * @global object
 * @param string $dir the subdir
 * @return array pluginnames as string
 */
function feedback_load_feedback_items($dir = 'mod/feedback/item') {
    global $CFG;
    $names = get_list_of_plugins($dir);
    $ret_names = array();

    foreach ($names as $name) {
        require_once($CFG->dirroot.'/'.$dir.'/'.$name.'/lib.php');
        if (class_exists('feedback_item_'.$name)) {
            $ret_names[] = $name;
        }
    }
    return $ret_names;
}

/**
 * load the available item plugins to use as dropdown-options
 *
 * @global object
 * @return array pluginnames as string
 */
function feedback_load_feedback_items_options() {
    global $CFG;

    $feedback_options = array("pagebreak" => get_string('add_pagebreak', 'feedback'));

    if (!$feedback_names = feedback_load_feedback_items('mod/feedback/item')) {
        return array();
    }

    foreach ($feedback_names as $fn) {
        $feedback_options[$fn] = get_string($fn, 'feedback');
    }
    asort($feedback_options);
    return $feedback_options;
}

/**
 * load the available items for the depend item dropdown list shown in the edit_item form
 *
 * @global object
 * @param object $feedback
 * @param object $item the item of the edit_item form
 * @return array all items except the item $item, labels and pagebreaks
 */
function feedback_get_depend_candidates_for_item($feedback, $item) {
    global $DB;
    //all items for dependitem
    $where = "feedback = ? AND typ != 'pagebreak' AND hasvalue = 1";
    $params = array($feedback->id);
    if (isset($item->id) AND $item->id) {
        $where .= ' AND id != ?';
        $params[] = $item->id;
    }
    $dependitems = array(0 => get_string('choose'));
    $feedbackitems = $DB->get_records_select_menu('feedback_item',
                                                  $where,
                                                  $params,
                                                  'position',
                                                  'id, label');

    if (!$feedbackitems) {
        return $dependitems;
    }
    //adding the choose-option
    foreach ($feedbackitems as $key => $val) {
        if (trim(strval($val)) !== '') {
            $dependitems[$key] = format_string($val);
        }
    }
    return $dependitems;
}

/**
 * @deprecated since 3.1
 */
function feedback_create_item() {
    throw new coding_exception('feedback_create_item() can not be used anymore.');
}

/**
 * save the changes of a given item.
 *
 * @global object
 * @param object $item
 * @return boolean
 */
function feedback_update_item($item) {
    global $DB;
    return $DB->update_record("feedback_item", $item);
}

/**
 * deletes an item and also deletes all related values
 *
 * @global object
 * @uses CONTEXT_MODULE
 * @param int $itemid
 * @param boolean $renumber should the kept items renumbered Yes/No
 * @param object $template if the template is given so the items are bound to it
 * @return void
 */
function feedback_delete_item($itemid, $renumber = true, $template = false) {
    global $DB;

    $item = $DB->get_record('feedback_item', array('id'=>$itemid));

    //deleting the files from the item
    $fs = get_file_storage();

    if ($template) {
        if ($template->ispublic) {
            $context = context_system::instance();
        } else {
            $context = context_course::instance($template->course);
        }
        $templatefiles = $fs->get_area_files($context->id,
                                    'mod_feedback',
                                    'template',
                                    $item->id,
                                    "id",
                                    false);

        if ($templatefiles) {
            $fs->delete_area_files($context->id, 'mod_feedback', 'template', $item->id);
        }
    } else {
        if (!$cm = get_coursemodule_from_instance('feedback', $item->feedback)) {
            return false;
        }
        $context = context_module::instance($cm->id);

        $itemfiles = $fs->get_area_files($context->id,
                                    'mod_feedback',
                                    'item',
                                    $item->id,
                                    "id", false);

        if ($itemfiles) {
            $fs->delete_area_files($context->id, 'mod_feedback', 'item', $item->id);
        }
    }

    $DB->delete_records("feedback_value", array("item"=>$itemid));
    $DB->delete_records("feedback_valuetmp", array("item"=>$itemid));

    //remove all depends
    $DB->set_field('feedback_item', 'dependvalue', '', array('dependitem'=>$itemid));
    $DB->set_field('feedback_item', 'dependitem', 0, array('dependitem'=>$itemid));

    $DB->delete_records("feedback_item", array("id"=>$itemid));
    if ($renumber) {
        feedback_renumber_items($item->feedback);
    }
}

/**
 * deletes all items of the given feedbackid
 *
 * @global object
 * @param int $feedbackid
 * @return void
 */
function feedback_delete_all_items($feedbackid) {
    global $DB, $CFG;
    require_once($CFG->libdir.'/completionlib.php');

    if (!$feedback = $DB->get_record('feedback', array('id'=>$feedbackid))) {
        return false;
    }

    if (!$cm = get_coursemodule_from_instance('feedback', $feedback->id)) {
        return false;
    }

    if (!$course = $DB->get_record('course', array('id'=>$feedback->course))) {
        return false;
    }

    if (!$items = $DB->get_records('feedback_item', array('feedback'=>$feedbackid))) {
        return;
    }
    foreach ($items as $item) {
        feedback_delete_item($item->id, false);
    }
    if ($completeds = $DB->get_records('feedback_completed', array('feedback'=>$feedback->id))) {
        $completion = new completion_info($course);
        foreach ($completeds as $completed) {
            $DB->delete_records('feedback_completed', array('id' => $completed->id));
            // Update completion state
            if ($completion->is_enabled($cm) && $cm->completion == COMPLETION_TRACKING_AUTOMATIC &&
                    $feedback->completionsubmit) {
                $completion->update_state($cm, COMPLETION_INCOMPLETE, $completed->userid);
            }
        }
    }

    $DB->delete_records('feedback_completedtmp', array('feedback'=>$feedbackid));

}

/**
 * this function toggled the item-attribute required (yes/no)
 *
 * @global object
 * @param object $item
 * @return boolean
 */
function feedback_switch_item_required($item) {
    global $DB, $CFG;

    $itemobj = feedback_get_item_class($item->typ);

    if ($itemobj->can_switch_require()) {
        $new_require_val = (int)!(bool)$item->required;
        $params = array('id'=>$item->id);
        $DB->set_field('feedback_item', 'required', $new_require_val, $params);
    }
    return true;
}

/**
 * renumbers all items of the given feedbackid
 *
 * @global object
 * @param int $feedbackid
 * @return void
 */
function feedback_renumber_items($feedbackid) {
    global $DB;

    $items = $DB->get_records('feedback_item', array('feedback'=>$feedbackid), 'position');
    $pos = 1;
    if ($items) {
        foreach ($items as $item) {
            $DB->set_field('feedback_item', 'position', $pos, array('id'=>$item->id));
            $pos++;
        }
    }
}

/**
 * this decreases the position of the given item
 *
 * @global object
 * @param object $item
 * @return bool
 */
function feedback_moveup_item($item) {
    global $DB;

    if ($item->position == 1) {
        return true;
    }

    $params = array('feedback'=>$item->feedback);
    if (!$items = $DB->get_records('feedback_item', $params, 'position')) {
        return false;
    }

    $itembefore = null;
    foreach ($items as $i) {
        if ($i->id == $item->id) {
            if (is_null($itembefore)) {
                return true;
            }
            $itembefore->position = $item->position;
            $item->position--;
            feedback_update_item($itembefore);
            feedback_update_item($item);
            feedback_renumber_items($item->feedback);
            return true;
        }
        $itembefore = $i;
    }
    return false;
}

/**
 * this increased the position of the given item
 *
 * @global object
 * @param object $item
 * @return bool
 */
function feedback_movedown_item($item) {
    global $DB;

    $params = array('feedback'=>$item->feedback);
    if (!$items = $DB->get_records('feedback_item', $params, 'position')) {
        return false;
    }

    $movedownitem = null;
    foreach ($items as $i) {
        if (!is_null($movedownitem) AND $movedownitem->id == $item->id) {
            $movedownitem->position = $i->position;
            $i->position--;
            feedback_update_item($movedownitem);
            feedback_update_item($i);
            feedback_renumber_items($item->feedback);
            return true;
        }
        $movedownitem = $i;
    }
    return false;
}

/**
 * here the position of the given item will be set to the value in $pos
 *
 * @global object
 * @param object $moveitem
 * @param int $pos
 * @return boolean
 */
function feedback_move_item($moveitem, $pos) {
    global $DB;

    $params = array('feedback'=>$moveitem->feedback);
    if (!$allitems = $DB->get_records('feedback_item', $params, 'position')) {
        return false;
    }
    if (is_array($allitems)) {
        $index = 1;
        foreach ($allitems as $item) {
            if ($index == $pos) {
                $index++;
            }
            if ($item->id == $moveitem->id) {
                $moveitem->position = $pos;
                feedback_update_item($moveitem);
                continue;
            }
            $item->position = $index;
            feedback_update_item($item);
            $index++;
        }
        return true;
    }
    return false;
}

/**
 * @deprecated since Moodle 3.1
 */
function feedback_print_item_preview() {
    throw new coding_exception('feedback_print_item_preview() can not be used anymore. '
            . 'Items must implement complete_form_element().');
}

/**
 * @deprecated since Moodle 3.1
 */
function feedback_print_item_complete() {
    throw new coding_exception('feedback_print_item_complete() can not be used anymore. '
        . 'Items must implement complete_form_element().');
}

/**
 * @deprecated since Moodle 3.1
 */
function feedback_print_item_show_value() {
    throw new coding_exception('feedback_print_item_show_value() can not be used anymore. '
        . 'Items must implement complete_form_element().');
}

/**
 * if the user completes a feedback and there is a pagebreak so the values are saved temporary.
 * the values are not saved permanently until the user click on save button
 *
 * @global object
 * @param object $feedbackcompleted
 * @return object temporary saved completed-record
 */
function feedback_set_tmp_values($feedbackcompleted) {
    global $DB;

    //first we create a completedtmp
    $tmpcpl = new stdClass();
    foreach ($feedbackcompleted as $key => $value) {
        $tmpcpl->{$key} = $value;
    }
    unset($tmpcpl->id);
    $tmpcpl->timemodified = time();
    $tmpcpl->id = $DB->insert_record('feedback_completedtmp', $tmpcpl);
    //get all values of original-completed
    if (!$values = $DB->get_records('feedback_value', array('completed'=>$feedbackcompleted->id))) {
        return;
    }
    foreach ($values as $value) {
        unset($value->id);
        $value->completed = $tmpcpl->id;
        $DB->insert_record('feedback_valuetmp', $value);
    }
    return $tmpcpl;
}

/**
 * this saves the temporary saved values permanently
 *
 * @global object
 * @param object $feedbackcompletedtmp the temporary completed
 * @param object $feedbackcompleted the target completed
 * @return int the id of the completed
 */
function feedback_save_tmp_values($feedbackcompletedtmp, $feedbackcompleted) {
    global $DB;

    $tmpcplid = $feedbackcompletedtmp->id;
    if ($feedbackcompleted) {
        //first drop all existing values
        $DB->delete_records('feedback_value', array('completed'=>$feedbackcompleted->id));
        //update the current completed
        $feedbackcompleted->timemodified = time();
        $DB->update_record('feedback_completed', $feedbackcompleted);
    } else {
        $feedbackcompleted = clone($feedbackcompletedtmp);
        $feedbackcompleted->id = '';
        $feedbackcompleted->timemodified = time();
        $feedbackcompleted->id = $DB->insert_record('feedback_completed', $feedbackcompleted);
    }

    $allitems = $DB->get_records('feedback_item', array('feedback' => $feedbackcompleted->feedback));

    //save all the new values from feedback_valuetmp
    //get all values of tmp-completed
    $params = array('completed'=>$feedbackcompletedtmp->id);
    $values = $DB->get_records('feedback_valuetmp', $params);
    foreach ($values as $value) {
        //check if there are depend items
        $item = $DB->get_record('feedback_item', array('id'=>$value->item));
        if ($item->dependitem > 0 && isset($allitems[$item->dependitem])) {
            $ditem = $allitems[$item->dependitem];
            while ($ditem !== null) {
                $check = feedback_compare_item_value($tmpcplid,
                                            $ditem,
                                            $item->dependvalue,
                                            true);
                if (!$check) {
                    break;
                }
                if ($ditem->dependitem > 0 && isset($allitems[$ditem->dependitem])) {
                    $item = $ditem;
                    $ditem = $allitems[$ditem->dependitem];
                } else {
                    $ditem = null;
                }
            }

        } else {
            $check = true;
        }
        if ($check) {
            unset($value->id);
            $value->completed = $feedbackcompleted->id;
            $DB->insert_record('feedback_value', $value);
        }
    }
    //drop all the tmpvalues
    $DB->delete_records('feedback_valuetmp', array('completed'=>$tmpcplid));
    $DB->delete_records('feedback_completedtmp', array('id'=>$tmpcplid));

    // Trigger event for the delete action we performed.
    $cm = get_coursemodule_from_instance('feedback', $feedbackcompleted->feedback);
    $event = \mod_feedback\event\response_submitted::create_from_record($feedbackcompleted, $cm);
    $event->trigger();
    return $feedbackcompleted->id;

}

/**
 * @deprecated since Moodle 3.1
 */
function feedback_delete_completedtmp() {
    throw new coding_exception('feedback_delete_completedtmp() can not be used anymore.');

}

////////////////////////////////////////////////
////////////////////////////////////////////////
////////////////////////////////////////////////
//functions to handle the pagebreaks
////////////////////////////////////////////////

/**
 * this creates a pagebreak.
 * a pagebreak is a special kind of item
 *
 * @global object
 * @param int $feedbackid
 * @return mixed false if there already is a pagebreak on last position or the id of the pagebreak-item
 */
function feedback_create_pagebreak($feedbackid) {
    global $DB;

    //check if there already is a pagebreak on the last position
    $lastposition = $DB->count_records('feedback_item', array('feedback'=>$feedbackid));
    if ($lastposition == feedback_get_last_break_position($feedbackid)) {
        return false;
    }

    $item = new stdClass();
    $item->feedback = $feedbackid;

    $item->template=0;

    $item->name = '';

    $item->presentation = '';
    $item->hasvalue = 0;

    $item->typ = 'pagebreak';
    $item->position = $lastposition + 1;

    $item->required=0;

    return $DB->insert_record('feedback_item', $item);
}

/**
 * get all positions of pagebreaks in the given feedback
 *
 * @global object
 * @param int $feedbackid
 * @return array all ordered pagebreak positions
 */
function feedback_get_all_break_positions($feedbackid) {
    global $DB;

    $params = array('typ'=>'pagebreak', 'feedback'=>$feedbackid);
    $allbreaks = $DB->get_records_menu('feedback_item', $params, 'position', 'id, position');
    if (!$allbreaks) {
        return false;
    }
    return array_values($allbreaks);
}

/**
 * get the position of the last pagebreak
 *
 * @param int $feedbackid
 * @return int the position of the last pagebreak
 */
function feedback_get_last_break_position($feedbackid) {
    if (!$allbreaks = feedback_get_all_break_positions($feedbackid)) {
        return false;
    }
    return $allbreaks[count($allbreaks) - 1];
}

/**
 * @deprecated since Moodle 3.1
 */
function feedback_get_page_to_continue() {
    throw new coding_exception('feedback_get_page_to_continue() can not be used anymore.');
}

////////////////////////////////////////////////
////////////////////////////////////////////////
////////////////////////////////////////////////
//functions to handle the values
////////////////////////////////////////////////

/**
 * @deprecated since Moodle 3.1
 */
function feedback_clean_input_value() {
    throw new coding_exception('feedback_clean_input_value() can not be used anymore. '
        . 'Items must implement complete_form_element().');

}

/**
 * @deprecated since Moodle 3.1
 */
function feedback_save_values() {
    throw new coding_exception('feedback_save_values() can not be used anymore.');
}

/**
 * @deprecated since Moodle 3.1
 */
function feedback_save_guest_values() {
    throw new coding_exception('feedback_save_guest_values() can not be used anymore.');
}

/**
 * get the value from the given item related to the given completed.
 * the value can come as temporary or as permanently value. the deciding is done by $tmp
 *
 * @global object
 * @param int $completeid
 * @param int $itemid
 * @param boolean $tmp
 * @return mixed the value, the type depends on plugin-definition
 */
function feedback_get_item_value($completedid, $itemid, $tmp = false) {
    global $DB;

    $tmpstr = $tmp ? 'tmp' : '';
    $params = array('completed'=>$completedid, 'item'=>$itemid);
    return $DB->get_field('feedback_value'.$tmpstr, 'value', $params);
}

/**
 * compares the value of the itemid related to the completedid with the dependvalue.
 * this is used if a depend item is set.
 * the value can come as temporary or as permanently value. the deciding is done by $tmp.
 *
 * @param int $completedid
 * @param stdClass|int $item
 * @param mixed $dependvalue
 * @param bool $tmp
 * @return bool
 */
function feedback_compare_item_value($completedid, $item, $dependvalue, $tmp = false) {
    global $DB;

    if (is_int($item)) {
        $item = $DB->get_record('feedback_item', array('id' => $item));
    }

    $dbvalue = feedback_get_item_value($completedid, $item->id, $tmp);

    $itemobj = feedback_get_item_class($item->typ);
    return $itemobj->compare_value($item, $dbvalue, $dependvalue); //true or false
}

/**
 * @deprecated since Moodle 3.1
 */
function feedback_check_values() {
    throw new coding_exception('feedback_check_values() can not be used anymore. '
        . 'Items must implement complete_form_element().');
}

/**
 * @deprecated since Moodle 3.1
 */
function feedback_create_values() {
    throw new coding_exception('feedback_create_values() can not be used anymore.');
}

/**
 * @deprecated since Moodle 3.1
 */
function feedback_update_values() {
    throw new coding_exception('feedback_update_values() can not be used anymore.');
}

/**
 * get the values of an item depending on the given groupid.
 * if the feedback is anonymous so the values are shuffled
 *
 * @global object
 * @global object
 * @param object $item
 * @param int $groupid
 * @param int $courseid
 * @param bool $ignore_empty if this is set true so empty values are not delivered
 * @return array the value-records
 */
function feedback_get_group_values($item,
                                   $groupid = false,
                                   $courseid = false,
                                   $ignore_empty = false) {

    global $CFG, $DB;

    //if the groupid is given?
    if (intval($groupid) > 0) {
        $params = array();
        if ($ignore_empty) {
            $value = $DB->sql_compare_text('fbv.value');
            $ignore_empty_select = "AND $value != :emptyvalue AND $value != :zerovalue";
            $params += array('emptyvalue' => '', 'zerovalue' => '0');
        } else {
            $ignore_empty_select = "";
        }

        $query = 'SELECT fbv .  *
                    FROM {feedback_value} fbv, {feedback_completed} fbc, {groups_members} gm
                   WHERE fbv.item = :itemid
                         AND fbv.completed = fbc.id
                         AND fbc.userid = gm.userid
                         '.$ignore_empty_select.'
                         AND gm.groupid = :groupid
                ORDER BY fbc.timemodified';
        $params += array('itemid' => $item->id, 'groupid' => $groupid);
        $values = $DB->get_records_sql($query, $params);

    } else {
        $params = array();
        if ($ignore_empty) {
            $value = $DB->sql_compare_text('value');
            $ignore_empty_select = "AND $value != :emptyvalue AND $value != :zerovalue";
            $params += array('emptyvalue' => '', 'zerovalue' => '0');
        } else {
            $ignore_empty_select = "";
        }

        if ($courseid) {
            $select = "item = :itemid AND course_id = :courseid ".$ignore_empty_select;
            $params += array('itemid' => $item->id, 'courseid' => $courseid);
            $values = $DB->get_records_select('feedback_value', $select, $params);
        } else {
            $select = "item = :itemid ".$ignore_empty_select;
            $params += array('itemid' => $item->id);
            $values = $DB->get_records_select('feedback_value', $select, $params);
        }
    }
    $params = array('id'=>$item->feedback);
    if ($DB->get_field('feedback', 'anonymous', $params) == FEEDBACK_ANONYMOUS_YES) {
        if (is_array($values)) {
            shuffle($values);
        }
    }
    return $values;
}

/**
 * check for multiple_submit = false.
 * if the feedback is global so the courseid must be given
 *
 * @global object
 * @global object
 * @param int $feedbackid
 * @param int $courseid
 * @return boolean true if the feedback already is submitted otherwise false
 */
function feedback_is_already_submitted($feedbackid, $courseid = false) {
    global $USER, $DB;

    if (!isloggedin() || isguestuser()) {
        return false;
    }

    $params = array('userid' => $USER->id, 'feedback' => $feedbackid);
    if ($courseid) {
        $params['courseid'] = $courseid;
    }
    return $DB->record_exists('feedback_completed', $params);
}

/**
 * @deprecated since Moodle 3.1. Use feedback_get_current_completed_tmp() or feedback_get_last_completed.
 */
function feedback_get_current_completed() {
    throw new coding_exception('feedback_get_current_completed() can not be used anymore. Please ' .
            'use either feedback_get_current_completed_tmp() or feedback_get_last_completed()');
}

/**
 * get the completeds depending on the given groupid.
 *
 * @global object
 * @global object
 * @param object $feedback
 * @param int $groupid
 * @param int $courseid
 * @return mixed array of found completeds otherwise false
 */
function feedback_get_completeds_group($feedback, $groupid = false, $courseid = false) {
    global $CFG, $DB;

    if (intval($groupid) > 0) {
        $query = "SELECT fbc.*
                    FROM {feedback_completed} fbc, {groups_members} gm
                   WHERE fbc.feedback = ?
                         AND gm.groupid = ?
                         AND fbc.userid = gm.userid";
        if ($values = $DB->get_records_sql($query, array($feedback->id, $groupid))) {
            return $values;
        } else {
            return false;
        }
    } else {
        if ($courseid) {
            $query = "SELECT DISTINCT fbc.*
                        FROM {feedback_completed} fbc, {feedback_value} fbv
                        WHERE fbc.id = fbv.completed
                            AND fbc.feedback = ?
                            AND fbv.course_id = ?
                        ORDER BY random_response";
            if ($values = $DB->get_records_sql($query, array($feedback->id, $courseid))) {
                return $values;
            } else {
                return false;
            }
        } else {
            if ($values = $DB->get_records('feedback_completed', array('feedback'=>$feedback->id))) {
                return $values;
            } else {
                return false;
            }
        }
    }
}

/**
 * get the count of completeds depending on the given groupid.
 *
 * @global object
 * @global object
 * @param object $feedback
 * @param int $groupid
 * @param int $courseid
 * @return mixed count of completeds or false
 */
function feedback_get_completeds_group_count($feedback, $groupid = false, $courseid = false) {
    global $CFG, $DB;

    if ($courseid > 0 AND !$groupid <= 0) {
        $sql = "SELECT id, COUNT(item) AS ci
                  FROM {feedback_value}
                 WHERE course_id  = ?
              GROUP BY item ORDER BY ci DESC";
        if ($foundrecs = $DB->get_records_sql($sql, array($courseid))) {
            $foundrecs = array_values($foundrecs);
            return $foundrecs[0]->ci;
        }
        return false;
    }
    if ($values = feedback_get_completeds_group($feedback, $groupid)) {
        return count($values);
    } else {
        return false;
    }
}

/**
 * deletes all completed-recordsets from a feedback.
 * all related data such as values also will be deleted
 *
 * @param stdClass|int $feedback
 * @param stdClass|cm_info $cm
 * @param stdClass $course
 * @return void
 */
function feedback_delete_all_completeds($feedback, $cm = null, $course = null) {
    global $DB;

    if (is_int($feedback)) {
        $feedback = $DB->get_record('feedback', array('id' => $feedback));
    }

    if (!$completeds = $DB->get_records('feedback_completed', array('feedback' => $feedback->id))) {
        return;
    }

    if (!$course && !($course = $DB->get_record('course', array('id' => $feedback->course)))) {
        return false;
    }

    if (!$cm && !($cm = get_coursemodule_from_instance('feedback', $feedback->id))) {
        return false;
    }

    foreach ($completeds as $completed) {
        feedback_delete_completed($completed, $feedback, $cm, $course);
    }
}

/**
 * deletes a completed given by completedid.
 * all related data such values or tracking data also will be deleted
 *
 * @param int|stdClass $completed
 * @param stdClass $feedback
 * @param stdClass|cm_info $cm
 * @param stdClass $course
 * @return boolean
 */
function feedback_delete_completed($completed, $feedback = null, $cm = null, $course = null) {
    global $DB, $CFG;
    require_once($CFG->libdir.'/completionlib.php');

    if (!isset($completed->id)) {
        if (!$completed = $DB->get_record('feedback_completed', array('id' => $completed))) {
            return false;
        }
    }

    if (!$feedback && !($feedback = $DB->get_record('feedback', array('id' => $completed->feedback)))) {
        return false;
    }

    if (!$course && !($course = $DB->get_record('course', array('id' => $feedback->course)))) {
        return false;
    }

    if (!$cm && !($cm = get_coursemodule_from_instance('feedback', $feedback->id))) {
        return false;
    }

    //first we delete all related values
    $DB->delete_records('feedback_value', array('completed' => $completed->id));

    // Delete the completed record.
    $return = $DB->delete_records('feedback_completed', array('id' => $completed->id));

    // Update completion state
    $completion = new completion_info($course);
    if ($completion->is_enabled($cm) && $cm->completion == COMPLETION_TRACKING_AUTOMATIC && $feedback->completionsubmit) {
        $completion->update_state($cm, COMPLETION_INCOMPLETE, $completed->userid);
    }
    // Trigger event for the delete action we performed.
    $event = \mod_feedback\event\response_deleted::create_from_record($completed, $cm, $feedback);
    $event->trigger();

    return $return;
}

////////////////////////////////////////////////
////////////////////////////////////////////////
////////////////////////////////////////////////
//functions to handle sitecourse mapping
////////////////////////////////////////////////

/**
 * @deprecated since 3.1
 */
function feedback_is_course_in_sitecourse_map() {
    throw new coding_exception('feedback_is_course_in_sitecourse_map() can not be used anymore.');
}

/**
 * @deprecated since 3.1
 */
function feedback_is_feedback_in_sitecourse_map() {
    throw new coding_exception('feedback_is_feedback_in_sitecourse_map() can not be used anymore.');
}

/**
 * gets the feedbacks from table feedback_sitecourse_map.
 * this is used to show the global feedbacks on the feedback block
 * all feedbacks with the following criteria will be selected:<br />
 *
 * 1) all feedbacks which id are listed together with the courseid in sitecoursemap and<br />
 * 2) all feedbacks which not are listed in sitecoursemap
 *
 * @global object
 * @param int $courseid
 * @return array the feedback-records
 */
function feedback_get_feedbacks_from_sitecourse_map($courseid) {
    global $DB;

    //first get all feedbacks listed in sitecourse_map with named courseid
    $sql = "SELECT f.id AS id,
                   cm.id AS cmid,
                   f.name AS name,
                   f.timeopen AS timeopen,
                   f.timeclose AS timeclose
            FROM {feedback} f, {course_modules} cm, {feedback_sitecourse_map} sm, {modules} m
            WHERE f.id = cm.instance
                   AND f.course = '".SITEID."'
                   AND m.id = cm.module
                   AND m.name = 'feedback'
                   AND sm.courseid = ?
                   AND sm.feedbackid = f.id";

    if (!$feedbacks1 = $DB->get_records_sql($sql, array($courseid))) {
        $feedbacks1 = array();
    }

    //second get all feedbacks not listed in sitecourse_map
    $feedbacks2 = array();
    $sql = "SELECT f.id AS id,
                   cm.id AS cmid,
                   f.name AS name,
                   f.timeopen AS timeopen,
                   f.timeclose AS timeclose
            FROM {feedback} f, {course_modules} cm, {modules} m
            WHERE f.id = cm.instance
                   AND f.course = '".SITEID."'
                   AND m.id = cm.module
                   AND m.name = 'feedback'";
    if (!$allfeedbacks = $DB->get_records_sql($sql)) {
        $allfeedbacks = array();
    }
    foreach ($allfeedbacks as $a) {
        if (!$DB->record_exists('feedback_sitecourse_map', array('feedbackid'=>$a->id))) {
            $feedbacks2[] = $a;
        }
    }

    $feedbacks = array_merge($feedbacks1, $feedbacks2);
    $modinfo = get_fast_modinfo(SITEID);
    return array_filter($feedbacks, function($f) use ($modinfo) {
        return ($cm = $modinfo->get_cm($f->cmid)) && $cm->uservisible;
    });

}

/**
 * Gets the courses from table feedback_sitecourse_map
 *
 * @param int $feedbackid
 * @return array the course-records
 */
function feedback_get_courses_from_sitecourse_map($feedbackid) {
    global $DB;

    $sql = "SELECT c.id, c.fullname, c.shortname
              FROM {feedback_sitecourse_map} f, {course} c
             WHERE c.id = f.courseid
                   AND f.feedbackid = ?
          ORDER BY c.fullname";

    return $DB->get_records_sql($sql, array($feedbackid));

}

/**
 * Updates the course mapping for the feedback
 *
 * @param stdClass $feedback
 * @param array $courses array of course ids
 */
function feedback_update_sitecourse_map($feedback, $courses) {
    global $DB;
    if (empty($courses)) {
        $courses = array();
    }
    $currentmapping = $DB->get_fieldset_select('feedback_sitecourse_map', 'courseid', 'feedbackid=?', array($feedback->id));
    foreach (array_diff($courses, $currentmapping) as $courseid) {
        $DB->insert_record('feedback_sitecourse_map', array('feedbackid' => $feedback->id, 'courseid' => $courseid));
    }
    foreach (array_diff($currentmapping, $courses) as $courseid) {
        $DB->delete_records('feedback_sitecourse_map', array('feedbackid' => $feedback->id, 'courseid' => $courseid));
    }
    // TODO MDL-53574 add events.
}

/**
 * @deprecated since 3.1
 */
function feedback_clean_up_sitecourse_map() {
    throw new coding_exception('feedback_clean_up_sitecourse_map() can not be used anymore.');
}

////////////////////////////////////////////////
////////////////////////////////////////////////
////////////////////////////////////////////////
//not relatable functions
////////////////////////////////////////////////

/**
 * @deprecated since 3.1
 */
function feedback_print_numeric_option_list() {
    throw new coding_exception('feedback_print_numeric_option_list() can not be used anymore.');
}

/**
 * sends an email to the teachers of the course where the given feedback is placed.
 *
 * @global object
 * @global object
 * @uses FEEDBACK_ANONYMOUS_NO
 * @uses FORMAT_PLAIN
 * @param object $cm the coursemodule-record
 * @param object $feedback
 * @param object $course
 * @param stdClass|int $user
 * @param stdClass $completed record from feedback_completed if known
 * @return void
 */
function feedback_send_email($cm, $feedback, $course, $user, $completed = null) {
    global $CFG, $DB, $PAGE;

    if ($feedback->email_notification == 0) {  // No need to do anything
        return;
    }

    if (!is_object($user)) {
        $user = $DB->get_record('user', array('id' => $user));
    }

    if (isset($cm->groupmode) && empty($course->groupmodeforce)) {
        $groupmode =  $cm->groupmode;
    } else {
        $groupmode = $course->groupmode;
    }

    if ($groupmode == SEPARATEGROUPS) {
        $groups = $DB->get_records_sql_menu("SELECT g.name, g.id
                                               FROM {groups} g, {groups_members} m
                                              WHERE g.courseid = ?
                                                    AND g.id = m.groupid
                                                    AND m.userid = ?
                                           ORDER BY name ASC", array($course->id, $user->id));
        $groups = array_values($groups);

        $teachers = feedback_get_receivemail_users($cm->id, $groups);
    } else {
        $teachers = feedback_get_receivemail_users($cm->id);
    }

    if ($teachers) {

        $strfeedbacks = get_string('modulenameplural', 'feedback');
        $strfeedback  = get_string('modulename', 'feedback');

        if ($feedback->anonymous == FEEDBACK_ANONYMOUS_NO) {
            $printusername = fullname($user);
        } else {
            $printusername = get_string('anonymous_user', 'feedback');
        }

        foreach ($teachers as $teacher) {
            $info = new stdClass();
            $info->username = $printusername;
            $info->feedback = format_string($feedback->name, true);
            $info->url = $CFG->wwwroot.'/mod/feedback/show_entries.php?'.
                            'id='.$cm->id.'&'.
                            'userid=' . $user->id;
            if ($completed) {
                $info->url .= '&showcompleted=' . $completed->id;
                if ($feedback->course == SITEID) {
                    // Course where feedback was completed (for site feedbacks only).
                    $info->url .= '&courseid=' . $completed->courseid;
                }
            }

            $a = array('username' => $info->username, 'feedbackname' => $feedback->name);

            $postsubject = get_string('feedbackcompleted', 'feedback', $a);
            $posttext = feedback_send_email_text($info, $course);

            if ($teacher->mailformat == 1) {
                $posthtml = feedback_send_email_html($info, $course, $cm);
            } else {
                $posthtml = '';
            }

            $customdata = [
                'cmid' => $cm->id,
                'instance' => $feedback->id,
            ];
            if ($feedback->anonymous == FEEDBACK_ANONYMOUS_NO) {
                $eventdata = new \core\message\message();
                $eventdata->anonymous        = false;
                $eventdata->courseid         = $course->id;
                $eventdata->name             = 'submission';
                $eventdata->component        = 'mod_feedback';
                $eventdata->userfrom         = $user;
                $eventdata->userto           = $teacher;
                $eventdata->subject          = $postsubject;
                $eventdata->fullmessage      = $posttext;
                $eventdata->fullmessageformat = FORMAT_PLAIN;
                $eventdata->fullmessagehtml  = $posthtml;
                $eventdata->smallmessage     = '';
                $eventdata->courseid         = $course->id;
                $eventdata->contexturl       = $info->url;
                $eventdata->contexturlname   = $info->feedback;
                // User image.
                $userpicture = new user_picture($user);
                $userpicture->size = 1; // Use f1 size.
                $userpicture->includetoken = $teacher->id; // Generate an out-of-session token for the user receiving the message.
                $customdata['notificationiconurl'] = $userpicture->get_url($PAGE)->out(false);
                $eventdata->customdata = $customdata;
                message_send($eventdata);
            } else {
                $eventdata = new \core\message\message();
                $eventdata->anonymous        = true;
                $eventdata->courseid         = $course->id;
                $eventdata->name             = 'submission';
                $eventdata->component        = 'mod_feedback';
                $eventdata->userfrom         = $teacher;
                $eventdata->userto           = $teacher;
                $eventdata->subject          = $postsubject;
                $eventdata->fullmessage      = $posttext;
                $eventdata->fullmessageformat = FORMAT_PLAIN;
                $eventdata->fullmessagehtml  = $posthtml;
                $eventdata->smallmessage     = '';
                $eventdata->courseid         = $course->id;
                $eventdata->contexturl       = $info->url;
                $eventdata->contexturlname   = $info->feedback;
                // Feedback icon if can be easily reachable.
                $customdata['notificationiconurl'] = ($cm instanceof cm_info) ? $cm->get_icon_url()->out() : '';
                $eventdata->customdata = $customdata;
                message_send($eventdata);
            }
        }
    }
}

/**
 * sends an email to the teachers of the course where the given feedback is placed.
 *
 * @global object
 * @uses FORMAT_PLAIN
 * @param object $cm the coursemodule-record
 * @param object $feedback
 * @param object $course
 * @return void
 */
function feedback_send_email_anonym($cm, $feedback, $course) {
    global $CFG;

    if ($feedback->email_notification == 0) { // No need to do anything
        return;
    }

    $teachers = feedback_get_receivemail_users($cm->id);

    if ($teachers) {

        $strfeedbacks = get_string('modulenameplural', 'feedback');
        $strfeedback  = get_string('modulename', 'feedback');
        $printusername = get_string('anonymous_user', 'feedback');

        foreach ($teachers as $teacher) {
            $info = new stdClass();
            $info->username = $printusername;
            $info->feedback = format_string($feedback->name, true);
            $info->url = $CFG->wwwroot.'/mod/feedback/show_entries.php?id=' . $cm->id;

            $a = array('username' => $info->username, 'feedbackname' => $feedback->name);

            $postsubject = get_string('feedbackcompleted', 'feedback', $a);
            $posttext = feedback_send_email_text($info, $course);

            if ($teacher->mailformat == 1) {
                $posthtml = feedback_send_email_html($info, $course, $cm);
            } else {
                $posthtml = '';
            }

            $eventdata = new \core\message\message();
            $eventdata->anonymous        = true;
            $eventdata->courseid         = $course->id;
            $eventdata->name             = 'submission';
            $eventdata->component        = 'mod_feedback';
            $eventdata->userfrom         = $teacher;
            $eventdata->userto           = $teacher;
            $eventdata->subject          = $postsubject;
            $eventdata->fullmessage      = $posttext;
            $eventdata->fullmessageformat = FORMAT_PLAIN;
            $eventdata->fullmessagehtml  = $posthtml;
            $eventdata->smallmessage     = '';
            $eventdata->courseid         = $course->id;
            $eventdata->contexturl       = $info->url;
            $eventdata->contexturlname   = $info->feedback;
            $eventdata->customdata       = [
                'cmid' => $cm->id,
                'instance' => $feedback->id,
                'notificationiconurl' => ($cm instanceof cm_info) ? $cm->get_icon_url()->out() : '',  // Performance wise.
            ];

            message_send($eventdata);
        }
    }
}

/**
 * send the text-part of the email
 *
 * @param object $info includes some infos about the feedback you want to send
 * @param object $course
 * @return string the text you want to post
 */
function feedback_send_email_text($info, $course) {
    $coursecontext = context_course::instance($course->id);
    $courseshortname = format_string($course->shortname, true, array('context' => $coursecontext));
    $posttext  = $courseshortname.' -> '.get_string('modulenameplural', 'feedback').' -> '.
                    $info->feedback."\n";
    $posttext .= '---------------------------------------------------------------------'."\n";
    $posttext .= get_string("emailteachermail", "feedback", $info)."\n";
    $posttext .= '---------------------------------------------------------------------'."\n";
    return $posttext;
}


/**
 * send the html-part of the email
 *
 * @global object
 * @param object $info includes some infos about the feedback you want to send
 * @param object $course
 * @return string the text you want to post
 */
function feedback_send_email_html($info, $course, $cm) {
    global $CFG;
    $coursecontext = context_course::instance($course->id);
    $courseshortname = format_string($course->shortname, true, array('context' => $coursecontext));
    $course_url = $CFG->wwwroot.'/course/view.php?id='.$course->id;
    $feedback_all_url = $CFG->wwwroot.'/mod/feedback/index.php?id='.$course->id;
    $feedback_url = $CFG->wwwroot.'/mod/feedback/view.php?id='.$cm->id;

    $posthtml = '<p><font face="sans-serif">'.
            '<a href="'.$course_url.'">'.$courseshortname.'</a> ->'.
            '<a href="'.$feedback_all_url.'">'.get_string('modulenameplural', 'feedback').'</a> ->'.
            '<a href="'.$feedback_url.'">'.$info->feedback.'</a></font></p>';
    $posthtml .= '<hr /><font face="sans-serif">';
    $posthtml .= '<p>'.get_string('emailteachermailhtml', 'feedback', $info).'</p>';
    $posthtml .= '</font><hr />';
    return $posthtml;
}

/**
 * @param string $url
 * @return string
 */
function feedback_encode_target_url($url) {
    if (strpos($url, '?')) {
        list($part1, $part2) = explode('?', $url, 2); //maximal 2 parts
        return $part1 . '?' . htmlentities($part2);
    } else {
        return $url;
    }
}

/**
 * Adds module specific settings to the settings block
 *
 * @param settings_navigation $settings The settings navigation object
 * @param navigation_node $feedbacknode The node to add module settings to
 */
function feedback_extend_settings_navigation(settings_navigation $settings, navigation_node $feedbacknode) {
    $hassecondary = $settings->get_page()->has_secondary_navigation();
    if (!$context = context_module::instance($settings->get_page()->cm->id, IGNORE_MISSING)) {
        print_error('badcontext');
    }

    if (has_capability('mod/feedback:edititems', $context)) {
        $questionnode = $feedbacknode->add(get_string('questions', 'feedback'), null,
            navigation_node::TYPE_CUSTOM, null, 'questionnode');
        $questionnode->add(get_string('edit_items', 'feedback'),
            new moodle_url('/mod/feedback/edit.php', ['id' => $settings->get_page()->cm->id]));

        $questionnode->add(get_string('export_questions', 'feedback'),
            new moodle_url('/mod/feedback/export.php', ['id' => $settings->get_page()->cm->id, 'action' => 'exportfile']));

        $questionnode->add(get_string('import_questions', 'feedback'),
            new moodle_url('/mod/feedback/import.php', ['id' => $settings->get_page()->cm->id]));

        $feedbacknode->add(get_string('templates', 'feedback'),
            new moodle_url('/mod/feedback/manage_templates.php', ['id' => $settings->get_page()->cm->id, 'mode' => 'manage']),
            navigation_node::TYPE_CUSTOM, null, 'templatenode');
    }

    if (has_capability('mod/feedback:mapcourse', $context) && $settings->get_page()->course->id == SITEID) {
        $feedbacknode->add(get_string('mappedcourses', 'feedback'),
            new moodle_url('/mod/feedback/mapcourse.php', ['id' => $settings->get_page()->cm->id]),
            navigation_node::TYPE_CUSTOM, null, 'mapcourse');
    }

    $feedback = $settings->get_page()->activityrecord;
    if ($feedback->course == SITEID) {
        $analysisnode = navigation_node::create(get_string('analysis', 'feedback'),
            new moodle_url('/mod/feedback/analysis_course.php', ['id' => $settings->get_page()->cm->id]),
            navigation_node::TYPE_CUSTOM, null, 'feedbackanalysis');
    } else {
        $analysisnode = navigation_node::create(get_string('analysis', 'feedback'),
            new moodle_url('/mod/feedback/analysis.php', ['id' => $settings->get_page()->cm->id]),
            navigation_node::TYPE_CUSTOM, null, 'feedbackanalysis');
    }

    if (has_capability('mod/feedback:viewreports', $context)) {
        $feedbacknode->add_node($analysisnode);
        $feedbacknode->add(get_string(($hassecondary ? 'responses' : 'show_entries'), 'feedback'),
<<<<<<< HEAD
            new moodle_url('/mod/feedback/show_entries.php', ['id' => $settings->get_page()->cm->id]),
            navigation_node::TYPE_CUSTOM, null, 'responses');

        if ($feedback->anonymous == FEEDBACK_ANONYMOUS_NO AND $feedback->course != SITEID) {
            $feedbacknode->add(get_string('show_nonrespondents', 'feedback'),
                new moodle_url('/mod/feedback/show_nonrespondents.php', ['id' => $settings->get_page()->cm->id]),
                navigation_node::TYPE_CUSTOM, null, 'nonrespondents');
        }
=======
                    new moodle_url('/mod/feedback/show_entries.php', ['id' => $PAGE->cm->id]),
                        navigation_node::TYPE_CUSTOM, null, 'responses');
>>>>>>> 2a920abd
    } else {
        $feedbackcompletion = new mod_feedback_completion($feedback, $context, $settings->get_page()->course->id);
        if ($feedbackcompletion->can_view_analysis()) {
            $feedbacknode->add_node($analysisnode);
        }
    }
}

function feedback_init_feedback_session() {
    //initialize the feedback-Session - not nice at all!!
    global $SESSION;
    if (!empty($SESSION)) {
        if (!isset($SESSION->feedback) OR !is_object($SESSION->feedback)) {
            $SESSION->feedback = new stdClass();
        }
    }
}

/**
 * Return a list of page types
 * @param string $pagetype current page type
 * @param stdClass $parentcontext Block's parent context
 * @param stdClass $currentcontext Current context of block
 */
function feedback_page_type_list($pagetype, $parentcontext, $currentcontext) {
    $module_pagetype = array('mod-feedback-*'=>get_string('page-mod-feedback-x', 'feedback'));
    return $module_pagetype;
}

/**
 * Move save the items of the given $feedback in the order of $itemlist.
 * @param string $itemlist a comma separated list with item ids
 * @param stdClass $feedback
 * @return bool true if success
 */
function feedback_ajax_saveitemorder($itemlist, $feedback) {
    global $DB;

    $result = true;
    $position = 0;
    foreach ($itemlist as $itemid) {
        $position++;
        $result = $result && $DB->set_field('feedback_item',
                                            'position',
                                            $position,
                                            array('id'=>$itemid, 'feedback'=>$feedback->id));
    }
    return $result;
}

/**
 * Checks if current user is able to view feedback on this course.
 *
 * @param stdClass $feedback
 * @param context_module $context
 * @param int $courseid
 * @return bool
 */
function feedback_can_view_analysis($feedback, $context, $courseid = false) {
    if (has_capability('mod/feedback:viewreports', $context)) {
        return true;
    }

    if (intval($feedback->publish_stats) != 1 ||
            !has_capability('mod/feedback:viewanalysepage', $context)) {
        return false;
    }

    if (!isloggedin() || isguestuser()) {
        // There is no tracking for the guests, assume that they can view analysis if condition above is satisfied.
        return $feedback->course == SITEID;
    }

    return feedback_is_already_submitted($feedback->id, $courseid);
}

/**
 * Get icon mapping for font-awesome.
 */
function mod_feedback_get_fontawesome_icon_map() {
    return [
        'mod_feedback:required' => 'fa-exclamation-circle',
        'mod_feedback:notrequired' => 'fa-question-circle-o',
    ];
}

/**
 * Check if the module has any update that affects the current user since a given time.
 *
 * @param  cm_info $cm course module data
 * @param  int $from the time to check updates from
 * @param  array $filter if we need to check only specific updates
 * @return stdClass an object with the different type of areas indicating if they were updated or not
 * @since Moodle 3.3
 */
function feedback_check_updates_since(cm_info $cm, $from, $filter = array()) {
    global $DB, $USER, $CFG;

    $updates = course_check_module_updates_since($cm, $from, array(), $filter);

    // Check for new attempts.
    $updates->attemptsfinished = (object) array('updated' => false);
    $updates->attemptsunfinished = (object) array('updated' => false);
    $select = 'feedback = ? AND userid = ? AND timemodified > ?';
    $params = array($cm->instance, $USER->id, $from);

    $attemptsfinished = $DB->get_records_select('feedback_completed', $select, $params, '', 'id');
    if (!empty($attemptsfinished)) {
        $updates->attemptsfinished->updated = true;
        $updates->attemptsfinished->itemids = array_keys($attemptsfinished);
    }
    $attemptsunfinished = $DB->get_records_select('feedback_completedtmp', $select, $params, '', 'id');
    if (!empty($attemptsunfinished)) {
        $updates->attemptsunfinished->updated = true;
        $updates->attemptsunfinished->itemids = array_keys($attemptsunfinished);
    }

    // Now, teachers should see other students updates.
    if (has_capability('mod/feedback:viewreports', $cm->context)) {
        $select = 'feedback = ? AND timemodified > ?';
        $params = array($cm->instance, $from);

        if (groups_get_activity_groupmode($cm) == SEPARATEGROUPS) {
            $groupusers = array_keys(groups_get_activity_shared_group_members($cm));
            if (empty($groupusers)) {
                return $updates;
            }
            list($insql, $inparams) = $DB->get_in_or_equal($groupusers);
            $select .= ' AND userid ' . $insql;
            $params = array_merge($params, $inparams);
        }

        $updates->userattemptsfinished = (object) array('updated' => false);
        $attemptsfinished = $DB->get_records_select('feedback_completed', $select, $params, '', 'id');
        if (!empty($attemptsfinished)) {
            $updates->userattemptsfinished->updated = true;
            $updates->userattemptsfinished->itemids = array_keys($attemptsfinished);
        }

        $updates->userattemptsunfinished = (object) array('updated' => false);
        $attemptsunfinished = $DB->get_records_select('feedback_completedtmp', $select, $params, '', 'id');
        if (!empty($attemptsunfinished)) {
            $updates->userattemptsunfinished->updated = true;
            $updates->userattemptsunfinished->itemids = array_keys($attemptsunfinished);
        }
    }

    return $updates;
}

/**
 * This function receives a calendar event and returns the action associated with it, or null if there is none.
 *
 * This is used by block_myoverview in order to display the event appropriately. If null is returned then the event
 * is not displayed on the block.
 *
 * @param calendar_event $event
 * @param \core_calendar\action_factory $factory
 * @param int $userid User id to use for all capability checks, etc. Set to 0 for current user (default).
 * @return \core_calendar\local\event\entities\action_interface|null
 */
function mod_feedback_core_calendar_provide_event_action(calendar_event $event,
                                                         \core_calendar\action_factory $factory,
                                                         int $userid = 0) {

    global $USER;

    if (empty($userid)) {
        $userid = $USER->id;
    }

    $cm = get_fast_modinfo($event->courseid, $userid)->instances['feedback'][$event->instance];

    if (!$cm->uservisible) {
        // The module is not visible to the user for any reason.
        return null;
    }

    $completion = new \completion_info($cm->get_course());

    $completiondata = $completion->get_data($cm, false, $userid);

    if ($completiondata->completionstate != COMPLETION_INCOMPLETE) {
        return null;
    }

    $feedbackcompletion = new mod_feedback_completion(null, $cm, 0, false, null, null, $userid);

    if (!empty($cm->customdata['timeclose']) && $cm->customdata['timeclose'] < time()) {
        // Feedback is already closed, do not display it even if it was never submitted.
        return null;
    }

    if (!$feedbackcompletion->can_complete()) {
        // The user can't complete the feedback so there is no action for them.
        return null;
    }

    // The feedback is actionable if it does not have timeopen or timeopen is in the past.
    $actionable = $feedbackcompletion->is_open();

    if ($actionable && $feedbackcompletion->is_already_submitted(false)) {
        // There is no need to display anything if the user has already submitted the feedback.
        return null;
    }

    return $factory->create_instance(
        get_string('answerquestions', 'feedback'),
        new \moodle_url('/mod/feedback/view.php', ['id' => $cm->id]),
        1,
        $actionable
    );
}

/**
 * Add a get_coursemodule_info function in case any feedback type wants to add 'extra' information
 * for the course (see resource).
 *
 * Given a course_module object, this function returns any "extra" information that may be needed
 * when printing this activity in a course listing.  See get_array_of_activities() in course/lib.php.
 *
 * @param stdClass $coursemodule The coursemodule object (record).
 * @return cached_cm_info An object on information that the courses
 *                        will know about (most noticeably, an icon).
 */
function feedback_get_coursemodule_info($coursemodule) {
    global $DB;

    $dbparams = ['id' => $coursemodule->instance];
    $fields = 'id, name, intro, introformat, completionsubmit, timeopen, timeclose, anonymous';
    if (!$feedback = $DB->get_record('feedback', $dbparams, $fields)) {
        return false;
    }

    $result = new cached_cm_info();
    $result->name = $feedback->name;

    if ($coursemodule->showdescription) {
        // Convert intro to html. Do not filter cached version, filters run at display time.
        $result->content = format_module_intro('feedback', $feedback, $coursemodule->id, false);
    }

    // Populate the custom completion rules as key => value pairs, but only if the completion mode is 'automatic'.
    if ($coursemodule->completion == COMPLETION_TRACKING_AUTOMATIC) {
        $result->customdata['customcompletionrules']['completionsubmit'] = $feedback->completionsubmit;
    }
    // Populate some other values that can be used in calendar or on dashboard.
    if ($feedback->timeopen) {
        $result->customdata['timeopen'] = $feedback->timeopen;
    }
    if ($feedback->timeclose) {
        $result->customdata['timeclose'] = $feedback->timeclose;
    }
    if ($feedback->anonymous) {
        $result->customdata['anonymous'] = $feedback->anonymous;
    }

    return $result;
}

/**
 * Callback which returns human-readable strings describing the active completion custom rules for the module instance.
 *
 * @param cm_info|stdClass $cm object with fields ->completion and ->customdata['customcompletionrules']
 * @return array $descriptions the array of descriptions for the custom rules.
 */
function mod_feedback_get_completion_active_rule_descriptions($cm) {
    // Values will be present in cm_info, and we assume these are up to date.
    if (empty($cm->customdata['customcompletionrules'])
        || $cm->completion != COMPLETION_TRACKING_AUTOMATIC) {
        return [];
    }

    $descriptions = [];
    foreach ($cm->customdata['customcompletionrules'] as $key => $val) {
        switch ($key) {
            case 'completionsubmit':
                if (!empty($val)) {
                    $descriptions[] = get_string('completionsubmit', 'feedback');
                }
                break;
            default:
                break;
        }
    }
    return $descriptions;
}

/**
 * This function calculates the minimum and maximum cutoff values for the timestart of
 * the given event.
 *
 * It will return an array with two values, the first being the minimum cutoff value and
 * the second being the maximum cutoff value. Either or both values can be null, which
 * indicates there is no minimum or maximum, respectively.
 *
 * If a cutoff is required then the function must return an array containing the cutoff
 * timestamp and error string to display to the user if the cutoff value is violated.
 *
 * A minimum and maximum cutoff return value will look like:
 * [
 *     [1505704373, 'The due date must be after the sbumission start date'],
 *     [1506741172, 'The due date must be before the cutoff date']
 * ]
 *
 * @param calendar_event $event The calendar event to get the time range for
 * @param stdClass $instance The module instance to get the range from
 * @return array
 */
function mod_feedback_core_calendar_get_valid_event_timestart_range(\calendar_event $event, \stdClass $instance) {
    $mindate = null;
    $maxdate = null;

    if ($event->eventtype == FEEDBACK_EVENT_TYPE_OPEN) {
        // The start time of the open event can't be equal to or after the
        // close time of the choice activity.
        if (!empty($instance->timeclose)) {
            $maxdate = [
                $instance->timeclose,
                get_string('openafterclose', 'feedback')
            ];
        }
    } else if ($event->eventtype == FEEDBACK_EVENT_TYPE_CLOSE) {
        // The start time of the close event can't be equal to or earlier than the
        // open time of the choice activity.
        if (!empty($instance->timeopen)) {
            $mindate = [
                $instance->timeopen,
                get_string('closebeforeopen', 'feedback')
            ];
        }
    }

    return [$mindate, $maxdate];
}

/**
 * This function will update the feedback module according to the
 * event that has been modified.
 *
 * It will set the timeopen or timeclose value of the feedback instance
 * according to the type of event provided.
 *
 * @throws \moodle_exception
 * @param \calendar_event $event
 * @param stdClass $feedback The module instance to get the range from
 */
function mod_feedback_core_calendar_event_timestart_updated(\calendar_event $event, \stdClass $feedback) {
    global $CFG, $DB;

    if (empty($event->instance) || $event->modulename != 'feedback') {
        return;
    }

    if ($event->instance != $feedback->id) {
        return;
    }

    if (!in_array($event->eventtype, [FEEDBACK_EVENT_TYPE_OPEN, FEEDBACK_EVENT_TYPE_CLOSE])) {
        return;
    }

    $courseid = $event->courseid;
    $modulename = $event->modulename;
    $instanceid = $event->instance;
    $modified = false;

    $coursemodule = get_fast_modinfo($courseid)->instances[$modulename][$instanceid];
    $context = context_module::instance($coursemodule->id);

    // The user does not have the capability to modify this activity.
    if (!has_capability('moodle/course:manageactivities', $context)) {
        return;
    }

    if ($event->eventtype == FEEDBACK_EVENT_TYPE_OPEN) {
        // If the event is for the feedback activity opening then we should
        // set the start time of the feedback activity to be the new start
        // time of the event.
        if ($feedback->timeopen != $event->timestart) {
            $feedback->timeopen = $event->timestart;
            $feedback->timemodified = time();
            $modified = true;
        }
    } else if ($event->eventtype == FEEDBACK_EVENT_TYPE_CLOSE) {
        // If the event is for the feedback activity closing then we should
        // set the end time of the feedback activity to be the new start
        // time of the event.
        if ($feedback->timeclose != $event->timestart) {
            $feedback->timeclose = $event->timestart;
            $modified = true;
        }
    }

    if ($modified) {
        $feedback->timemodified = time();
        $DB->update_record('feedback', $feedback);
        $event = \core\event\course_module_updated::create_from_cm($coursemodule, $context);
        $event->trigger();
    }
}

/**
 * Callback to fetch the activity event type lang string.
 *
 * @param string $eventtype The event type.
 * @return lang_string The event type lang string.
 */
function mod_feedback_core_calendar_get_event_action_string(string $eventtype): string {
    $modulename = get_string('modulename', 'feedback');

    switch ($eventtype) {
        case FEEDBACK_EVENT_TYPE_OPEN:
            $identifier = 'calendarstart';
            break;
        case FEEDBACK_EVENT_TYPE_CLOSE:
            $identifier = 'calendarend';
            break;
        default:
            return get_string('requiresaction', 'calendar', $modulename);
    }

    return get_string($identifier, 'feedback', $modulename);
}<|MERGE_RESOLUTION|>--- conflicted
+++ resolved
@@ -2840,19 +2840,8 @@
     if (has_capability('mod/feedback:viewreports', $context)) {
         $feedbacknode->add_node($analysisnode);
         $feedbacknode->add(get_string(($hassecondary ? 'responses' : 'show_entries'), 'feedback'),
-<<<<<<< HEAD
             new moodle_url('/mod/feedback/show_entries.php', ['id' => $settings->get_page()->cm->id]),
             navigation_node::TYPE_CUSTOM, null, 'responses');
-
-        if ($feedback->anonymous == FEEDBACK_ANONYMOUS_NO AND $feedback->course != SITEID) {
-            $feedbacknode->add(get_string('show_nonrespondents', 'feedback'),
-                new moodle_url('/mod/feedback/show_nonrespondents.php', ['id' => $settings->get_page()->cm->id]),
-                navigation_node::TYPE_CUSTOM, null, 'nonrespondents');
-        }
-=======
-                    new moodle_url('/mod/feedback/show_entries.php', ['id' => $PAGE->cm->id]),
-                        navigation_node::TYPE_CUSTOM, null, 'responses');
->>>>>>> 2a920abd
     } else {
         $feedbackcompletion = new mod_feedback_completion($feedback, $context, $settings->get_page()->course->id);
         if ($feedbackcompletion->can_view_analysis()) {
