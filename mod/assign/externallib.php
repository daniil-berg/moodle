--- conflicted
+++ resolved
@@ -2141,15 +2141,7 @@
         $params = self::validate_parameters(self::copy_previous_attempt_parameters(),
                                             array('assignmentid' => $assignmentid));
 
-<<<<<<< HEAD
-        $cm = get_coursemodule_from_instance('assign', $params['assignmentid'], 0, false, MUST_EXIST);
-        $context = context_module::instance($cm->id);
-        self::validate_context($context);
-
-        $assignment = new assign($context, $cm, null);
-=======
         list($assignment, $course, $cm, $context) = self::validate_assign($params['assignmentid']);
->>>>>>> b93ea100
 
         $notices = array();
 
