<?php
// This file is part of Moodle - http://moodle.org/
//
// Moodle is free software: you can redistribute it and/or modify
// it under the terms of the GNU General Public License as published by
// the Free Software Foundation, either version 3 of the License, or
// (at your option) any later version.
//
// Moodle is distributed in the hope that it will be useful,
// but WITHOUT ANY WARRANTY; without even the implied warranty of
// MERCHANTABILITY or FITNESS FOR A PARTICULAR PURPOSE.  See the
// GNU General Public License for more details.
//
// You should have received a copy of the GNU General Public License
// along with Moodle.  If not, see <http://www.gnu.org/licenses/>.

/**
 * This file contains the definition for the class assignment
 *
 * This class provides all the functionality for the new assign module.
 *
 * @package   mod_assign
 * @copyright 2012 NetSpot {@link http://www.netspot.com.au}
 * @license   http://www.gnu.org/copyleft/gpl.html GNU GPL v3 or later
 */

defined('MOODLE_INTERNAL') || die();

// Assignment submission statuses.
define('ASSIGN_SUBMISSION_STATUS_DRAFT', 'draft');
define('ASSIGN_SUBMISSION_STATUS_SUBMITTED', 'submitted');

// Search filters for grading page.
define('ASSIGN_FILTER_SUBMITTED', 'submitted');
define('ASSIGN_FILTER_SINGLE_USER', 'singleuser');
define('ASSIGN_FILTER_REQUIRE_GRADING', 'require_grading');

require_once($CFG->libdir . '/accesslib.php');
require_once($CFG->libdir . '/formslib.php');
require_once($CFG->dirroot . '/repository/lib.php');
require_once($CFG->dirroot . '/mod/assign/mod_form.php');
require_once($CFG->libdir . '/gradelib.php');
require_once($CFG->dirroot . '/grade/grading/lib.php');
require_once($CFG->dirroot . '/mod/assign/feedbackplugin.php');
require_once($CFG->dirroot . '/mod/assign/submissionplugin.php');
require_once($CFG->dirroot . '/mod/assign/renderable.php');
require_once($CFG->dirroot . '/mod/assign/gradingtable.php');
require_once($CFG->libdir . '/eventslib.php');
require_once($CFG->libdir . '/portfolio/caller.php');

/**
 * Standard base class for mod_assign (assignment types).
 *
 * @package   mod_assign
 * @copyright 2012 NetSpot {@link http://www.netspot.com.au}
 * @license   http://www.gnu.org/copyleft/gpl.html GNU GPL v3 or later
 */
class assign {

    /** @var stdClass the assignment record that contains the global settings for this assign instance */
    private $instance;

    /** @var context the context of the course module for this assign instance
     *               (or just the course if we are creating a new one)
     */
    private $context;

    /** @var stdClass the course this assign instance belongs to */
    private $course;

    /** @var stdClass the admin config for all assign instances  */
    private $adminconfig;

    /** @var assign_renderer the custom renderer for this module */
    private $output;

    /** @var stdClass the course module for this assign instance */
    private $coursemodule;

    /** @var array cache for things like the coursemodule name or the scale menu -
     *             only lives for a single request.
     */
    private $cache;

    /** @var array list of the installed submission plugins */
    private $submissionplugins;

    /** @var array list of the installed feedback plugins */
    private $feedbackplugins;

    /** @var string action to be used to return to this page
     *              (without repeating any form submissions etc).
     */
    private $returnaction = 'view';

    /** @var array params to be used to return to this page */
    private $returnparams = array();

    /** @var string modulename prevents excessive calls to get_string */
    private static $modulename = null;

    /** @var string modulenameplural prevents excessive calls to get_string */
    private static $modulenameplural = null;

    /**
     * Constructor for the base assign class.
     *
     * @param mixed $coursemodulecontext context|null the course module context
     *                                   (or the course context if the coursemodule has not been
     *                                   created yet).
     * @param mixed $coursemodule the current course module if it was already loaded,
     *                            otherwise this class will load one from the context as required.
     * @param mixed $course the current course  if it was already loaded,
     *                      otherwise this class will load one from the context as required.
     */
    public function __construct($coursemodulecontext, $coursemodule, $course) {
        global $PAGE;

        $this->context = $coursemodulecontext;
        $this->coursemodule = $coursemodule;
        $this->course = $course;

        // Temporary cache only lives for a single request - used to reduce db lookups.
        $this->cache = array();

        $this->submissionplugins = $this->load_plugins('assignsubmission');
        $this->feedbackplugins = $this->load_plugins('assignfeedback');
    }

    /**
     * Set the action and parameters that can be used to return to the current page.
     *
     * @param string $action The action for the current page
     * @param array $params An array of name value pairs which form the parameters
     *                      to return to the current page.
     * @return void
     */
    public function register_return_link($action, $params) {
        $this->returnaction = $action;
        $this->returnparams = $params;
    }

    /**
     * Return an action that can be used to get back to the current page.
     *
     * @return string action
     */
    public function get_return_action() {
        return $this->returnaction;
    }

    /**
     * Based on the current assignment settings should we display the intro.
     *
     * @return bool showintro
     */
    protected function show_intro() {
        if ($this->get_instance()->alwaysshowdescription ||
                time() > $this->get_instance()->allowsubmissionsfromdate) {
            return true;
        }
        return false;
    }

    /**
     * Return a list of parameters that can be used to get back to the current page.
     *
     * @return array params
     */
    public function get_return_params() {
        return $this->returnparams;
    }

    /**
     * Set the submitted form data.
     *
     * @param stdClass $data The form data (instance)
     */
    public function set_instance(stdClass $data) {
        $this->instance = $data;
    }

    /**
     * Set the context.
     *
     * @param context $context The new context
     */
    public function set_context(context $context) {
        $this->context = $context;
    }

    /**
     * Set the course data.
     *
     * @param stdClass $course The course data
     */
    public function set_course(stdClass $course) {
        $this->course = $course;
    }

    /**
     * Get list of feedback plugins installed.
     *
     * @return array
     */
    public function get_feedback_plugins() {
        return $this->feedbackplugins;
    }

    /**
     * Get list of submission plugins installed.
     *
     * @return array
     */
    public function get_submission_plugins() {
        return $this->submissionplugins;
    }

    /**
     * Is blind marking enabled and reveal identities not set yet?
     *
     * @return bool
     */
    public function is_blind_marking() {
        return $this->get_instance()->blindmarking && !$this->get_instance()->revealidentities;
    }

    /**
     * Does an assignment have submission(s) or grade(s) already?
     *
     * @return bool
     */
    public function has_submissions_or_grades() {
        $allgrades = $this->count_grades();
        $allsubmissions = $this->count_submissions();
        if (($allgrades == 0) && ($allsubmissions == 0)) {
            return false;
        }
        return true;
    }

    /**
     * Get a specific submission plugin by its type.
     *
     * @param string $subtype assignsubmission | assignfeedback
     * @param string $type
     * @return mixed assign_plugin|null
     */
    public function get_plugin_by_type($subtype, $type) {
        $shortsubtype = substr($subtype, strlen('assign'));
        $name = $shortsubtype . 'plugins';
        if ($name != 'feedbackplugins' && $name != 'submissionplugins') {
            return null;
        }
        $pluginlist = $this->$name;
        foreach ($pluginlist as $plugin) {
            if ($plugin->get_type() == $type) {
                return $plugin;
            }
        }
        return null;
    }

    /**
     * Get a feedback plugin by type.
     *
     * @param string $type - The type of plugin e.g comments
     * @return mixed assign_feedback_plugin|null
     */
    public function get_feedback_plugin_by_type($type) {
        return $this->get_plugin_by_type('assignfeedback', $type);
    }

    /**
     * Get a submission plugin by type.
     *
     * @param string $type - The type of plugin e.g comments
     * @return mixed assign_submission_plugin|null
     */
    public function get_submission_plugin_by_type($type) {
        return $this->get_plugin_by_type('assignsubmission', $type);
    }

    /**
     * Load the plugins from the sub folders under subtype.
     *
     * @param string $subtype - either submission or feedback
     * @return array - The sorted list of plugins
     */
    protected function load_plugins($subtype) {
        global $CFG;
        $result = array();

        $names = get_plugin_list($subtype);

        foreach ($names as $name => $path) {
            if (file_exists($path . '/locallib.php')) {
                require_once($path . '/locallib.php');

                $shortsubtype = substr($subtype, strlen('assign'));
                $pluginclass = 'assign_' . $shortsubtype . '_' . $name;

                $plugin = new $pluginclass($this, $name);

                if ($plugin instanceof assign_plugin) {
                    $idx = $plugin->get_sort_order();
                    while (array_key_exists($idx, $result)) {
                        $idx +=1;
                    }
                    $result[$idx] = $plugin;
                }
            }
        }
        ksort($result);
        return $result;
    }

    /**
     * Display the assignment, used by view.php
     *
     * The assignment is displayed differently depending on your role,
     * the settings for the assignment and the status of the assignment.
     *
     * @param string $action The current action if any.
     * @return void
     */
    public function view($action='') {

        $o = '';
        $mform = null;
        $notices = array();

        // Handle form submissions first.
        if ($action == 'savesubmission') {
            $action = 'editsubmission';
            if ($this->process_save_submission($mform, $notices)) {
                $action = 'view';
            }
        } else if ($action == 'lock') {
            $this->process_lock();
            $action = 'grading';
        } else if ($action == 'reverttodraft') {
            $this->process_revert_to_draft();
            $action = 'grading';
        } else if ($action == 'unlock') {
            $this->process_unlock();
            $action = 'grading';
        } else if ($action == 'confirmsubmit') {
            $action = 'submit';
            if ($this->process_submit_for_grading($mform)) {
                $action = 'view';
            }
        } else if ($action == 'gradingbatchoperation') {
            $action = $this->process_grading_batch_operation($mform);
        } else if ($action == 'submitgrade') {
            if (optional_param('saveandshownext', null, PARAM_RAW)) {
                // Save and show next.
                $action = 'grade';
                if ($this->process_save_grade($mform)) {
                    $action = 'nextgrade';
                }
            } else if (optional_param('nosaveandprevious', null, PARAM_RAW)) {
                $action = 'previousgrade';
            } else if (optional_param('nosaveandnext', null, PARAM_RAW)) {
                // Show next button.
                $action = 'nextgrade';
            } else if (optional_param('savegrade', null, PARAM_RAW)) {
                // Save changes button.
                $action = 'grade';
                if ($this->process_save_grade($mform)) {
                    $action = 'grading';
                }
            } else {
                // Cancel button.
                $action = 'grading';
            }
        } else if ($action == 'quickgrade') {
            $message = $this->process_save_quick_grades();
            $action = 'quickgradingresult';
        } else if ($action == 'saveoptions') {
            $this->process_save_grading_options();
            $action = 'grading';
        } else if ($action == 'saveextension') {
            $action = 'grantextension';
            if ($this->process_save_extension($mform)) {
                $action = 'grading';
            }
        } else if ($action == 'revealidentitiesconfirm') {
            $this->process_reveal_identities();
            $action = 'grading';
        }

        $returnparams = array('rownum'=>optional_param('rownum', 0, PARAM_INT));
        $this->register_return_link($action, $returnparams);

        // Now show the right view page.
        if ($action == 'previousgrade') {
            $mform = null;
            $o .= $this->view_single_grade_page($mform, -1);
        } else if ($action == 'quickgradingresult') {
            $mform = null;
            $o .= $this->view_quickgrading_result($message);
        } else if ($action == 'nextgrade') {
            $mform = null;
            $o .= $this->view_single_grade_page($mform, 1);
        } else if ($action == 'grade') {
            $o .= $this->view_single_grade_page($mform);
        } else if ($action == 'viewpluginassignfeedback') {
            $o .= $this->view_plugin_content('assignfeedback');
        } else if ($action == 'viewpluginassignsubmission') {
            $o .= $this->view_plugin_content('assignsubmission');
        } else if ($action == 'editsubmission') {
            $o .= $this->view_edit_submission_page($mform, $notices);
        } else if ($action == 'grading') {
            $o .= $this->view_grading_page();
        } else if ($action == 'downloadall') {
            $o .= $this->download_submissions();
        } else if ($action == 'submit') {
            $o .= $this->check_submit_for_grading($mform);
        } else if ($action == 'grantextension') {
            $o .= $this->view_grant_extension($mform);
        } else if ($action == 'revealidentities') {
            $o .= $this->view_reveal_identities_confirm($mform);
        } else if ($action == 'plugingradingbatchoperation') {
            $o .= $this->view_plugin_grading_batch_operation($mform);
        } else if ($action == 'viewpluginpage') {
             $o .= $this->view_plugin_page();
        } else if ($action == 'viewcourseindex') {
             $o .= $this->view_course_index();
        } else {
            $o .= $this->view_submission_page();
        }

        return $o;
    }

    /**
     * Add this instance to the database.
     *
     * @param stdClass $formdata The data submitted from the form
     * @param bool $callplugins This is used to skip the plugin code
     *             when upgrading an old assignment to a new one (the plugins get called manually)
     * @return mixed false if an error occurs or the int id of the new instance
     */
    public function add_instance(stdClass $formdata, $callplugins) {
        global $DB;

        $err = '';

        // Add the database record.
        $update = new stdClass();
        $update->name = $formdata->name;
        $update->timemodified = time();
        $update->timecreated = time();
        $update->course = $formdata->course;
        $update->courseid = $formdata->course;
        $update->intro = $formdata->intro;
        $update->introformat = $formdata->introformat;
        $update->alwaysshowdescription = $formdata->alwaysshowdescription;
        $update->submissiondrafts = $formdata->submissiondrafts;
        $update->requiresubmissionstatement = $formdata->requiresubmissionstatement;
        $update->sendnotifications = $formdata->sendnotifications;
        $update->sendlatenotifications = $formdata->sendlatenotifications;
        $update->duedate = $formdata->duedate;
        $update->cutoffdate = $formdata->cutoffdate;
        $update->allowsubmissionsfromdate = $formdata->allowsubmissionsfromdate;
        $update->grade = $formdata->grade;
        $update->completionsubmit = !empty($formdata->completionsubmit);
        $update->teamsubmission = $formdata->teamsubmission;
        $update->requireallteammemberssubmit = $formdata->requireallteammemberssubmit;
        $update->teamsubmissiongroupingid = $formdata->teamsubmissiongroupingid;
        $update->blindmarking = $formdata->blindmarking;

        $returnid = $DB->insert_record('assign', $update);
        $this->instance = $DB->get_record('assign', array('id'=>$returnid), '*', MUST_EXIST);
        // Cache the course record.
        $this->course = $DB->get_record('course', array('id'=>$formdata->course), '*', MUST_EXIST);

        if ($callplugins) {
            // Call save_settings hook for submission plugins.
            foreach ($this->submissionplugins as $plugin) {
                if (!$this->update_plugin_instance($plugin, $formdata)) {
                    print_error($plugin->get_error());
                    return false;
                }
            }
            foreach ($this->feedbackplugins as $plugin) {
                if (!$this->update_plugin_instance($plugin, $formdata)) {
                    print_error($plugin->get_error());
                    return false;
                }
            }

            // In the case of upgrades the coursemodule has not been set,
            // so we need to wait before calling these two.
            $this->update_calendar($formdata->coursemodule);
            $this->update_gradebook(false, $formdata->coursemodule);

        }

        $update = new stdClass();
        $update->id = $this->get_instance()->id;
        $update->nosubmissions = (!$this->is_any_submission_plugin_enabled()) ? 1: 0;
        $DB->update_record('assign', $update);

        return $returnid;
    }

    /**
     * Delete all grades from the gradebook for this assignment.
     *
     * @return bool
     */
    protected function delete_grades() {
        global $CFG;

        $result = grade_update('mod/assign',
                               $this->get_course()->id,
                               'mod',
                               'assign',
                               $this->get_instance()->id,
                               0,
                               null,
                               array('deleted'=>1));
        return $result == GRADE_UPDATE_OK;
    }

    /**
     * Delete this instance from the database.
     *
     * @return bool false if an error occurs
     */
    public function delete_instance() {
        global $DB;
        $result = true;

        foreach ($this->submissionplugins as $plugin) {
            if (!$plugin->delete_instance()) {
                print_error($plugin->get_error());
                $result = false;
            }
        }
        foreach ($this->feedbackplugins as $plugin) {
            if (!$plugin->delete_instance()) {
                print_error($plugin->get_error());
                $result = false;
            }
        }

        // Delete files associated with this assignment.
        $fs = get_file_storage();
        if (! $fs->delete_area_files($this->context->id) ) {
            $result = false;
        }

        // Delete_records will throw an exception if it fails - so no need for error checking here.
        $DB->delete_records('assign_submission', array('assignment'=>$this->get_instance()->id));
        $DB->delete_records('assign_grades', array('assignment'=>$this->get_instance()->id));
        $DB->delete_records('assign_plugin_config', array('assignment'=>$this->get_instance()->id));

        // Delete items from the gradebook.
        if (! $this->delete_grades()) {
            $result = false;
        }

        // Delete the instance.
        $DB->delete_records('assign', array('id'=>$this->get_instance()->id));

        return $result;
    }

    /**
     * Actual implementation of the reset course functionality, delete all the
     * assignment submissions for course $data->courseid.
     *
     * @param $data the data submitted from the reset course.
     * @return array status array
     */
    public function reset_userdata($data) {
        global $CFG, $DB;

        $componentstr = get_string('modulenameplural', 'assign');
        $status = array();

        $fs = get_file_storage();
        if (!empty($data->reset_assign_submissions)) {
            // Delete files associated with this assignment.
            foreach ($this->submissionplugins as $plugin) {
                $fileareas = array();
                $plugincomponent = $plugin->get_subtype() . '_' . $plugin->get_type();
                $fileareas = $plugin->get_file_areas();
                foreach ($fileareas as $filearea) {
                    $fs->delete_area_files($this->context->id, $plugincomponent, $filearea);
                }

                if (!$plugin->delete_instance()) {
                    $status[] = array('component'=>$componentstr,
                                      'item'=>get_string('deleteallsubmissions', 'assign'),
                                      'error'=>$plugin->get_error());
                }
            }

            foreach ($this->feedbackplugins as $plugin) {
                $fileareas = array();
                $plugincomponent = $plugin->get_subtype() . '_' . $plugin->get_type();
                $fileareas = $plugin->get_file_areas();
                foreach ($fileareas as $filearea) {
                    $fs->delete_area_files($this->context->id, $plugincomponent, $filearea);
                }

                if (!$plugin->delete_instance()) {
                    $status[] = array('component'=>$componentstr,
                                      'item'=>get_string('deleteallsubmissions', 'assign'),
                                      'error'=>$plugin->get_error());
                }
            }

            $assignssql = 'SELECT a.id
                             FROM {assign} a
                           WHERE a.course=:course';
            $params = array('course'=>$data->courseid);

            $DB->delete_records_select('assign_submission', "assignment IN ($assignssql)", $params);

            $status[] = array('component'=>$componentstr,
                              'item'=>get_string('deleteallsubmissions', 'assign'),
                              'error'=>false);

            if (!empty($data->reset_gradebook_grades)) {
                $DB->delete_records_select('assign_grades', "assignment IN ($assignssql)", $params);
                // Remove all grades from gradebook.
                require_once($CFG->dirroot.'/mod/assign/lib.php');
                assign_reset_gradebook($data->courseid);
            }
        }
        // Updating dates - shift may be negative too.
        if ($data->timeshift) {
            shift_course_mod_dates('assign',
                                    array('duedate', 'allowsubmissionsfromdate', 'cutoffdate'),
                                    $data->timeshift,
                                    $data->courseid);
            $status[] = array('component'=>$componentstr,
                              'item'=>get_string('datechanged'),
                              'error'=>false);
        }

        return $status;
    }

    /**
     * Update the settings for a single plugin.
     *
     * @param assign_plugin $plugin The plugin to update
     * @param stdClass $formdata The form data
     * @return bool false if an error occurs
     */
    protected function update_plugin_instance(assign_plugin $plugin, stdClass $formdata) {
        if ($plugin->is_visible()) {
            $enabledname = $plugin->get_subtype() . '_' . $plugin->get_type() . '_enabled';
            if ($formdata->$enabledname) {
                $plugin->enable();
                if (!$plugin->save_settings($formdata)) {
                    print_error($plugin->get_error());
                    return false;
                }
            } else {
                $plugin->disable();
            }
        }
        return true;
    }

    /**
     * Update the gradebook information for this assignment.
     *
     * @param bool $reset If true, will reset all grades in the gradbook for this assignment
     * @param int $coursemoduleid This is required because it might not exist in the database yet
     * @return bool
     */
    public function update_gradebook($reset, $coursemoduleid) {
        global $CFG;

        require_once($CFG->dirroot.'/mod/assign/lib.php');
        $assign = clone $this->get_instance();
        $assign->cmidnumber = $coursemoduleid;
        $param = null;
        if ($reset) {
            $param = 'reset';
        }

        return assign_grade_item_update($assign, $param);
    }

    /**
     * Load and cache the admin config for this module.
     *
     * @return stdClass the plugin config
     */
    public function get_admin_config() {
        if ($this->adminconfig) {
            return $this->adminconfig;
        }
        $this->adminconfig = get_config('assign');
        return $this->adminconfig;
    }

    /**
     * Update the calendar entries for this assignment.
     *
     * @param int $coursemoduleid - Required to pass this in because it might
     *                              not exist in the database yet.
     * @return bool
     */
    public function update_calendar($coursemoduleid) {
        global $DB, $CFG;
        require_once($CFG->dirroot.'/calendar/lib.php');

        // Special case for add_instance as the coursemodule has not been set yet.
        $instance = $this->get_instance();

        if ($instance->duedate) {
            $event = new stdClass();

            $params = array('modulename'=>'assign', 'instance'=>$instance->id);
            $event->id = $DB->get_field('event',
                                        'id',
                                        $params);

            if ($event->id) {
                $event->name        = $instance->name;
                $event->description = format_module_intro('assign', $instance, $coursemoduleid);
                $event->timestart   = $instance->duedate;

                $calendarevent = calendar_event::load($event->id);
                $calendarevent->update($event);
            } else {
                $event = new stdClass();
                $event->name        = $instance->name;
                $event->description = format_module_intro('assign', $instance, $coursemoduleid);
                $event->courseid    = $instance->course;
                $event->groupid     = 0;
                $event->userid      = 0;
                $event->modulename  = 'assign';
                $event->instance    = $instance->id;
                $event->eventtype   = 'due';
                $event->timestart   = $instance->duedate;
                $event->timeduration = 0;

                calendar_event::create($event);
            }
        } else {
            $DB->delete_records('event', array('modulename'=>'assign', 'instance'=>$instance->id));
        }
    }


    /**
     * Update this instance in the database.
     *
     * @param stdClass $formdata - the data submitted from the form
     * @return bool false if an error occurs
     */
    public function update_instance($formdata) {
        global $DB;

        $update = new stdClass();
        $update->id = $formdata->instance;
        $update->name = $formdata->name;
        $update->timemodified = time();
        $update->course = $formdata->course;
        $update->intro = $formdata->intro;
        $update->introformat = $formdata->introformat;
        $update->alwaysshowdescription = $formdata->alwaysshowdescription;
        $update->submissiondrafts = $formdata->submissiondrafts;
        $update->requiresubmissionstatement = $formdata->requiresubmissionstatement;
        $update->sendnotifications = $formdata->sendnotifications;
        $update->sendlatenotifications = $formdata->sendlatenotifications;
        $update->duedate = $formdata->duedate;
        $update->cutoffdate = $formdata->cutoffdate;
        $update->allowsubmissionsfromdate = $formdata->allowsubmissionsfromdate;
        $update->grade = $formdata->grade;
        $update->completionsubmit = !empty($formdata->completionsubmit);
        $update->teamsubmission = $formdata->teamsubmission;
        $update->requireallteammemberssubmit = $formdata->requireallteammemberssubmit;
        $update->teamsubmissiongroupingid = $formdata->teamsubmissiongroupingid;
        $update->blindmarking = $formdata->blindmarking;

        $result = $DB->update_record('assign', $update);
        $this->instance = $DB->get_record('assign', array('id'=>$update->id), '*', MUST_EXIST);

        // Load the assignment so the plugins have access to it.

        // Call save_settings hook for submission plugins.
        foreach ($this->submissionplugins as $plugin) {
            if (!$this->update_plugin_instance($plugin, $formdata)) {
                print_error($plugin->get_error());
                return false;
            }
        }
        foreach ($this->feedbackplugins as $plugin) {
            if (!$this->update_plugin_instance($plugin, $formdata)) {
                print_error($plugin->get_error());
                return false;
            }
        }

        $this->update_calendar($this->get_course_module()->id);
        $this->update_gradebook(false, $this->get_course_module()->id);

        $update = new stdClass();
        $update->id = $this->get_instance()->id;
        $update->nosubmissions = (!$this->is_any_submission_plugin_enabled()) ? 1: 0;
        $DB->update_record('assign', $update);

        return $result;
    }

    /**
     * Add elements in grading plugin form.
     *
     * @param mixed $grade stdClass|null
     * @param MoodleQuickForm $mform
     * @param stdClass $data
     * @param int $userid - The userid we are grading
     * @return void
     */
    protected function add_plugin_grade_elements($grade, MoodleQuickForm $mform, stdClass $data, $userid) {
        foreach ($this->feedbackplugins as $plugin) {
            if ($plugin->is_enabled() && $plugin->is_visible()) {
                $mform->addElement('header', 'header_' . $plugin->get_type(), $plugin->get_name());
                if (!$plugin->get_form_elements_for_user($grade, $mform, $data, $userid)) {
                    $mform->removeElement('header_' . $plugin->get_type());
                }
            }
        }
    }



    /**
     * Add one plugins settings to edit plugin form.
     *
     * @param assign_plugin $plugin The plugin to add the settings from
     * @param MoodleQuickForm $mform The form to add the configuration settings to.
     *                               This form is modified directly (not returned).
     * @return void
     */
    protected function add_plugin_settings(assign_plugin $plugin, MoodleQuickForm $mform) {
        global $CFG;
        if ($plugin->is_visible()) {
            $mform->addElement('selectyesno',
                               $plugin->get_subtype() . '_' . $plugin->get_type() . '_enabled',
                               $plugin->get_name());
            $mform->addHelpButton($plugin->get_subtype() . '_' . $plugin->get_type() . '_enabled',
                                  'enabled',
                                  $plugin->get_subtype() . '_' . $plugin->get_type());

            $default = get_config($plugin->get_subtype() . '_' . $plugin->get_type(), 'default');
            if ($plugin->get_config('enabled') !== false) {
                $default = $plugin->is_enabled();
            }
            $mform->setDefault($plugin->get_subtype() . '_' . $plugin->get_type() . '_enabled', $default);

            $plugin->get_settings($mform);

        }
    }

    /**
     * Add settings to edit plugin form.
     *
     * @param MoodleQuickForm $mform The form to add the configuration settings to.
     *                               This form is modified directly (not returned).
     * @return void
     */
    public function add_all_plugin_settings(MoodleQuickForm $mform) {
        $mform->addElement('header', 'general', get_string('submissionsettings', 'assign'));

        foreach ($this->submissionplugins as $plugin) {
            $this->add_plugin_settings($plugin, $mform);

        }
        $mform->addElement('header', 'general', get_string('feedbacksettings', 'assign'));
        foreach ($this->feedbackplugins as $plugin) {
            $this->add_plugin_settings($plugin, $mform);
        }
    }

    /**
     * Allow each plugin an opportunity to update the defaultvalues
     * passed in to the settings form (needed to set up draft areas for
     * editor and filemanager elements)
     *
     * @param array $defaultvalues
     */
    public function plugin_data_preprocessing(&$defaultvalues) {
        foreach ($this->submissionplugins as $plugin) {
            if ($plugin->is_visible()) {
                $plugin->data_preprocessing($defaultvalues);
            }
        }
        foreach ($this->feedbackplugins as $plugin) {
            if ($plugin->is_visible()) {
                $plugin->data_preprocessing($defaultvalues);
            }
        }
    }

    /**
     * Get the name of the current module.
     *
     * @return string the module name (Assignment)
     */
    protected function get_module_name() {
        if (isset(self::$modulename)) {
            return self::$modulename;
        }
        self::$modulename = get_string('modulename', 'assign');
        return self::$modulename;
    }

    /**
     * Get the plural name of the current module.
     *
     * @return string the module name plural (Assignments)
     */
    protected function get_module_name_plural() {
        if (isset(self::$modulenameplural)) {
            return self::$modulenameplural;
        }
        self::$modulenameplural = get_string('modulenameplural', 'assign');
        return self::$modulenameplural;
    }

    /**
     * Has this assignment been constructed from an instance?
     *
     * @return bool
     */
    public function has_instance() {
        return $this->instance || $this->get_course_module();
    }

    /**
     * Get the settings for the current instance of this assignment
     *
     * @return stdClass The settings
     */
    public function get_instance() {
        global $DB;
        if ($this->instance) {
            return $this->instance;
        }
        if ($this->get_course_module()) {
            $params = array('id' => $this->get_course_module()->instance);
            $this->instance = $DB->get_record('assign', $params, '*', MUST_EXIST);
        }
        if (!$this->instance) {
            throw new coding_exception('Improper use of the assignment class. ' .
                                       'Cannot load the assignment record.');
        }
        return $this->instance;
    }

    /**
     * Get the context of the current course.
     *
     * @return mixed context|null The course context
     */
    public function get_course_context() {
        if (!$this->context && !$this->course) {
            throw new coding_exception('Improper use of the assignment class. ' .
                                       'Cannot load the course context.');
        }
        if ($this->context) {
            return $this->context->get_course_context();
        } else {
            return context_course::instance($this->course->id);
        }
    }


    /**
     * Get the current course module.
     *
     * @return mixed stdClass|null The course module
     */
    public function get_course_module() {
        if ($this->coursemodule) {
            return $this->coursemodule;
        }
        if (!$this->context) {
            return null;
        }

        if ($this->context->contextlevel == CONTEXT_MODULE) {
            $this->coursemodule = get_coursemodule_from_id('assign',
                                                           $this->context->instanceid,
                                                           0,
                                                           false,
                                                           MUST_EXIST);
            return $this->coursemodule;
        }
        return null;
    }

    /**
     * Get context module.
     *
     * @return context
     */
    public function get_context() {
        return $this->context;
    }

    /**
     * Get the current course.
     *
     * @return mixed stdClass|null The course
     */
    public function get_course() {
        global $DB;

        if ($this->course) {
            return $this->course;
        }

        if (!$this->context) {
            return null;
        }
        $params = array('id' => $this->get_course_context()->instanceid);
        $this->course = $DB->get_record('course', $params, '*', MUST_EXIST);

        return $this->course;
    }

    /**
     * Return a grade in user-friendly form, whether it's a scale or not.
     *
     * @param mixed $grade int|null
     * @param boolean $editing Are we allowing changes to this grade?
     * @param int $userid The user id the grade belongs to
     * @param int $modified Timestamp from when the grade was last modified
     * @return string User-friendly representation of grade
     */
    public function display_grade($grade, $editing, $userid=0, $modified=0) {
        global $DB;

        static $scalegrades = array();

        $o = '';

        if ($this->get_instance()->grade >= 0) {
            // Normal number.
            if ($editing && $this->get_instance()->grade > 0) {
                if ($grade < 0) {
                    $displaygrade = '';
                } else {
                    $displaygrade = format_float($grade);
                }
                $o .= '<label class="accesshide" for="quickgrade_' . $userid . '">' .
                       get_string('usergrade', 'assign') .
                       '</label>';
                $o .= '<input type="text"
                              id="quickgrade_' . $userid . '"
                              name="quickgrade_' . $userid . '"
                              value="' .  $displaygrade . '"
                              size="6"
                              maxlength="10"
                              class="quickgrade"/>';
                $o .= '&nbsp;/&nbsp;' . format_float($this->get_instance()->grade, 2);
                $o .= '<input type="hidden"
                              name="grademodified_' . $userid . '"
                              value="' . $modified . '"/>';
                return $o;
            } else {
                $o .= '<input type="hidden" name="grademodified_' . $userid . '" value="' . $modified . '"/>';
                if ($grade == -1 || $grade === null) {
                    $o .= '-';
                    return $o;
                } else {
                    $o .= format_float($grade, 2) .
                          '&nbsp;/&nbsp;' .
                          format_float($this->get_instance()->grade, 2);
                    return $o;
                }
            }

        } else {
            // Scale.
            if (empty($this->cache['scale'])) {
                if ($scale = $DB->get_record('scale', array('id'=>-($this->get_instance()->grade)))) {
                    $this->cache['scale'] = make_menu_from_list($scale->scale);
                } else {
                    $o .= '-';
                    return $o;
                }
            }
            if ($editing) {
                $o .= '<label class="accesshide"
                              for="quickgrade_' . $userid . '">' .
                      get_string('usergrade', 'assign') .
                      '</label>';
                $o .= '<select name="quickgrade_' . $userid . '" class="quickgrade">';
                $o .= '<option value="-1">' . get_string('nograde') . '</option>';
                foreach ($this->cache['scale'] as $optionid => $option) {
                    $selected = '';
                    if ($grade == $optionid) {
                        $selected = 'selected="selected"';
                    }
                    $o .= '<option value="' . $optionid . '" ' . $selected . '>' . $option . '</option>';
                }
                $o .= '</select>';
                $o .= '<input type="hidden" ' .
                             'name="grademodified_' . $userid . '" ' .
                             'value="' . $modified . '"/>';
                return $o;
            } else {
                $scaleid = (int)$grade;
                if (isset($this->cache['scale'][$scaleid])) {
                    $o .= $this->cache['scale'][$scaleid];
                    return $o;
                }
                $o .= '-';
                return $o;
            }
        }
    }

    /**
     * Load a list of users enrolled in the current course with the specified permission and group.
     * 0 for no group.
     *
     * @param int $currentgroup
     * @param bool $idsonly
     * @return array List of user records
     */
    public function list_participants($currentgroup, $idsonly) {
        if ($idsonly) {
            return get_enrolled_users($this->context, 'mod/assign:submit', $currentgroup, 'u.id');
        } else {
            return get_enrolled_users($this->context, 'mod/assign:submit', $currentgroup);
        }
    }

    /**
     * Load a count of valid teams for this assignment.
     *
     * @return int number of valid teams
     */
    public function count_teams() {

        $groups = groups_get_all_groups($this->get_course()->id,
                                        0,
                                        $this->get_instance()->teamsubmissiongroupingid,
                                        'g.id');
        $count = count($groups);

        // See if there are any users in the default group.
        $defaultusers = $this->get_submission_group_members(0, true);
        if (count($defaultusers) > 0) {
            $count += 1;
        }
        return $count;
    }

    /**
     * Load a count of users enrolled in the current course with the specified permission and group.
     * 0 for no group.
     *
     * @param int $currentgroup
     * @return int number of matching users
     */
    public function count_participants($currentgroup) {
        return count_enrolled_users($this->context, 'mod/assign:submit', $currentgroup);
    }

    /**
     * Load a count of users submissions in the current module that require grading
     * This means the submission modification time is more recent than the
     * grading modification time and the status is SUBMITTED.
     *
     * @return int number of matching submissions
     */
    public function count_submissions_need_grading() {
        global $DB;

        if ($this->get_instance()->teamsubmission) {
            // This does not make sense for group assignment because the submission is shared.
            return 0;
        }

        $currentgroup = groups_get_activity_group($this->get_course_module(), true);
        list($esql, $params) = get_enrolled_sql($this->get_context(), 'mod/assign:submit', $currentgroup, false);

        $params['assignid'] = $this->get_instance()->id;
        $params['submitted'] = ASSIGN_SUBMISSION_STATUS_SUBMITTED;

        $sql = 'SELECT COUNT(s.userid)
                   FROM {assign_submission} s
                   LEFT JOIN {assign_grades} g ON
                        s.assignment = g.assignment AND
                        s.userid = g.userid
                   JOIN(' . $esql . ') e ON e.id = s.userid
                   WHERE
                        s.assignment = :assignid AND
                        s.timemodified IS NOT NULL AND
                        s.status = :submitted AND
                        (s.timemodified > g.timemodified OR g.timemodified IS NULL)';

        return $DB->count_records_sql($sql, $params);
    }

    /**
     * Load a count of grades.
     *
     * @return int number of grades
     */
    public function count_grades() {
        global $DB;

        if (!$this->has_instance()) {
            return 0;
        }

        $currentgroup = groups_get_activity_group($this->get_course_module(), true);
        list($esql, $params) = get_enrolled_sql($this->get_context(), 'mod/assign:submit', $currentgroup, false);

        $params['assignid'] = $this->get_instance()->id;

        $sql = 'SELECT COUNT(g.userid)
                   FROM {assign_grades} g
                   JOIN(' . $esql . ') e ON e.id = g.userid
                   WHERE g.assignment = :assignid';

        return $DB->count_records_sql($sql, $params);
    }

    /**
     * Load a count of submissions.
     *
     * @return int number of submissions
     */
    public function count_submissions() {
        global $DB;

        if (!$this->has_instance()) {
            return 0;
        }

        $params = array();

        if ($this->get_instance()->teamsubmission) {
            // We cannot join on the enrolment tables for group submissions (no userid).
            $sql = 'SELECT COUNT(s.groupid)
                        FROM {assign_submission} s
                        WHERE
                            s.assignment = :assignid AND
                            s.timemodified IS NOT NULL AND
                            s.userid = :groupuserid';

            $params['assignid'] = $this->get_instance()->id;
            $params['groupuserid'] = 0;
        } else {
            $currentgroup = groups_get_activity_group($this->get_course_module(), true);
            list($esql, $params) = get_enrolled_sql($this->get_context(), 'mod/assign:submit', $currentgroup, false);

            $params['assignid'] = $this->get_instance()->id;

            $sql = 'SELECT COUNT(s.userid)
                       FROM {assign_submission} s
                       JOIN(' . $esql . ') e ON e.id = s.userid
                       WHERE
                            s.assignment = :assignid AND
                            s.timemodified IS NOT NULL';
        }

        return $DB->count_records_sql($sql, $params);
    }

    /**
     * Load a count of submissions with a specified status.
     *
     * @param string $status The submission status - should match one of the constants
     * @return int number of matching submissions
     */
    public function count_submissions_with_status($status) {
        global $DB;

        $currentgroup = groups_get_activity_group($this->get_course_module(), true);
        list($esql, $params) = get_enrolled_sql($this->get_context(), 'mod/assign:submit', $currentgroup, false);

        $params['assignid'] = $this->get_instance()->id;
        $params['submissionstatus'] = $status;

        if ($this->get_instance()->teamsubmission) {
            $sql = 'SELECT COUNT(s.groupid)
                        FROM {assign_submission} s
                        WHERE
                            s.assignment = :assignid AND
                            s.timemodified IS NOT NULL AND
                            s.userid = :groupuserid AND
                            s.status = :submissionstatus';
            $params['groupuserid'] = 0;
        } else {
            $sql = 'SELECT COUNT(s.userid)
                        FROM {assign_submission} s
                        JOIN(' . $esql . ') e ON e.id = s.userid
                        WHERE
                            s.assignment = :assignid AND
                            s.timemodified IS NOT NULL AND
                            s.status = :submissionstatus';
        }

        return $DB->count_records_sql($sql, $params);
    }

    /**
     * Utility function to get the userid for every row in the grading table
     * so the order can be frozen while we iterate it.
     *
     * @return array An array of userids
     */
    protected function get_grading_userid_list() {
        $filter = get_user_preferences('assign_filter', '');
        $table = new assign_grading_table($this, 0, $filter, 0, false);

        $useridlist = $table->get_column_data('userid');

        return $useridlist;
    }

    /**
     * Generate zip file from array of given files.
     *
     * @param array $filesforzipping - array of files to pass into archive_to_pathname.
     *                                 This array is indexed by the final file name and each
     *                                 element in the array is an instance of a stored_file object.
     * @return path of temp file - note this returned file does
     *         not have a .zip extension - it is a temp file.
     */
    protected function pack_files($filesforzipping) {
        global $CFG;
        // Create path for new zip file.
        $tempzip = tempnam($CFG->tempdir . '/', 'assignment_');
        // Zip files.
        $zipper = new zip_packer();
        if ($zipper->archive_to_pathname($filesforzipping, $tempzip)) {
            return $tempzip;
        }
        return false;
    }

    /**
     * Finds all assignment notifications that have yet to be mailed out, and mails them.
     *
     * Cron function to be run periodically according to the moodle cron.
     *
     * @return bool
     */
    public static function cron() {
        global $DB;

        // Only ever send a max of one days worth of updates.
        $yesterday = time() - (24 * 3600);
        $timenow   = time();

        // Collect all submissions from the past 24 hours that require mailing.
        $sql = 'SELECT s.*, a.course, a.name, a.blindmarking, a.revealidentities,
                       g.*, g.id as gradeid, g.timemodified as lastmodified
                 FROM {assign} a
                 JOIN {assign_grades} g ON g.assignment = a.id
            LEFT JOIN {assign_submission} s ON s.assignment = a.id AND s.userid = g.userid
                WHERE g.timemodified >= :yesterday AND
                      g.timemodified <= :today AND
                      g.mailed = 0';

        $params = array('yesterday' => $yesterday, 'today' => $timenow);
        $submissions = $DB->get_records_sql($sql, $params);

        if (empty($submissions)) {
            return true;
        }

        mtrace('Processing ' . count($submissions) . ' assignment submissions ...');

        // Preload courses we are going to need those.
        $courseids = array();
        foreach ($submissions as $submission) {
            $courseids[] = $submission->course;
        }

        // Filter out duplicates.
        $courseids = array_unique($courseids);
        $ctxselect = context_helper::get_preload_record_columns_sql('ctx');
        list($courseidsql, $params) = $DB->get_in_or_equal($courseids, SQL_PARAMS_NAMED);
        $sql = 'SELECT c.*, ' . $ctxselect .
                  ' FROM {course} c
             LEFT JOIN {context} ctx ON ctx.instanceid = c.id AND ctx.contextlevel = :contextlevel
                 WHERE c.id ' . $courseidsql;

        $params['contextlevel'] = CONTEXT_COURSE;
        $courses = $DB->get_records_sql($sql, $params);

        // Clean up... this could go on for a while.
        unset($courseids);
        unset($ctxselect);
        unset($courseidsql);
        unset($params);

        // Simple array we'll use for caching modules.
        $modcache = array();

        // Message students about new feedback.
        foreach ($submissions as $submission) {

            mtrace("Processing assignment submission $submission->id ...");

            // Do not cache user lookups - could be too many.
            if (!$user = $DB->get_record('user', array('id'=>$submission->userid))) {
                mtrace('Could not find user ' . $submission->userid);
                continue;
            }

            // Use a cache to prevent the same DB queries happening over and over.
            if (!array_key_exists($submission->course, $courses)) {
                mtrace('Could not find course ' . $submission->course);
                continue;
            }
            $course = $courses[$submission->course];
            if (isset($course->ctxid)) {
                // Context has not yet been preloaded. Do so now.
                context_helper::preload_from_record($course);
            }

            // Override the language and timezone of the "current" user, so that
            // mail is customised for the receiver.
            cron_setup_user($user, $course);

            // Context lookups are already cached.
            $coursecontext = context_course::instance($course->id);
            if (!is_enrolled($coursecontext, $user->id)) {
                $courseshortname = format_string($course->shortname,
                                                 true,
                                                 array('context' => $coursecontext));
                mtrace(fullname($user) . ' not an active participant in ' . $courseshortname);
                continue;
            }

            if (!$grader = $DB->get_record('user', array('id'=>$submission->grader))) {
                mtrace('Could not find grader ' . $submission->grader);
                continue;
            }

            if (!array_key_exists($submission->assignment, $modcache)) {
                $mod = get_coursemodule_from_instance('assign', $submission->assignment, $course->id);
                if (empty($mod)) {
                    mtrace('Could not find course module for assignment id ' . $submission->assignment);
                    continue;
                }
                $modcache[$submission->assignment] = $mod;
            } else {
                $mod = $modcache[$submission->assignment];
            }
            // Context lookups are already cached.
            $contextmodule = context_module::instance($mod->id);

            if (!$mod->visible) {
                // Hold mail notification for hidden assignments until later.
                continue;
            }

            // Need to send this to the student.
            $messagetype = 'feedbackavailable';
            $eventtype = 'assign_notification';
            $updatetime = $submission->lastmodified;
            $modulename = get_string('modulename', 'assign');

            $uniqueid = 0;
            if ($submission->blindmarking && !$submission->revealidentities) {
                $uniqueid = self::get_uniqueid_for_user_static($submission->assignment, $user->id);
            }
            $showusers = $submission->blindmarking && !$submission->revealidentities;
            self::send_assignment_notification($grader,
                                               $user,
                                               $messagetype,
                                               $eventtype,
                                               $updatetime,
                                               $mod,
                                               $contextmodule,
                                               $course,
                                               $modulename,
                                               $submission->name,
                                               $showusers,
                                               $uniqueid);

            $grade = new stdClass();
            $grade->id = $submission->gradeid;
            $grade->mailed = 1;
            $DB->update_record('assign_grades', $grade);

            mtrace('Done');
        }
        mtrace('Done processing ' . count($submissions) . ' assignment submissions');

        cron_setup_user();

        // Free up memory just to be sure.
        unset($courses);
        unset($modcache);

        return true;
    }

    /**
     * Mark in the database that this grade record should have an update notification sent by cron.
     *
     * @param stdClass $grade a grade record keyed on id
     * @return bool true for success
     */
    public function notify_grade_modified($grade) {
        global $DB;

        $grade->timemodified = time();
        if ($grade->mailed != 1) {
            $grade->mailed = 0;
        }

        return $DB->update_record('assign_grades', $grade);
    }

    /**
     * Update a grade in the grade table for the assignment and in the gradebook.
     *
     * @param stdClass $grade a grade record keyed on id
     * @return bool true for success
     */
    public function update_grade($grade) {
        global $DB;

        $grade->timemodified = time();

        if ($grade->grade && $grade->grade != -1) {
            if ($this->get_instance()->grade > 0) {
                if (!is_numeric($grade->grade)) {
                    return false;
                } else if ($grade->grade > $this->get_instance()->grade) {
                    return false;
                } else if ($grade->grade < 0) {
                    return false;
                }
            } else {
                // This is a scale.
                if ($scale = $DB->get_record('scale', array('id' => -($this->get_instance()->grade)))) {
                    $scaleoptions = make_menu_from_list($scale->scale);
                    if (!array_key_exists((int) $grade->grade, $scaleoptions)) {
                        return false;
                    }
                }
            }
        }

        $result = $DB->update_record('assign_grades', $grade);
        if ($result) {
            $this->gradebook_item_update(null, $grade);
        }
        return $result;
    }

    /**
     * View the grant extension date page.
     *
     * Uses url parameters 'userid'
     * or from parameter 'selectedusers'
     *
     * @param moodleform $mform - Used for validation of the submitted data
     * @return string
     */
    protected function view_grant_extension($mform) {
        global $DB, $CFG;
        require_once($CFG->dirroot . '/mod/assign/extensionform.php');

        $o = '';
        $batchusers = optional_param('selectedusers', '', PARAM_TEXT);
        $data = new stdClass();
        $data->extensionduedate = null;
        $userid = 0;
        if (!$batchusers) {
            $userid = required_param('userid', PARAM_INT);

            $grade = $this->get_user_grade($userid, false);

            $user = $DB->get_record('user', array('id'=>$userid), '*', MUST_EXIST);

            if ($grade) {
                $data->extensionduedate = $grade->extensionduedate;
            }
            $data->userid = $userid;
        } else {
            $data->batchusers = $batchusers;
        }
        $header = new assign_header($this->get_instance(),
                                    $this->get_context(),
                                    $this->show_intro(),
                                    $this->get_course_module()->id,
                                    get_string('grantextension', 'assign'));
        $o .= $this->get_renderer()->render($header);

        if (!$mform) {
            $formparams = array($this->get_course_module()->id,
                                $userid,
                                $batchusers,
                                $this->get_instance(),
                                $data);
            $mform = new mod_assign_extension_form(null, $formparams);
        }
        $o .= $this->get_renderer()->render(new assign_form('extensionform', $mform));
        $o .= $this->view_footer();
        return $o;
    }

    /**
     * Get a list of the users in the same group as this user.
     *
     * @param int $groupid The id of the group whose members we want or 0 for the default group
     * @param bool $onlyids Whether to retrieve only the user id's
     * @return array The users (possibly id's only)
     */
    public function get_submission_group_members($groupid, $onlyids) {
        $members = array();
        if ($groupid != 0) {
            if ($onlyids) {
                $allusers = groups_get_members($groupid, 'u.id');
            } else {
                $allusers = groups_get_members($groupid);
            }
            foreach ($allusers as $user) {
                if ($this->get_submission_group($user->id)) {
                    $members[] = $user;
                }
            }
        } else {
            $allusers = $this->list_participants(null, $onlyids);
            foreach ($allusers as $user) {
                if ($this->get_submission_group($user->id) == null) {
                    $members[] = $user;
                }
            }
        }
        return $members;
    }

    /**
     * Get a list of the users in the same group as this user that have not submitted the assignment.
     *
     * @param int $groupid The id of the group whose members we want or 0 for the default group
     * @param bool $onlyids Whether to retrieve only the user id's
     * @return array The users (possibly id's only)
     */
    public function get_submission_group_members_who_have_not_submitted($groupid, $onlyids) {
        $instance = $this->get_instance();
        if (!$instance->teamsubmission || !$instance->requireallteammemberssubmit) {
            return array();
        }
        $members = $this->get_submission_group_members($groupid, $onlyids);

        foreach ($members as $id => $member) {
            $submission = $this->get_user_submission($member->id, false);
            if ($submission && $submission->status != ASSIGN_SUBMISSION_STATUS_DRAFT) {
                unset($members[$id]);
            } else {
                if ($this->is_blind_marking()) {
                    $members[$id]->alias = get_string('hiddenuser', 'assign') .
                                           $this->get_uniqueid_for_user($id);
                }
            }
        }
        return $members;
    }

    /**
     * Load the group submission object for a particular user, optionally creating it if required.
     *
     * @param int $userid The id of the user whose submission we want
     * @param int $groupid The id of the group for this user - may be 0 in which
     *                     case it is determined from the userid.
     * @param bool $create If set to true a new submission object will be created in the database
     * @return stdClass The submission
     */
    public function get_group_submission($userid, $groupid, $create) {
        global $DB;

        if ($groupid == 0) {
            $group = $this->get_submission_group($userid);
            if ($group) {
                $groupid = $group->id;
            }
        }

        if ($create) {
            // Make sure there is a submission for this user.
            $params = array('assignment'=>$this->get_instance()->id, 'groupid'=>0, 'userid'=>$userid);
            $submission = $DB->get_record('assign_submission', $params);

            if (!$submission) {
                $submission = new stdClass();
                $submission->assignment = $this->get_instance()->id;
                $submission->userid = $userid;
                $submission->groupid = 0;
                $submission->timecreated = time();
                $submission->timemodified = $submission->timecreated;

                if ($this->get_instance()->submissiondrafts) {
                    $submission->status = ASSIGN_SUBMISSION_STATUS_DRAFT;
                } else {
                    $submission->status = ASSIGN_SUBMISSION_STATUS_SUBMITTED;
                }
                $DB->insert_record('assign_submission', $submission);
            }
        }
        // Now get the group submission.
        $params = array('assignment'=>$this->get_instance()->id, 'groupid'=>$groupid, 'userid'=>0);
        $submission = $DB->get_record('assign_submission', $params);

        if ($submission) {
            return $submission;
        }
        if ($create) {
            $submission = new stdClass();
            $submission->assignment = $this->get_instance()->id;
            $submission->userid = 0;
            $submission->groupid = $groupid;
            $submission->timecreated = time();
            $submission->timemodified = $submission->timecreated;

            if ($this->get_instance()->submissiondrafts) {
                $submission->status = ASSIGN_SUBMISSION_STATUS_DRAFT;
            } else {
                $submission->status = ASSIGN_SUBMISSION_STATUS_SUBMITTED;
            }
            $sid = $DB->insert_record('assign_submission', $submission);
            $submission->id = $sid;
            return $submission;
        }
        return false;
    }

    /**
     * View a summary listing of all assignments in the current course.
     *
     * @return string
     */
    private function view_course_index() {
        global $USER;

        $o = '';

        $course = $this->get_course();
        $strplural = get_string('modulenameplural', 'assign');

        if (!$cms = get_coursemodules_in_course('assign', $course->id, 'm.duedate')) {
            $o .= $this->get_renderer()->notification(get_string('thereareno', 'moodle', $strplural));
            $o .= $this->get_renderer()->continue_button(new moodle_url('/course/view.php', array('id' => $course->id)));
            return $o;
        }

        $strsectionname  = get_string('sectionname', 'format_'.$course->format);
        $usesections = course_format_uses_sections($course->format);
        $modinfo = get_fast_modinfo($course);

        if ($usesections) {
            $sections = $modinfo->get_section_info_all();
        }
        $courseindexsummary = new assign_course_index_summary($usesections, $strsectionname);

        $timenow = time();

        $currentsection = '';
        foreach ($modinfo->instances['assign'] as $cm) {
            if (!$cm->uservisible) {
                continue;
            }

            $timedue = $cms[$cm->id]->duedate;

            $sectionname = '';
            if ($usesections && $cm->sectionnum) {
                $sectionname = get_section_name($course, $sections[$cm->sectionnum]);
            }

            $submitted = '';
            $context = context_module::instance($cm->id);

            $assignment = new assign($context, $cm, $course);

            if (has_capability('mod/assign:grade', $context)) {
                $submitted = $assignment->count_submissions_with_status(ASSIGN_SUBMISSION_STATUS_SUBMITTED);

            } else if (has_capability('mod/assign:submit', $context)) {
                $usersubmission = $assignment->get_user_submission($USER->id, false);

                if (!empty($usersubmission->status)) {
                    $submitted = get_string('submissionstatus_' . $usersubmission->status, 'assign');
                } else {
                    $submitted = get_string('submissionstatus_', 'assign');
                }
            }
            $grading_info = grade_get_grades($course->id, 'mod', 'assign', $cm->instance, $USER->id);
            if (isset($grading_info->items[0]) && !$grading_info->items[0]->grades[$USER->id]->hidden ) {
                $grade = $grading_info->items[0]->grades[$USER->id]->str_grade;
            } else {
                $grade = '-';
            }

            $courseindexsummary->add_assign_info($cm->id, $cm->name, $sectionname, $timedue, $submitted, $grade);

        }

        $o .= $this->get_renderer()->render($courseindexsummary);
        $o .= $this->view_footer();

        return $o;
    }

    /**
     * View a page rendered by a plugin.
     *
     * Uses url parameters 'pluginaction', 'pluginsubtype', 'plugin', and 'id'.
     *
     * @return string
     */
    protected function view_plugin_page() {
        global $USER;

        $o = '';

        $pluginsubtype = required_param('pluginsubtype', PARAM_ALPHA);
        $plugintype = required_param('plugin', PARAM_TEXT);
        $pluginaction = required_param('pluginaction', PARAM_ALPHA);

        $plugin = $this->get_plugin_by_type($pluginsubtype, $plugintype);
        if (!$plugin) {
            print_error('invalidformdata', '');
            return;
        }

        $o .= $plugin->view_page($pluginaction);

        return $o;
    }


    /**
     * This is used for team assignments to get the group for the specified user.
     * If the user is a member of multiple or no groups this will return false
     *
     * @param int $userid The id of the user whose submission we want
     * @return mixed The group or false
     */
    public function get_submission_group($userid) {
        $grouping = $this->get_instance()->teamsubmissiongroupingid;
        $groups = groups_get_all_groups($this->get_course()->id, $userid, $grouping);
        if (count($groups) != 1) {
            return false;
        }
        return array_pop($groups);
    }


    /**
     * Display the submission that is used by a plugin.
     *
     * Uses url parameters 'sid', 'gid' and 'plugin'.
     *
     * @param string $pluginsubtype
     * @return string
     */
    protected function view_plugin_content($pluginsubtype) {
        global $USER;

        $o = '';

        $submissionid = optional_param('sid', 0, PARAM_INT);
        $gradeid = optional_param('gid', 0, PARAM_INT);
        $plugintype = required_param('plugin', PARAM_TEXT);
        $item = null;
        if ($pluginsubtype == 'assignsubmission') {
            $plugin = $this->get_submission_plugin_by_type($plugintype);
            if ($submissionid <= 0) {
                throw new coding_exception('Submission id should not be 0');
            }
            $item = $this->get_submission($submissionid);

            // Check permissions.
            if ($item->userid != $USER->id) {
                require_capability('mod/assign:grade', $this->context);
            }
            $o .= $this->get_renderer()->render(new assign_header($this->get_instance(),
                                                              $this->get_context(),
                                                              $this->show_intro(),
                                                              $this->get_course_module()->id,
                                                              $plugin->get_name()));
            $o .= $this->get_renderer()->render(new assign_submission_plugin_submission($plugin,
                                                              $item,
                                                              assign_submission_plugin_submission::FULL,
                                                              $this->get_course_module()->id,
                                                              $this->get_return_action(),
                                                              $this->get_return_params()));

            $logmessage = get_string('viewsubmissionforuser', 'assign', $item->userid);
            $this->add_to_log('view submission', $logmessage);
        } else {
            $plugin = $this->get_feedback_plugin_by_type($plugintype);
            if ($gradeid <= 0) {
                throw new coding_exception('Grade id should not be 0');
            }
            $item = $this->get_grade($gradeid);
            // Check permissions.
            if ($item->userid != $USER->id) {
                require_capability('mod/assign:grade', $this->context);
            }
            $o .= $this->get_renderer()->render(new assign_header($this->get_instance(),
                                                              $this->get_context(),
                                                              $this->show_intro(),
                                                              $this->get_course_module()->id,
                                                              $plugin->get_name()));
            $o .= $this->get_renderer()->render(new assign_feedback_plugin_feedback($plugin,
                                                              $item,
                                                              assign_feedback_plugin_feedback::FULL,
                                                              $this->get_course_module()->id,
                                                              $this->get_return_action(),
                                                              $this->get_return_params()));
            $logmessage = get_string('viewfeedbackforuser', 'assign', $item->userid);
            $this->add_to_log('view feedback', $logmessage);
        }

        $o .= $this->view_return_links();

        $o .= $this->view_footer();
        return $o;
    }

    /**
<<<<<<< HEAD
     * Render the content in editor that is often used by plugin.
=======
     * Rewrite plugin file urls so they resolve correctly in an exported zip.
     *
     * @param stdClass $user - The user record
     * @param assign_plugin $plugin - The assignment plugin
     */
    public function download_rewrite_pluginfile_urls($text, $user, $plugin) {
        $groupmode = groups_get_activity_groupmode($this->get_course_module());
        $groupname = '';
        if ($groupmode) {
            $groupid = groups_get_activity_group($this->get_course_module(), true);
            $groupname = groups_get_group_name($groupid).'-';
        }

        if ($this->is_blind_marking()) {
            $prefix = $groupname . get_string('participant', 'assign');
            $prefix = str_replace('_', ' ', $prefix);
            $prefix = clean_filename($prefix . '_' . $this->get_uniqueid_for_user($user->id) . '_');
        } else {
            $prefix = $groupname . fullname($user);
            $prefix = str_replace('_', ' ', $prefix);
            $prefix = clean_filename($prefix . '_' . $this->get_uniqueid_for_user($user->id) . '_');
        }

        $subtype = $plugin->get_subtype();
        $type = $plugin->get_type();
        $prefix = $prefix . $subtype . '_' . $type . '_';

        $result = str_replace('@@PLUGINFILE@@/', $prefix, $text);

        return $result;
    }

    /**
     * render the content in editor that is often used by plugin
>>>>>>> 2406815b
     *
     * @param string $filearea
     * @param int  $submissionid
     * @param string $plugintype
     * @param string $editor
     * @param string $component
     * @return string
     */
    public function render_editor_content($filearea, $submissionid, $plugintype, $editor, $component) {
        global $CFG;

        $result = '';

        $plugin = $this->get_submission_plugin_by_type($plugintype);

        $text = $plugin->get_editor_text($editor, $submissionid);
        $format = $plugin->get_editor_format($editor, $submissionid);

        $finaltext = file_rewrite_pluginfile_urls($text,
                                                  'pluginfile.php',
                                                  $this->get_context()->id,
                                                  $component,
                                                  $filearea,
                                                  $submissionid);
        $params = array('overflowdiv' => true, 'context' => $this->get_context());
        $result .= format_text($finaltext, $format, $params);

        if ($CFG->enableportfolios) {
            require_once($CFG->libdir . '/portfoliolib.php');

            $button = new portfolio_add_button();
            $portfolioparams = array('cmid' => $this->get_course_module()->id,
                                     'sid' => $submissionid,
                                     'plugin' => $plugintype,
                                     'editor' => $editor,
                                     'area'=>$filearea);
            $button->set_callback_options('assign_portfolio_caller', $portfolioparams, 'mod_assign');
            $fs = get_file_storage();

            if ($files = $fs->get_area_files($this->context->id,
                                             $component,
                                             $filearea,
                                             $submissionid,
                                             'timemodified',
                                             false)) {
                $button->set_formats(PORTFOLIO_FORMAT_RICHHTML);
            } else {
                $button->set_formats(PORTFOLIO_FORMAT_PLAINHTML);
            }
            $result .= $button->to_html();
        }
        return $result;
    }

    /**
     * Display a grading error.
     *
     * @param string $message - The description of the result
     * @return string
     */
    protected function view_quickgrading_result($message) {
        $o = '';
        $o .= $this->get_renderer()->render(new assign_header($this->get_instance(),
                                                      $this->get_context(),
                                                      $this->show_intro(),
                                                      $this->get_course_module()->id,
                                                      get_string('quickgradingresult', 'assign')));
        $gradingresult = new assign_quickgrading_result($message, $this->get_course_module()->id);
        $o .= $this->get_renderer()->render($gradingresult);
        $o .= $this->view_footer();
        return $o;
    }

    /**
     * Display the page footer.
     *
     * @return string
     */
    protected function view_footer() {
        return $this->get_renderer()->render_footer();
    }

    /**
     * Does this user have grade permission for this assignment?
     *
     * @return bool
     */
    protected function can_grade() {
        // Permissions check.
        if (!has_capability('mod/assign:grade', $this->context)) {
            return false;
        }

        return true;
    }

    /**
     * Download a zip file of all assignment submissions.
     *
     * @return void
     */
    protected function download_submissions() {
        global $CFG, $DB;

        // More efficient to load this here.
        require_once($CFG->libdir.'/filelib.php');

        // Load all users with submit.
        $students = get_enrolled_users($this->context, "mod/assign:submit");

        // Build a list of files to zip.
        $filesforzipping = array();
        $fs = get_file_storage();

        $groupmode = groups_get_activity_groupmode($this->get_course_module());
        // All users.
        $groupid = 0;
        $groupname = '';
        if ($groupmode) {
            $groupid = groups_get_activity_group($this->get_course_module(), true);
            $groupname = groups_get_group_name($groupid).'-';
        }

        // Construct the zip file name.
        $filename = clean_filename($this->get_course()->shortname . '-' .
                                   $this->get_instance()->name . '-' .
                                   $groupname.$this->get_course_module()->id . '.zip');

        // Get all the files for each student.
        foreach ($students as $student) {
            $userid = $student->id;

            if ((groups_is_member($groupid, $userid) or !$groupmode or !$groupid)) {
                // Get the plugins to add their own files to the zip.

                $submissiongroup = false;
                $groupname = '';
                if ($this->get_instance()->teamsubmission) {
                    $submission = $this->get_group_submission($userid, 0, false);
                    $submissiongroup = $this->get_submission_group($userid);
                    if ($submissiongroup) {
                        $groupname = $submissiongroup->name . '-';
                    } else {
                        $groupname = get_string('defaultteam', 'assign') . '-';
                    }
                } else {
                    $submission = $this->get_user_submission($userid, false);
                }

                if ($this->is_blind_marking()) {
                    $prefix = str_replace('_', ' ', $groupname . get_string('participant', 'assign'));
                    $prefix = clean_filename($prefix . '_' . $this->get_uniqueid_for_user($userid) . '_');
                } else {
                    $prefix = str_replace('_', ' ', $groupname . fullname($student));
                    $prefix = clean_filename($prefix . '_' . $this->get_uniqueid_for_user($userid) . '_');
                }

                if ($submission) {
                    foreach ($this->submissionplugins as $plugin) {
                        if ($plugin->is_enabled() && $plugin->is_visible()) {
                            $pluginfiles = $plugin->get_files($submission, $student);
                            foreach ($pluginfiles as $zipfilename => $file) {
                                $subtype = $plugin->get_subtype();
                                $type = $plugin->get_type();
                                $prefixedfilename = clean_filename($prefix .
                                                                   $subtype .
                                                                   '_' .
                                                                   $type .
                                                                   '_' .
                                                                   $zipfilename);
                                $filesforzipping[$prefixedfilename] = $file;
                            }
                        }
                    }
                }
            }
        }
        $result = '';
        if (count($filesforzipping) == 0) {
            $header = new assign_header($this->get_instance(),
                                        $this->get_context(),
                                        '',
                                        $this->get_course_module()->id,
                                        get_string('downloadall', 'assign'));
            $result .= $this->get_renderer()->render($header);
            $result .= $this->get_renderer()->notification(get_string('nosubmission', 'assign'));
            $url = new moodle_url('/mod/assign/view.php', array('id'=>$this->get_course_module()->id,
                                                                    'action'=>'grading'));
            $result .= $this->get_renderer()->continue_button($url);
            $result .= $this->view_footer();
        } else if ($zipfile = $this->pack_files($filesforzipping)) {
            $this->add_to_log('download all submissions', get_string('downloadall', 'assign'));
            // Send file and delete after sending.
            send_temp_file($zipfile, $filename);
            // We will not get here - send_temp_file calls exit.
        }
        return $result;
    }

    /**
     * Util function to add a message to the log.
     *
     * @param string $action The current action
     * @param string $info A detailed description of the change. But no more than 255 characters.
     * @param string $url The url to the assign module instance.
     * @return void
     */
    public function add_to_log($action = '', $info = '', $url='') {
        global $USER;

        $fullurl = 'view.php?id=' . $this->get_course_module()->id;
        if ($url != '') {
            $fullurl .= '&' . $url;
        }

        add_to_log($this->get_course()->id,
                   'assign',
                   $action,
                   $fullurl,
                   $info,
                   $this->get_course_module()->id,
                   $USER->id);
    }

    /**
     * Lazy load the page renderer and expose the renderer to plugins.
     *
     * @return assign_renderer
     */
    public function get_renderer() {
        global $PAGE;
        if ($this->output) {
            return $this->output;
        }
        $this->output = $PAGE->get_renderer('mod_assign');
        return $this->output;
    }

    /**
     * Load the submission object for a particular user, optionally creating it if required.
     *
     * For team assignments there are 2 submissions - the student submission and the team submission
     * All files are associated with the team submission but the status of the students contribution is
     * recorded separately.
     *
     * @param int $userid The id of the user whose submission we want or 0 in which case USER->id is used
     * @param bool $create optional - defaults to false. If set to true a new submission object
     *                     will be created in the database.
     * @return stdClass The submission
     */
    public function get_user_submission($userid, $create) {
        global $DB, $USER;

        if (!$userid) {
            $userid = $USER->id;
        }
        // If the userid is not null then use userid.
        $params = array('assignment'=>$this->get_instance()->id, 'userid'=>$userid, 'groupid'=>0);
        $submission = $DB->get_record('assign_submission', $params);

        if ($submission) {
            return $submission;
        }
        if ($create) {
            $submission = new stdClass();
            $submission->assignment   = $this->get_instance()->id;
            $submission->userid       = $userid;
            $submission->timecreated = time();
            $submission->timemodified = $submission->timecreated;
            $submission->status = ASSIGN_SUBMISSION_STATUS_DRAFT;
            $sid = $DB->insert_record('assign_submission', $submission);
            $submission->id = $sid;
            return $submission;
        }
        return false;
    }

    /**
     * Load the submission object from it's id.
     *
     * @param int $submissionid The id of the submission we want
     * @return stdClass The submission
     */
    protected function get_submission($submissionid) {
        global $DB;

        $params = array('assignment'=>$this->get_instance()->id, 'id'=>$submissionid);
        return $DB->get_record('assign_submission', $params, '*', MUST_EXIST);
    }

    /**
     * This will retrieve a grade object from the db, optionally creating it if required.
     *
     * @param int $userid The user we are grading
     * @param bool $create If true the grade will be created if it does not exist
     * @return stdClass The grade record
     */
    public function get_user_grade($userid, $create) {
        global $DB, $USER;

        if (!$userid) {
            $userid = $USER->id;
        }

        // If the userid is not null then use userid.
        $grade = $DB->get_record('assign_grades', array('assignment'=>$this->get_instance()->id, 'userid'=>$userid));

        if ($grade) {
            return $grade;
        }
        if ($create) {
            $grade = new stdClass();
            $grade->assignment   = $this->get_instance()->id;
            $grade->userid       = $userid;
            $grade->timecreated = time();
            $grade->timemodified = $grade->timecreated;
            $grade->locked = 0;
            $grade->grade = -1;
            $grade->grader = $USER->id;
            $grade->extensionduedate = 0;

            // The mailed flag can be one of 3 values: 0 is unsent, 1 is sent and 2 is do not send yet.
            // This is because students only want to be notified about certain types of update (grades and feedback).
            $grade->mailed = 2;
            $gid = $DB->insert_record('assign_grades', $grade);
            $grade->id = $gid;
            return $grade;
        }
        return false;
    }

    /**
     * This will retrieve a grade object from the db.
     *
     * @param int $gradeid The id of the grade
     * @return stdClass The grade record
     */
    protected function get_grade($gradeid) {
        global $DB;

        $params = array('assignment'=>$this->get_instance()->id, 'id'=>$gradeid);
        return $DB->get_record('assign_grades', $params, '*', MUST_EXIST);
    }

    /**
     * Print the grading page for a single user submission.
     *
     * @param moodleform $mform
     * @param int $offset
     * @return string
     */
    protected function view_single_grade_page($mform, $offset=0) {
        global $DB, $CFG;

        $o = '';
        $instance = $this->get_instance();

        require_once($CFG->dirroot . '/mod/assign/gradeform.php');

        // Need submit permission to submit an assignment.
        require_capability('mod/assign:grade', $this->context);

        $header = new assign_header($instance,
                                    $this->get_context(),
                                    false,
                                    $this->get_course_module()->id,
                                    get_string('grading', 'assign'));
        $o .= $this->get_renderer()->render($header);

        $rownum = required_param('rownum', PARAM_INT) + $offset;
        $useridlist = optional_param('useridlist', '', PARAM_TEXT);
        if ($useridlist) {
            $useridlist = explode(',', $useridlist);
        } else {
            $useridlist = $this->get_grading_userid_list();
        }
        $last = false;
        $userid = $useridlist[$rownum];
        if ($rownum == count($useridlist) - 1) {
            $last = true;
        }
        if (!$userid) {
            throw new coding_exception('Row is out of bounds for the current grading table: ' . $rownum);
        }
        $user = $DB->get_record('user', array('id' => $userid));
        if ($user) {
            $viewfullnames = has_capability('moodle/site:viewfullnames', $this->get_course_context());
            $usersummary = new assign_user_summary($user,
                                                   $this->get_course()->id,
                                                   $viewfullnames,
                                                   $this->is_blind_marking(),
                                                   $this->get_uniqueid_for_user($user->id));
            $o .= $this->get_renderer()->render($usersummary);
        }
        $submission = $this->get_user_submission($userid, false);
        $submissiongroup = null;
        $submissiongroupmemberswhohavenotsubmitted = array();
        $teamsubmission = null;
        $notsubmitted = array();
        if ($instance->teamsubmission) {
            $teamsubmission = $this->get_group_submission($userid, 0, false);
            $submissiongroup = $this->get_submission_group($userid);
            $groupid = 0;
            if ($submissiongroup) {
                $groupid = $submissiongroup->id;
            }
            $notsubmitted = $this->get_submission_group_members_who_have_not_submitted($groupid, false);

        }

        // Get the current grade.
        $grade = $this->get_user_grade($userid, false);
        if ($this->can_view_submission($userid)) {
            $gradelocked = ($grade && $grade->locked) || $this->grading_disabled($userid);
            $extensionduedate = null;
            if ($grade) {
                $extensionduedate = $grade->extensionduedate;
            }
            $showedit = $this->submissions_open($userid) && ($this->is_any_submission_plugin_enabled());

            if ($teamsubmission) {
                $showsubmit = $showedit &&
                              $teamsubmission &&
                              ($teamsubmission->status == ASSIGN_SUBMISSION_STATUS_DRAFT);
            } else {
                $showsubmit = $showedit &&
                              $submission &&
                              ($submission->status == ASSIGN_SUBMISSION_STATUS_DRAFT);
            }
            if (!$this->get_instance()->submissiondrafts) {
                $showsubmit = false;
            }
            $viewfullnames = has_capability('moodle/site:viewfullnames', $this->get_course_context());

            $submissionstatus = new assign_submission_status($instance->allowsubmissionsfromdate,
                                                             $instance->alwaysshowdescription,
                                                             $submission,
                                                             $instance->teamsubmission,
                                                             $teamsubmission,
                                                             $submissiongroup,
                                                             $notsubmitted,
                                                             $this->is_any_submission_plugin_enabled(),
                                                             $gradelocked,
                                                             $this->is_graded($userid),
                                                             $instance->duedate,
                                                             $instance->cutoffdate,
                                                             $this->get_submission_plugins(),
                                                             $this->get_return_action(),
                                                             $this->get_return_params(),
                                                             $this->get_course_module()->id,
                                                             $this->get_course()->id,
                                                             assign_submission_status::GRADER_VIEW,
                                                             $showedit,
                                                             $showsubmit,
                                                             $viewfullnames,
                                                             $extensionduedate,
                                                             $this->get_context(),
                                                             $this->is_blind_marking(),
                                                             '');
            $o .= $this->get_renderer()->render($submissionstatus);
        }
        if ($grade) {
            $data = new stdClass();
            if ($grade->grade !== null && $grade->grade >= 0) {
                $data->grade = format_float($grade->grade, 2);
            }
        } else {
            $data = new stdClass();
            $data->grade = '';
        }

        // Now show the grading form.
        if (!$mform) {
            $pagination = array( 'rownum'=>$rownum, 'useridlist'=>$useridlist, 'last'=>$last);
            $formparams = array($this, $data, $pagination);
            $mform = new mod_assign_grade_form(null,
                                               $formparams,
                                               'post',
                                               '',
                                               array('class'=>'gradeform'));
        }
        $o .= $this->get_renderer()->render(new assign_form('gradingform', $mform));

        $msg = get_string('viewgradingformforstudent',
                          'assign',
                          array('id'=>$user->id, 'fullname'=>fullname($user)));
        $this->add_to_log('view grading form', $msg);

        $o .= $this->view_footer();
        return $o;
    }

    /**
     * Show a confirmation page to make sure they want to release student identities.
     *
     * @return string
     */
    protected function view_reveal_identities_confirm() {
        global $CFG, $USER;

        require_capability('mod/assign:revealidentities', $this->get_context());

        $o = '';
        $header = new assign_header($this->get_instance(),
                                    $this->get_context(),
                                    false,
                                    $this->get_course_module()->id);
        $o .= $this->get_renderer()->render($header);

        $urlparams = array('id'=>$this->get_course_module()->id,
                           'action'=>'revealidentitiesconfirm',
                           'sesskey'=>sesskey());
        $confirmurl = new moodle_url('/mod/assign/view.php', $urlparams);

        $urlparams = array('id'=>$this->get_course_module()->id,
                           'action'=>'grading');
        $cancelurl = new moodle_url('/mod/assign/view.php', $urlparams);

        $o .= $this->get_renderer()->confirm(get_string('revealidentitiesconfirm', 'assign'),
                                             $confirmurl,
                                             $cancelurl);
        $o .= $this->view_footer();
        $this->add_to_log('view', get_string('viewrevealidentitiesconfirm', 'assign'));
        return $o;
    }

    /**
     * View a link to go back to the previous page. Uses url parameters returnaction and returnparams.
     *
     * @return string
     */
    protected function view_return_links() {
        $returnaction = optional_param('returnaction', '', PARAM_ALPHA);
        $returnparams = optional_param('returnparams', '', PARAM_TEXT);

        $params = array();
        parse_str($returnparams, $params);
        $newparams = array('id' => $this->get_course_module()->id, 'action' => $returnaction);
        $params = array_merge($newparams, $params);

        $url = new moodle_url('/mod/assign/view.php', $params);
        return $this->get_renderer()->single_button($url, get_string('back'), 'get');
    }

    /**
     * View the grading table of all submissions for this assignment.
     *
     * @return string
     */
    protected function view_grading_table() {
        global $USER, $CFG;

        // Include grading options form.
        require_once($CFG->dirroot . '/mod/assign/gradingoptionsform.php');
        require_once($CFG->dirroot . '/mod/assign/quickgradingform.php');
        require_once($CFG->dirroot . '/mod/assign/gradingbatchoperationsform.php');
        $o = '';
        $cmid = $this->get_course_module()->id;

        $links = array();
        if (has_capability('gradereport/grader:view', $this->get_course_context()) &&
                has_capability('moodle/grade:viewall', $this->get_course_context())) {
            $gradebookurl = '/grade/report/grader/index.php?id=' . $this->get_course()->id;
            $links[$gradebookurl] = get_string('viewgradebook', 'assign');
        }
        if ($this->is_any_submission_plugin_enabled()) {
            $downloadurl = '/mod/assign/view.php?id=' . $cmid . '&action=downloadall';
            $links[$downloadurl] = get_string('downloadall', 'assign');
        }
        if ($this->is_blind_marking() &&
                has_capability('mod/assign:revealidentities', $this->get_context())) {
            $revealidentitiesurl = '/mod/assign/view.php?id=' . $cmid . '&action=revealidentities';
            $links[$revealidentitiesurl] = get_string('revealidentities', 'assign');
        }
        foreach ($this->get_feedback_plugins() as $plugin) {
            if ($plugin->is_enabled() && $plugin->is_visible()) {
                foreach ($plugin->get_grading_actions() as $action => $description) {
                    $url = '/mod/assign/view.php' .
                           '?id=' .  $cmid .
                           '&plugin=' . $plugin->get_type() .
                           '&pluginsubtype=assignfeedback' .
                           '&action=viewpluginpage&pluginaction=' . $action;
                    $links[$url] = $description;
                }
            }
        }

        $gradingactions = new url_select($links);
        $gradingactions->set_label(get_string('choosegradingaction', 'assign'));

        $gradingmanager = get_grading_manager($this->get_context(), 'mod_assign', 'submissions');

        $perpage = get_user_preferences('assign_perpage', 10);
        $filter = get_user_preferences('assign_filter', '');
        $controller = $gradingmanager->get_active_controller();
        $showquickgrading = empty($controller);
        if (optional_param('action', '', PARAM_ALPHA) == 'saveoptions') {
            $quickgrading = optional_param('quickgrading', false, PARAM_BOOL);
            set_user_preference('assign_quickgrading', $quickgrading);
        }
        $quickgrading = get_user_preferences('assign_quickgrading', false);

        // Print options for changing the filter and changing the number of results per page.
        $gradingoptionsformparams = array('cm'=>$cmid,
                                          'contextid'=>$this->context->id,
                                          'userid'=>$USER->id,
                                          'submissionsenabled'=>$this->is_any_submission_plugin_enabled(),
                                          'showquickgrading'=>$showquickgrading,
                                          'quickgrading'=>$quickgrading);

        $classoptions = array('class'=>'gradingoptionsform');
        $gradingoptionsform = new mod_assign_grading_options_form(null,
                                                                  $gradingoptionsformparams,
                                                                  'post',
                                                                  '',
                                                                  $classoptions);

        $batchformparams = array('cm'=>$cmid,
                                 'submissiondrafts'=>$this->get_instance()->submissiondrafts,
                                 'duedate'=>$this->get_instance()->duedate,
                                 'feedbackplugins'=>$this->get_feedback_plugins());
        $classoptions = array('class'=>'gradingbatchoperationsform');

        $gradingbatchoperationsform = new mod_assign_grading_batch_operations_form(null,
                                                                                   $batchformparams,
                                                                                   'post',
                                                                                   '',
                                                                                   $classoptions);

        $gradingoptionsdata = new stdClass();
        $gradingoptionsdata->perpage = $perpage;
        $gradingoptionsdata->filter = $filter;
        $gradingoptionsform->set_data($gradingoptionsdata);

        $actionformtext = $this->get_renderer()->render($gradingactions);
        $header = new assign_header($this->get_instance(),
                                    $this->get_context(),
                                    false,
                                    $this->get_course_module()->id,
                                    get_string('grading', 'assign'),
                                    $actionformtext);
        $o .= $this->get_renderer()->render($header);

        $currenturl = $CFG->wwwroot .
                      '/mod/assign/view.php?id=' .
                      $this->get_course_module()->id .
                      '&action=grading';

        $o .= groups_print_activity_menu($this->get_course_module(), $currenturl, true);

        // Plagiarism update status apearring in the grading book.
        if (!empty($CFG->enableplagiarism)) {
            require_once($CFG->libdir . '/plagiarismlib.php');
            $o .= plagiarism_update_status($this->get_course(), $this->get_course_module());
        }

        // Load and print the table of submissions.
        if ($showquickgrading && $quickgrading) {
            $gradingtable = new assign_grading_table($this, $perpage, $filter, 0, true);
            $table = $this->get_renderer()->render($gradingtable);
            $quickformparams = array('cm'=>$this->get_course_module()->id, 'gradingtable'=>$table);
            $quickgradingform = new mod_assign_quick_grading_form(null, $quickformparams);

            $o .= $this->get_renderer()->render(new assign_form('quickgradingform', $quickgradingform));
        } else {
            $gradingtable = new assign_grading_table($this, $perpage, $filter, 0, false);
            $o .= $this->get_renderer()->render($gradingtable);
        }

        $currentgroup = groups_get_activity_group($this->get_course_module(), true);
        $users = array_keys($this->list_participants($currentgroup, true));
        if (count($users) != 0) {
            // If no enrolled user in a course then don't display the batch operations feature.
            $assignform = new assign_form('gradingbatchoperationsform', $gradingbatchoperationsform);
            $o .= $this->get_renderer()->render($assignform);
        }
        $assignform = new assign_form('gradingoptionsform',
                                      $gradingoptionsform,
                                      'M.mod_assign.init_grading_options');
        $o .= $this->get_renderer()->render($assignform);
        return $o;
    }

    /**
     * View entire grading page.
     *
     * @return string
     */
    protected function view_grading_page() {
        global $CFG;

        $o = '';
        // Need submit permission to submit an assignment.
        require_capability('mod/assign:grade', $this->context);
        require_once($CFG->dirroot . '/mod/assign/gradeform.php');

        // Only load this if it is.

        $o .= $this->view_grading_table();

        $o .= $this->view_footer();

        $logmessage = get_string('viewsubmissiongradingtable', 'assign');
        $this->add_to_log('view submission grading table', $logmessage);
        return $o;
    }

    /**
     * Capture the output of the plagiarism plugins disclosures and return it as a string.
     *
     * @return void
     */
    protected function plagiarism_print_disclosure() {
        global $CFG;
        $o = '';

        if (!empty($CFG->enableplagiarism)) {
            require_once($CFG->libdir . '/plagiarismlib.php');

            $o .= plagiarism_print_disclosure($this->get_course_module()->id);
        }

        return $o;
    }

    /**
     * Message for students when assignment submissions have been closed.
     *
     * @return string
     */
    protected function view_student_error_message() {
        global $CFG;

        $o = '';
        // Need submit permission to submit an assignment.
        require_capability('mod/assign:submit', $this->context);

        $header = new assign_header($this->get_instance(),
                                    $this->get_context(),
                                    $this->show_intro(),
                                    $this->get_course_module()->id,
                                    get_string('editsubmission', 'assign'));
        $o .= $this->get_renderer()->render($header);

        $o .= $this->get_renderer()->notification(get_string('submissionsclosed', 'assign'));

        $o .= $this->view_footer();

        return $o;

    }

    /**
     * View edit submissions page.
     *
     * @param moodleform $mform
     * @param array $notices A list of notices to display at the top of the
     *                       edit submission form (e.g. from plugins).
     * @return void
     */
    protected function view_edit_submission_page($mform, $notices) {
        global $CFG;

        $o = '';
        require_once($CFG->dirroot . '/mod/assign/submission_form.php');
        // Need submit permission to submit an assignment.
        require_capability('mod/assign:submit', $this->context);

        if (!$this->submissions_open()) {
            return $this->view_student_error_message();
        }
        $o .= $this->get_renderer()->render(new assign_header($this->get_instance(),
                                                      $this->get_context(),
                                                      $this->show_intro(),
                                                      $this->get_course_module()->id,
                                                      get_string('editsubmission', 'assign')));
        $o .= $this->plagiarism_print_disclosure();
        $data = new stdClass();

        if (!$mform) {
            $mform = new mod_assign_submission_form(null, array($this, $data));
        }

        foreach ($notices as $notice) {
            $o .= $this->get_renderer()->notification($notice);
        }

        $o .= $this->get_renderer()->render(new assign_form('editsubmissionform', $mform));

        $o .= $this->view_footer();
        $this->add_to_log('view submit assignment form', get_string('viewownsubmissionform', 'assign'));

        return $o;
    }

    /**
     * See if this assignment has a grade yet.
     *
     * @param int $userid
     * @return bool
     */
    protected function is_graded($userid) {
        $grade = $this->get_user_grade($userid, false);
        if ($grade) {
            return ($grade->grade !== null && $grade->grade >= 0);
        }
        return false;
    }

    /**
     * Perform an access check to see if the current $USER can view this users submission.
     *
     * @param int $userid
     * @return bool
     */
    public function can_view_submission($userid) {
        global $USER;

        if (!is_enrolled($this->get_course_context(), $userid)) {
            return false;
        }
        if ($userid == $USER->id && has_capability('mod/assign:submit', $this->context)) {
            return true;
        }
        if (has_capability('mod/assign:grade', $this->context)) {
            return true;
        }
        return false;
    }

    /**
     * Allows the plugin to show a batch grading operation page.
     *
     * @return none
     */
    protected function view_plugin_grading_batch_operation($mform) {
        require_capability('mod/assign:grade', $this->context);
        $prefix = 'plugingradingbatchoperation_';

        if ($data = $mform->get_data()) {
            $tail = substr($data->operation, strlen($prefix));
            list($plugintype, $action) = explode('_', $tail, 2);

            $plugin = $this->get_feedback_plugin_by_type($plugintype);
            if ($plugin) {
                $users = $data->selectedusers;
                $userlist = explode(',', $users);
                echo $plugin->grading_batch_operation($action, $userlist);
                return;
            }
        }
        print_error('invalidformdata', '');
    }

    /**
     * Ask the user to confirm they want to perform this batch operation
     *
     * @param moodleform $mform Set to a grading batch operations form
     * @return string - the page to view after processing these actions
     */
    protected function process_grading_batch_operation(& $mform) {
        global $CFG;
        require_once($CFG->dirroot . '/mod/assign/gradingbatchoperationsform.php');
        require_sesskey();

        $batchformparams = array('cm'=>$this->get_course_module()->id,
                                 'submissiondrafts'=>$this->get_instance()->submissiondrafts,
                                 'duedate'=>$this->get_instance()->duedate,
                                 'feedbackplugins'=>$this->get_feedback_plugins());
        $formclasses = array('class'=>'gradingbatchoperationsform');
        $mform = new mod_assign_grading_batch_operations_form(null,
                                                              $batchformparams,
                                                              'post',
                                                              '',
                                                              $formclasses);

        if ($data = $mform->get_data()) {
            // Get the list of users.
            $users = $data->selectedusers;
            $userlist = explode(',', $users);

            $prefix = 'plugingradingbatchoperation_';

            if ($data->operation == 'grantextension') {
                // Reset the form so the grant extension page will create the extension form.
                $mform = null;
                return 'grantextension';
            } else if (strpos($data->operation, $prefix) === 0) {
                $tail = substr($data->operation, strlen($prefix));
                list($plugintype, $action) = explode('_', $tail, 2);

                $plugin = $this->get_feedback_plugin_by_type($plugintype);
                if ($plugin) {
                    return 'plugingradingbatchoperation';
                }
            }

            foreach ($userlist as $userid) {
                if ($data->operation == 'lock') {
                    $this->process_lock($userid);
                } else if ($data->operation == 'unlock') {
                    $this->process_unlock($userid);
                } else if ($data->operation == 'reverttodraft') {
                    $this->process_revert_to_draft($userid);
                }
            }
        }

        return 'grading';
    }

    /**
     * Ask the user to confirm they want to submit their work for grading.
     *
     * @param $mform moodleform - null unless form validation has failed
     * @return string
     */
    protected function check_submit_for_grading($mform) {
        global $USER, $CFG;

        require_once($CFG->dirroot . '/mod/assign/submissionconfirmform.php');

        // Check that all of the submission plugins are ready for this submission.
        $notifications = array();
        $submission = $this->get_user_submission($USER->id, false);
        $plugins = $this->get_submission_plugins();
        foreach ($plugins as $plugin) {
            if ($plugin->is_enabled() && $plugin->is_visible()) {
                $check = $plugin->precheck_submission($submission);
                if ($check !== true) {
                    $notifications[] = $check;
                }
            }
        }

        $data = new stdClass();
        $adminconfig = $this->get_admin_config();
        $requiresubmissionstatement = (!empty($adminconfig->requiresubmissionstatement) ||
                                       $this->get_instance()->requiresubmissionstatement) &&
                                       !empty($adminconfig->submissionstatement);

        $submissionstatement = '';
        if (!empty($adminconfig->submissionstatement)) {
            $submissionstatement = $adminconfig->submissionstatement;
        }

        if ($mform == null) {
            $mform = new mod_assign_confirm_submission_form(null, array($requiresubmissionstatement,
                                                                        $submissionstatement,
                                                                        $this->get_course_module()->id,
                                                                        $data));
        }
        $o = '';
        $o .= $this->get_renderer()->header();
        $submitforgradingpage = new assign_submit_for_grading_page($notifications,
                                                                   $this->get_course_module()->id,
                                                                   $mform);
        $o .= $this->get_renderer()->render($submitforgradingpage);
        $o .= $this->view_footer();

        $logmessage = get_string('viewownsubmissionform', 'assign');
        $this->add_to_log('view confirm submit assignment form', $logmessage);

        return $o;
    }

    /**
     * Print 2 tables of information with no action links -
     * the submission summary and the grading summary.
     *
     * @param stdClass $user the user to print the report for
     * @param bool $showlinks - Return plain text or links to the profile
     * @return string - the html summary
     */
    public function view_student_summary($user, $showlinks) {
        global $CFG, $DB, $PAGE;

        $instance = $this->get_instance();
        $grade = $this->get_user_grade($user->id, false);
        $submission = $this->get_user_submission($user->id, false);
        $o = '';

        $teamsubmission = null;
        $submissiongroup = null;
        $notsubmitted = array();
        if ($instance->teamsubmission) {
            $teamsubmission = $this->get_group_submission($user->id, 0, false);
            $submissiongroup = $this->get_submission_group($user->id);
            $groupid = 0;
            if ($submissiongroup) {
                $groupid = $submissiongroup->id;
            }
            $notsubmitted = $this->get_submission_group_members_who_have_not_submitted($groupid, false);
        }

        if ($this->can_view_submission($user->id)) {
            $showedit = has_capability('mod/assign:submit', $this->context) &&
                        $this->submissions_open($user->id) &&
                        ($this->is_any_submission_plugin_enabled()) &&
                        $showlinks;

            $gradelocked = ($grade && $grade->locked) || $this->grading_disabled($user->id);

            // Grading criteria preview.
            $gradingmanager = get_grading_manager($this->context, 'mod_assign', 'submissions');
            $gradingcontrollerpreview = '';
            if ($gradingmethod = $gradingmanager->get_active_method()) {
                $controller = $gradingmanager->get_controller($gradingmethod);
                if ($controller->is_form_defined()) {
                    $gradingcontrollerpreview = $controller->render_preview($PAGE);
                }
            }

            $showsubmit = ($submission || $teamsubmission) && $showlinks;
            if ($teamsubmission && ($teamsubmission->status == ASSIGN_SUBMISSION_STATUS_SUBMITTED)) {
                $showsubmit = false;
            }
            if ($submission && ($submission->status == ASSIGN_SUBMISSION_STATUS_SUBMITTED)) {
                $showsubmit = false;
            }
            if (!$this->get_instance()->submissiondrafts) {
                $showsubmit = false;
            }
            $extensionduedate = null;
            if ($grade) {
                $extensionduedate = $grade->extensionduedate;
            }
            $viewfullnames = has_capability('moodle/site:viewfullnames', $this->get_course_context());

            $submissionstatus = new assign_submission_status($instance->allowsubmissionsfromdate,
                                                              $instance->alwaysshowdescription,
                                                              $submission,
                                                              $instance->teamsubmission,
                                                              $teamsubmission,
                                                              $submissiongroup,
                                                              $notsubmitted,
                                                              $this->is_any_submission_plugin_enabled(),
                                                              $gradelocked,
                                                              $this->is_graded($user->id),
                                                              $instance->duedate,
                                                              $instance->cutoffdate,
                                                              $this->get_submission_plugins(),
                                                              $this->get_return_action(),
                                                              $this->get_return_params(),
                                                              $this->get_course_module()->id,
                                                              $this->get_course()->id,
                                                              assign_submission_status::STUDENT_VIEW,
                                                              $showedit,
                                                              $showsubmit,
                                                              $viewfullnames,
                                                              $extensionduedate,
                                                              $this->get_context(),
                                                              $this->is_blind_marking(),
                                                              $gradingcontrollerpreview);
            $o .= $this->get_renderer()->render($submissionstatus);

            require_once($CFG->libdir.'/gradelib.php');
            require_once($CFG->dirroot.'/grade/grading/lib.php');

            $gradinginfo = grade_get_grades($this->get_course()->id,
                                        'mod',
                                        'assign',
                                        $instance->id,
                                        $user->id);

            $gradingitem = $gradinginfo->items[0];
            $gradebookgrade = $gradingitem->grades[$user->id];

            // Check to see if all feedback plugins are empty.
            $emptyplugins = true;
            if ($grade) {
                foreach ($this->get_feedback_plugins() as $plugin) {
                    if ($plugin->is_visible() && $plugin->is_enabled()) {
                        if (!$plugin->is_empty($grade)) {
                            $emptyplugins = false;
                        }
                    }
                }
            }

            if (!($gradebookgrade->hidden) && ($gradebookgrade->grade !== null || !$emptyplugins)) {

                $gradefordisplay = '';
                $gradingmanager = get_grading_manager($this->get_context(), 'mod_assign', 'submissions');

                if ($controller = $gradingmanager->get_active_controller()) {
                    $controller->set_grade_range(make_grades_menu($this->get_instance()->grade));
                    $cangrade = has_capability('mod/assign:grade', $this->get_context());
                    $gradefordisplay = $controller->render_grade($PAGE,
                                                                 $grade->id,
                                                                 $gradingitem,
                                                                 $gradebookgrade->str_long_grade,
                                                                 $cangrade);
                } else {
                    $gradefordisplay = $this->display_grade($gradebookgrade->grade, false);
                }

                $gradeddate = $gradebookgrade->dategraded;
                $grader = $DB->get_record('user', array('id'=>$grade->grader));

                $feedbackstatus = new assign_feedback_status($gradefordisplay,
                                                      $gradeddate,
                                                      $grader,
                                                      $this->get_feedback_plugins(),
                                                      $grade,
                                                      $this->get_course_module()->id,
                                                      $this->get_return_action(),
                                                      $this->get_return_params());

                $o .= $this->get_renderer()->render($feedbackstatus);
            }

        }
        return $o;
    }

    /**
     * View submissions page (contains details of current submission).
     *
     * @return string
     */
    protected function view_submission_page() {
        global $CFG, $DB, $USER, $PAGE;

        $instance = $this->get_instance();

        $o = '';
        $o .= $this->get_renderer()->render(new assign_header($instance,
                                                      $this->get_context(),
                                                      $this->show_intro(),
                                                      $this->get_course_module()->id));

        if ($this->can_grade()) {
            $draft = ASSIGN_SUBMISSION_STATUS_DRAFT;
            $submitted = ASSIGN_SUBMISSION_STATUS_SUBMITTED;
            if ($instance->teamsubmission) {
                $summary = new assign_grading_summary($this->count_teams(),
                                                      $instance->submissiondrafts,
                                                      $this->count_submissions_with_status($draft),
                                                      $this->is_any_submission_plugin_enabled(),
                                                      $this->count_submissions_with_status($submitted),
                                                      $instance->cutoffdate,
                                                      $instance->duedate,
                                                      $this->get_course_module()->id,
                                                      $this->count_submissions_need_grading(),
                                                      $instance->teamsubmission);
                $o .= $this->get_renderer()->render($summary);
            } else {
                $summary = new assign_grading_summary($this->count_participants(0),
                                                      $instance->submissiondrafts,
                                                      $this->count_submissions_with_status($draft),
                                                      $this->is_any_submission_plugin_enabled(),
                                                      $this->count_submissions_with_status($submitted),
                                                      $instance->cutoffdate,
                                                      $instance->duedate,
                                                      $this->get_course_module()->id,
                                                      $this->count_submissions_need_grading(),
                                                      $instance->teamsubmission);
                $o .= $this->get_renderer()->render($summary);
            }
        }
        $grade = $this->get_user_grade($USER->id, false);
        $submission = $this->get_user_submission($USER->id, false);

        if ($this->can_view_submission($USER->id)) {
            $o .= $this->view_student_summary($USER, true);
        }

        $o .= $this->view_footer();
        $this->add_to_log('view', get_string('viewownsubmissionstatus', 'assign'));
        return $o;
    }

    /**
     * Convert the final raw grade(s) in the grading table for the gradebook.
     *
     * @param stdClass $grade
     * @return array
     */
    protected function convert_grade_for_gradebook(stdClass $grade) {
        $gradebookgrade = array();
        if ($grade->grade >= 0) {
            $gradebookgrade['rawgrade'] = $grade->grade;
        }
        $gradebookgrade['userid'] = $grade->userid;
        $gradebookgrade['usermodified'] = $grade->grader;
        $gradebookgrade['datesubmitted'] = null;
        $gradebookgrade['dategraded'] = $grade->timemodified;
        if (isset($grade->feedbackformat)) {
            $gradebookgrade['feedbackformat'] = $grade->feedbackformat;
        }
        if (isset($grade->feedbacktext)) {
            $gradebookgrade['feedback'] = $grade->feedbacktext;
        }

        return $gradebookgrade;
    }

    /**
     * Convert submission details for the gradebook.
     *
     * @param stdClass $submission
     * @return array
     */
    protected function convert_submission_for_gradebook(stdClass $submission) {
        $gradebookgrade = array();

        $gradebookgrade['userid'] = $submission->userid;
        $gradebookgrade['usermodified'] = $submission->userid;
        $gradebookgrade['datesubmitted'] = $submission->timemodified;

        return $gradebookgrade;
    }

    /**
     * Update grades in the gradebook.
     *
     * @param mixed $submission stdClass|null
     * @param mixed $grade stdClass|null
     * @return bool
     */
    protected function gradebook_item_update($submission=null, $grade=null) {

        // Do not push grade to gradebook if blind marking is active as
        // the gradebook would reveal the students.
        if ($this->is_blind_marking()) {
            return false;
        }
        if ($submission != null) {
            if ($submission->userid == 0) {
                // This is a group submission update.
                $team = groups_get_members($submission->groupid, 'u.id');

                foreach ($team as $member) {
                    $submission->groupid = 0;
                    $submission->userid = $member->id;
                    $this->gradebook_item_update($submission, null);
                }
                return;
            }

            $gradebookgrade = $this->convert_submission_for_gradebook($submission);

        } else {
            $gradebookgrade = $this->convert_grade_for_gradebook($grade);
        }
        // Grading is disabled, return.
        if ($this->grading_disabled($gradebookgrade['userid'])) {
            return false;
        }
        $assign = clone $this->get_instance();
        $assign->cmidnumber = $this->get_course_module()->id;

        return assign_grade_item_update($assign, $gradebookgrade);
    }

    /**
     * Update team submission.
     *
     * @param stdClass $submission
     * @param int $userid
     * @param bool $updatetime
     * @return bool
     */
    protected function update_team_submission(stdClass $submission, $userid, $updatetime) {
        global $DB;

        if ($updatetime) {
            $submission->timemodified = time();
        }

        // First update the submission for the current user.
        $mysubmission = $this->get_user_submission($userid, true);
        $mysubmission->status = $submission->status;

        $this->update_submission($mysubmission, 0, $updatetime, false);

        // Now check the team settings to see if this assignment qualifies as submitted or draft.
        $team = $this->get_submission_group_members($submission->groupid, true);

        $allsubmitted = true;
        $anysubmitted = false;
        foreach ($team as $member) {
            $membersubmission = $this->get_user_submission($member->id, false);

            if (!$membersubmission || $membersubmission->status != ASSIGN_SUBMISSION_STATUS_SUBMITTED) {
                $allsubmitted = false;
                if ($anysubmitted) {
                    break;
                }
            } else {
                $anysubmitted = true;
            }
        }
        if ($this->get_instance()->requireallteammemberssubmit) {
            if ($allsubmitted) {
                $submission->status = ASSIGN_SUBMISSION_STATUS_SUBMITTED;
            } else {
                $submission->status = ASSIGN_SUBMISSION_STATUS_DRAFT;
            }
            $result= $DB->update_record('assign_submission', $submission);
        } else {
            if ($anysubmitted) {
                $submission->status = ASSIGN_SUBMISSION_STATUS_SUBMITTED;
            } else {
                $submission->status = ASSIGN_SUBMISSION_STATUS_DRAFT;
            }
            $result= $DB->update_record('assign_submission', $submission);
        }

        $this->gradebook_item_update($submission);
        return $result;
    }


    /**
     * Update grades in the gradebook based on submission time.
     *
     * @param stdClass $submission
     * @param int $userid
     * @param bool $updatetime
     * @param bool $teamsubmission
     * @return bool
     */
    protected function update_submission(stdClass $submission, $userid, $updatetime, $teamsubmission) {
        global $DB;

        if ($teamsubmission) {
            return $this->update_team_submission($submission, $userid, $updatetime);
        }

        if ($updatetime) {
            $submission->timemodified = time();
        }
        $result= $DB->update_record('assign_submission', $submission);
        if ($result) {
            $this->gradebook_item_update($submission);
        }
        return $result;
    }

    /**
     * Is this assignment open for submissions?
     *
     * Check the due date,
     * prevent late submissions,
     * has this person already submitted,
     * is the assignment locked?
     *
     * @param int $userid - Optional userid so we can see if a different user can submit
     * @return bool
     */
    public function submissions_open($userid = 0) {
        global $USER;

        if (!$userid) {
            $userid = $USER->id;
        }

        $time = time();
        $dateopen = true;
        $finaldate = false;
        if ($this->get_instance()->cutoffdate) {
            $finaldate = $this->get_instance()->cutoffdate;
        }
        // User extensions.
        if ($finaldate) {
            $grade = $this->get_user_grade($userid, false);
            if ($grade && $grade->extensionduedate) {
                // Extension can be before cut off date.
                if ($grade->extensionduedate > $finaldate) {
                    $finaldate = $grade->extensionduedate;
                }
            }
        }

        if ($finaldate) {
            $dateopen = ($this->get_instance()->allowsubmissionsfromdate <= $time && $time <= $finaldate);
        } else {
            $dateopen = ($this->get_instance()->allowsubmissionsfromdate <= $time);
        }

        if (!$dateopen) {
            return false;
        }

        // Now check if this user has already submitted etc.
        if (!is_enrolled($this->get_course_context(), $userid)) {
            return false;
        }
        $submission = false;
        if ($this->get_instance()->teamsubmission) {
            $submission = $this->get_group_submission($userid, 0, false);
        } else {
            $submission = $this->get_user_submission($userid, false);
        }
        if ($submission) {

            if ($this->get_instance()->submissiondrafts && $submission->status == ASSIGN_SUBMISSION_STATUS_SUBMITTED) {
                // Drafts are tracked and the student has submitted the assignment.
                return false;
            }
        }
        if ($grade = $this->get_user_grade($userid, false)) {
            if ($grade->locked) {
                return false;
            }
        }

        if ($this->grading_disabled($userid)) {
            return false;
        }

        return true;
    }

    /**
     * Render the files in file area.
     *
     * @param string $component
     * @param string $area
     * @param int $submissionid
     * @return string
     */
    public function render_area_files($component, $area, $submissionid) {
        global $USER;

        $fs = get_file_storage();
        $browser = get_file_browser();
        $files = $fs->get_area_files($this->get_context()->id,
                                     $component,
                                     $area,
                                     $submissionid,
                                     'timemodified',
                                     false);
        return $this->get_renderer()->assign_files($this->context, $submissionid, $area, $component);

    }

    /**
     * Returns a list of teachers that should be grading given submission.
     *
     * @param int $userid The submission to grade
     * @return array
     */
    protected function get_graders($userid) {
        $potentialgraders = get_enrolled_users($this->context, 'mod/assign:grade');

        $graders = array();
        if (groups_get_activity_groupmode($this->get_course_module()) == SEPARATEGROUPS) {
            if ($groups = groups_get_all_groups($this->get_course()->id, $userid)) {
                foreach ($groups as $group) {
                    foreach ($potentialgraders as $grader) {
                        if ($grader->id == $userid) {
                            // Do not send self.
                            continue;
                        }
                        if (groups_is_member($group->id, $grader->id)) {
                            $graders[$grader->id] = $grader;
                        }
                    }
                }
            } else {
                // User not in group, try to find graders without group.
                foreach ($potentialgraders as $grader) {
                    if ($grader->id == $userid) {
                        // Do not send self.
                        continue;
                    }
                    if (!groups_has_membership($this->get_course_module(), $grader->id)) {
                        $graders[$grader->id] = $grader;
                    }
                }
            }
        } else {
            foreach ($potentialgraders as $grader) {
                if ($grader->id == $userid) {
                    // Do not send self.
                    continue;
                }
                // Must be enrolled.
                if (is_enrolled($this->get_course_context(), $grader->id)) {
                    $graders[$grader->id] = $grader;
                }
            }
        }
        return $graders;
    }

    /**
     * Format a notification for plain text.
     *
     * @param string $messagetype
     * @param stdClass $info
     * @param stdClass $course
     * @param stdClass $context
     * @param string $modulename
     * @param string $assignmentname
     */
    protected static function format_notification_message_text($messagetype,
                                                             $info,
                                                             $course,
                                                             $context,
                                                             $modulename,
                                                             $assignmentname) {
        $formatparams = array('context' => $context->get_course_context());
        $posttext  = format_string($course->shortname, true, $formatparams) .
                     ' -> ' .
                     $modulename .
                     ' -> ' .
                     format_string($assignmentname, true, $formatparams) . "\n";
        $posttext .= '---------------------------------------------------------------------' . "\n";
        $posttext .= get_string($messagetype . 'text', 'assign', $info)."\n";
        $posttext .= "\n---------------------------------------------------------------------\n";
        return $posttext;
    }

    /**
     * Format a notification for HTML.
     *
     * @param string $messagetype
     * @param stdClass $info
     * @param stdClass $course
     * @param stdClass $context
     * @param string $modulename
     * @param stdClass $coursemodule
     * @param string $assignmentname
     * @param stdClass $info
     */
    protected static function format_notification_message_html($messagetype,
                                                             $info,
                                                             $course,
                                                             $context,
                                                             $modulename,
                                                             $coursemodule,
                                                             $assignmentname) {
        global $CFG;
        $formatparams = array('context' => $context->get_course_context());
        $posthtml  = '<p><font face="sans-serif">' .
                     '<a href="' . $CFG->wwwroot . '/course/view.php?id=' . $course->id . '">' .
                     format_string($course->shortname, true, $formatparams) .
                     '</a> ->' .
                     '<a href="' . $CFG->wwwroot . '/mod/assign/index.php?id=' . $course->id . '">' .
                     $modulename .
                     '</a> ->' .
                     '<a href="' . $CFG->wwwroot . '/mod/assign/view.php?id=' . $coursemodule->id . '">' .
                     format_string($assignmentname, true, $formatparams) .
                     '</a></font></p>';
        $posthtml .= '<hr /><font face="sans-serif">';
        $posthtml .= '<p>' . get_string($messagetype . 'html', 'assign', $info) . '</p>';
        $posthtml .= '</font><hr />';
        return $posthtml;
    }

    /**
     * Message someone about something (static so it can be called from cron).
     *
     * @param stdClass $userfrom
     * @param stdClass $userto
     * @param string $messagetype
     * @param string $eventtype
     * @param int $updatetime
     * @param stdClass $coursemodule
     * @param stdClass $context
     * @param stdClass $course
     * @param string $modulename
     * @param string $assignmentname
     * @return void
     */
    public static function send_assignment_notification($userfrom,
                                                        $userto,
                                                        $messagetype,
                                                        $eventtype,
                                                        $updatetime,
                                                        $coursemodule,
                                                        $context,
                                                        $course,
                                                        $modulename,
                                                        $assignmentname,
                                                        $blindmarking,
                                                        $uniqueidforuser) {
        global $CFG;

        $info = new stdClass();
        if ($blindmarking) {
            $info->username = get_string('participant', 'assign') . ' ' . $uniqueidforuser;
        } else {
            $info->username = fullname($userfrom, true);
        }
        $info->assignment = format_string($assignmentname, true, array('context'=>$context));
        $info->url = $CFG->wwwroot.'/mod/assign/view.php?id='.$coursemodule->id;
        $info->timeupdated = userdate($updatetime, get_string('strftimerecentfull'));

        $postsubject = get_string($messagetype . 'small', 'assign', $info);
        $posttext = self::format_notification_message_text($messagetype,
                                                           $info,
                                                           $course,
                                                           $context,
                                                           $modulename,
                                                           $assignmentname);
        $posthtml = '';
        if ($userto->mailformat == 1) {
            $posthtml = self::format_notification_message_html($messagetype,
                                                               $info,
                                                               $course,
                                                               $context,
                                                               $modulename,
                                                               $coursemodule,
                                                               $assignmentname);
        }

        $eventdata = new stdClass();
        $eventdata->modulename       = 'assign';
        $eventdata->userfrom         = $userfrom;
        $eventdata->userto           = $userto;
        $eventdata->subject          = $postsubject;
        $eventdata->fullmessage      = $posttext;
        $eventdata->fullmessageformat = FORMAT_PLAIN;
        $eventdata->fullmessagehtml  = $posthtml;
        $eventdata->smallmessage     = $postsubject;

        $eventdata->name            = $eventtype;
        $eventdata->component       = 'mod_assign';
        $eventdata->notification    = 1;
        $eventdata->contexturl      = $info->url;
        $eventdata->contexturlname  = $info->assignment;

        message_send($eventdata);
    }

    /**
     * Message someone about something.
     *
     * @param stdClass $userfrom
     * @param stdClass $userto
     * @param string $messagetype
     * @param string $eventtype
     * @param int $updatetime
     * @return void
     */
    public function send_notification($userfrom,
                                      $userto,
                                      $messagetype,
                                      $eventtype,
                                      $updatetime) {
        self::send_assignment_notification($userfrom,
                                           $userto,
                                           $messagetype,
                                           $eventtype,
                                           $updatetime,
                                           $this->get_course_module(),
                                           $this->get_context(),
                                           $this->get_course(),
                                           $this->get_module_name(),
                                           $this->get_instance()->name,
                                           $this->is_blind_marking(),
                                           $this->get_uniqueid_for_user($userfrom->id));
    }

    /**
     * Notify student upon successful submission.
     *
     * @param stdClass $submission
     * @return void
     */
    protected function notify_student_submission_receipt(stdClass $submission) {
        global $DB, $USER;

        $adminconfig = $this->get_admin_config();
        if (empty($adminconfig->submissionreceipts)) {
            // No need to do anything.
            return;
        }
        if ($submission->userid) {
            $user = $DB->get_record('user', array('id'=>$submission->userid), '*', MUST_EXIST);
        } else {
            $user = $USER;
        }
        $this->send_notification($user,
                                 $user,
                                 'submissionreceipt',
                                 'assign_notification',
                                 $submission->timemodified);
    }

    /**
     * Send notifications to graders upon student submissions.
     *
     * @param stdClass $submission
     * @return void
     */
    protected function notify_graders(stdClass $submission) {
        global $DB, $USER;

        $instance = $this->get_instance();

        $late = $instance->duedate && ($instance->duedate < time());

        if (!$instance->sendnotifications && !($late && $instance->sendlatenotifications)) {
            // No need to do anything.
            return;
        }

        if ($submission->userid) {
            $user = $DB->get_record('user', array('id'=>$submission->userid), '*', MUST_EXIST);
        } else {
            $user = $USER;
        }
        if ($teachers = $this->get_graders($user->id)) {
            foreach ($teachers as $teacher) {
                $this->send_notification($user,
                                         $teacher,
                                         'gradersubmissionupdated',
                                         'assign_notification',
                                         $submission->timemodified);
            }
        }
    }

    /**
     * Assignment submission is processed before grading.
     *
     * @param $mform If validation failed when submitting this form - this is the moodleform.
     *               It can be null.
     * @return bool Return false if the validation fails. This affects which page is displayed next.
     */
    protected function process_submit_for_grading($mform) {
        global $USER, $CFG;

        // Need submit permission to submit an assignment.
        require_capability('mod/assign:submit', $this->context);
        require_once($CFG->dirroot . '/mod/assign/submissionconfirmform.php');
        require_sesskey();

        $instance = $this->get_instance();
        $data = new stdClass();
        $adminconfig = $this->get_admin_config();
        $requiresubmissionstatement = (!empty($adminconfig->requiresubmissionstatement) ||
                                       $instance->requiresubmissionstatement) &&
                                       !empty($adminconfig->submissionstatement);

        $submissionstatement = '';
        if (!empty($adminconfig->submissionstatement)) {
            $submissionstatement = $adminconfig->submissionstatement;
        }

        if ($mform == null) {
            $mform = new mod_assign_confirm_submission_form(null, array($requiresubmissionstatement,
                                                                    $submissionstatement,
                                                                    $this->get_course_module()->id,
                                                                    $data));
        }

        $data = $mform->get_data();
        if (!$mform->is_cancelled()) {
            if ($mform->get_data() == false) {
                return false;
            }
            if ($instance->teamsubmission) {
                $submission = $this->get_group_submission($USER->id, 0, true);
            } else {
                $submission = $this->get_user_submission($USER->id, true);
            }

            if ($submission->status != ASSIGN_SUBMISSION_STATUS_SUBMITTED) {
                // Give each submission plugin a chance to process the submission.
                $plugins = $this->get_submission_plugins();
                foreach ($plugins as $plugin) {
                    $plugin->submit_for_grading();
                }

                $submission->status = ASSIGN_SUBMISSION_STATUS_SUBMITTED;
                $this->update_submission($submission, $USER->id, true, $instance->teamsubmission);
                $completion = new completion_info($this->get_course());
                if ($completion->is_enabled($this->get_course_module()) && $instance->completionsubmit) {
                    $completion->update_state($this->get_course_module(), COMPLETION_COMPLETE, $USER->id);
                }

                if (isset($data->submissionstatement)) {
                    $logmessage = get_string('submissionstatementacceptedlog',
                                             'mod_assign',
                                             fullname($USER));
                    $this->add_to_log('submission statement accepted', $logmessage);
                }
                $this->add_to_log('submit for grading', $this->format_submission_for_log($submission));
                $this->notify_graders($submission);
                $this->notify_student_submission_receipt($submission);

                // Trigger assessable_submitted event on submission.
                $eventdata = new stdClass();
                $eventdata->modulename   = 'assign';
                $eventdata->cmid         = $this->get_course_module()->id;
                $eventdata->itemid       = $submission->id;
                $eventdata->courseid     = $this->get_course()->id;
                $eventdata->userid       = $USER->id;
                $eventdata->params       = array( 'submission_editable' => false);
                events_trigger('assessable_submitted', $eventdata);
            }
        }
        return true;
    }

    /**
     * Save the extension date for a single user.
     *
     * @param int $userid The user id
     * @param mixed $extensionduedate Either an integer date or null
     * @return boolean
     */
    protected function save_user_extension($userid, $extensionduedate) {
        global $DB;

        $grade = $this->get_user_grade($userid, true);
        $grade->extensionduedate = $extensionduedate;
        $grade->timemodified = time();

        $result = $DB->update_record('assign_grades', $grade);

        if ($result) {
            $this->add_to_log('grant extension', $this->format_grade_for_log($grade));
        }
        return $result;
    }

    /**
     * Save extension date.
     *
     * @param moodleform $mform The submitted form
     * @return boolean
     */
    protected function process_save_extension(& $mform) {
        global $DB, $CFG;

        // Include extension form.
        require_once($CFG->dirroot . '/mod/assign/extensionform.php');

        // Need submit permission to submit an assignment.
        require_capability('mod/assign:grantextension', $this->context);

        $batchusers = optional_param('selectedusers', '', PARAM_TEXT);
        $userid = 0;
        if (!$batchusers) {
            $userid = required_param('userid', PARAM_INT);
            $user = $DB->get_record('user', array('id'=>$userid), '*', MUST_EXIST);
        }
        $mform = new mod_assign_extension_form(null, array($this->get_course_module()->id,
                                                           $userid,
                                                           $batchusers,
                                                           $this->get_instance(),
                                                           null));

        if ($mform->is_cancelled()) {
            return true;
        }

        if ($formdata = $mform->get_data()) {
            if ($batchusers) {
                $users = explode(',', $batchusers);
                $result = true;
                foreach ($users as $userid) {
                    $result = $this->save_user_extension($userid, $formdata->extensionduedate) && $result;
                }
                return $result;
            } else {
                return $this->save_user_extension($userid, $formdata->extensionduedate);
            }
        }
        return false;
    }


    /**
     * Save quick grades.
     *
     * @return string The result of the save operation
     */
    protected function process_save_quick_grades() {
        global $USER, $DB, $CFG;

        // Need grade permission.
        require_capability('mod/assign:grade', $this->context);

        // Make sure advanced grading is disabled.
        $gradingmanager = get_grading_manager($this->get_context(), 'mod_assign', 'submissions');
        $controller = $gradingmanager->get_active_controller();
        if (!empty($controller)) {
            return get_string('errorquickgradingvsadvancedgrading', 'assign');
        }

        $users = array();
        // First check all the last modified values.
        $currentgroup = groups_get_activity_group($this->get_course_module(), true);
        $participants = $this->list_participants($currentgroup, true);

        // Gets a list of possible users and look for values based upon that.
        foreach ($participants as $userid => $unused) {
            $modified = optional_param('grademodified_' . $userid, -1, PARAM_INT);
            // Gather the userid, updated grade and last modified value.
            $record = new stdClass();
            $record->userid = $userid;
            if ($modified >= 0) {
                $record->grade = unformat_float(optional_param('quickgrade_' . $record->userid, -1, PARAM_TEXT));
            }
            $record->lastmodified = $modified;
            $record->gradinginfo = grade_get_grades($this->get_course()->id,
                                                    'mod',
                                                    'assign',
                                                    $this->get_instance()->id,
                                                    array($userid));
            $users[$userid] = $record;
        }

        list($userids, $params) = $DB->get_in_or_equal(array_keys($users), SQL_PARAMS_NAMED);
        $params['assignment'] = $this->get_instance()->id;

        // Check them all for currency.
        $sql = 'SELECT u.id as userid, g.grade as grade, g.timemodified as lastmodified
                  FROM {user} u
             LEFT JOIN {assign_grades} g ON u.id = g.userid AND g.assignment = :assignment
                 WHERE u.id ' . $userids;
        $currentgrades = $DB->get_recordset_sql($sql, $params);

        $modifiedusers = array();
        foreach ($currentgrades as $current) {
            $modified = $users[(int)$current->userid];
            $grade = $this->get_user_grade($modified->userid, false);

            // Check to see if the outcomes were modified.
            if ($CFG->enableoutcomes) {
                foreach ($modified->gradinginfo->outcomes as $outcomeid => $outcome) {
                    $oldoutcome = $outcome->grades[$modified->userid]->grade;
                    $paramname = 'outcome_' . $outcomeid . '_' . $modified->userid;
                    $newoutcome = optional_param($paramname, -1, PARAM_FLOAT);
                    if ($oldoutcome != $newoutcome) {
                        // Can't check modified time for outcomes because it is not reported.
                        $modifiedusers[$modified->userid] = $modified;
                        continue;
                    }
                }
            }

            // Let plugins participate.
            foreach ($this->feedbackplugins as $plugin) {
                if ($plugin->is_visible() && $plugin->is_enabled() && $plugin->supports_quickgrading()) {
                    if ($plugin->is_quickgrading_modified($modified->userid, $grade)) {
                        if ((int)$current->lastmodified > (int)$modified->lastmodified) {
                            return get_string('errorrecordmodified', 'assign');
                        } else {
                            $modifiedusers[$modified->userid] = $modified;
                            continue;
                        }
                    }
                }
            }

            if (($current->grade < 0 || $current->grade === null) &&
                ($modified->grade < 0 || $modified->grade === null)) {
                // Different ways to indicate no grade.
                continue;
            }
            // Treat 0 and null as different values.
            if ($current->grade !== null) {
                $current->grade = floatval($current->grade);
            }
            if ($current->grade !== $modified->grade) {
                // Grade changed.
                if ($this->grading_disabled($modified->userid)) {
                    continue;
                }
                if ((int)$current->lastmodified > (int)$modified->lastmodified) {
                    // Error - record has been modified since viewing the page.
                    return get_string('errorrecordmodified', 'assign');
                } else {
                    $modifiedusers[$modified->userid] = $modified;
                }
            }

        }
        $currentgrades->close();

        $adminconfig = $this->get_admin_config();
        $gradebookplugin = $adminconfig->feedback_plugin_for_gradebook;

        // Ok - ready to process the updates.
        foreach ($modifiedusers as $userid => $modified) {
            $grade = $this->get_user_grade($userid, true);
            $grade->grade= grade_floatval(unformat_float($modified->grade));
            $grade->grader= $USER->id;

            // Save plugins data.
            foreach ($this->feedbackplugins as $plugin) {
                if ($plugin->is_visible() && $plugin->is_enabled() && $plugin->supports_quickgrading()) {
                    $plugin->save_quickgrading_changes($userid, $grade);
                    if (('assignfeedback_' . $plugin->get_type()) == $gradebookplugin) {
                        // This is the feedback plugin chose to push comments to the gradebook.
                        $grade->feedbacktext = $plugin->text_for_gradebook($grade);
                        $grade->feedbackformat = $plugin->format_for_gradebook($grade);
                    }
                }
            }

            $this->update_grade($grade);
            $this->notify_grade_modified($grade);

            // Save outcomes.
            if ($CFG->enableoutcomes) {
                $data = array();
                foreach ($modified->gradinginfo->outcomes as $outcomeid => $outcome) {
                    $oldoutcome = $outcome->grades[$modified->userid]->grade;
                    $paramname = 'outcome_' . $outcomeid . '_' . $modified->userid;
                    $newoutcome = optional_param($paramname, -1, PARAM_INT);
                    if ($oldoutcome != $newoutcome) {
                        $data[$outcomeid] = $newoutcome;
                    }
                }
                if (count($data) > 0) {
                    grade_update_outcomes('mod/assign',
                                          $this->course->id,
                                          'mod',
                                          'assign',
                                          $this->get_instance()->id,
                                          $userid,
                                          $data);
                }
            }

            $this->add_to_log('grade submission', $this->format_grade_for_log($grade));
        }

        return get_string('quickgradingchangessaved', 'assign');
    }

    /**
     * Reveal student identities to markers (and the gradebook).
     *
     * @return void
     */
    protected function process_reveal_identities() {
        global $DB, $CFG;

        require_capability('mod/assign:revealidentities', $this->context);
        if (!confirm_sesskey()) {
            return false;
        }

        // Update the assignment record.
        $update = new stdClass();
        $update->id = $this->get_instance()->id;
        $update->revealidentities = 1;
        $DB->update_record('assign', $update);

        // Refresh the instance data.
        $this->instance = null;

        // Release the grades to the gradebook.
        // First create the column in the gradebook.
        $this->update_gradebook(false, $this->get_course_module()->id);

        // Now release all grades.

        $adminconfig = $this->get_admin_config();
        $gradebookplugin = $adminconfig->feedback_plugin_for_gradebook;
        $grades = $DB->get_records('assign_grades', array('assignment'=>$this->get_instance()->id));

        $plugin = $this->get_feedback_plugin_by_type($gradebookplugin);

        foreach ($grades as $grade) {
            // Fetch any comments for this student.
            if ($plugin && $plugin->is_enabled() && $plugin->is_visible()) {
                $grade->feedbacktext = $plugin->text_for_gradebook($grade);
                $grade->feedbackformat = $plugin->format_for_gradebook($grade);
            }
            $this->gradebook_item_update(null, $grade);
        }

        $this->add_to_log('reveal identities', get_string('revealidentities', 'assign'));
    }


    /**
     * Save grading options.
     *
     * @return void
     */
    protected function process_save_grading_options() {
        global $USER, $CFG;

        // Include grading options form.
        require_once($CFG->dirroot . '/mod/assign/gradingoptionsform.php');

        // Need submit permission to submit an assignment.
        require_capability('mod/assign:grade', $this->context);

        $gradingoptionsparams = array('cm'=>$this->get_course_module()->id,
                                      'contextid'=>$this->context->id,
                                      'userid'=>$USER->id,
                                      'submissionsenabled'=>$this->is_any_submission_plugin_enabled(),
                                      'showquickgrading'=>false);

        $mform = new mod_assign_grading_options_form(null, $gradingoptionsparams);
        if ($formdata = $mform->get_data()) {
            set_user_preference('assign_perpage', $formdata->perpage);
            if (isset($formdata->filter)) {
                set_user_preference('assign_filter', $formdata->filter);
            }
        }
    }

    /**
     * Take a grade object and print a short summary for the log file.
     * The size limit for the log file is 255 characters, so be careful not
     * to include too much information.
     *
     * @param stdClass $grade
     * @return string
     */
    public function format_grade_for_log(stdClass $grade) {
        global $DB;

        $user = $DB->get_record('user', array('id' => $grade->userid), '*', MUST_EXIST);

        $info = get_string('gradestudent', 'assign', array('id'=>$user->id, 'fullname'=>fullname($user)));
        if ($grade->grade != '') {
            $info .= get_string('grade') . ': ' . $this->display_grade($grade->grade, false) . '. ';
        } else {
            $info .= get_string('nograde', 'assign');
        }
        if ($grade->locked) {
            $info .= get_string('submissionslocked', 'assign') . '. ';
        }
        if (!empty($grade->extensionduedate)) {
            $info .= get_string('userextensiondate', 'assign', userdate($grade->extensionduedate));
        }
        return $info;
    }

    /**
     * Take a submission object and print a short summary for the log file.
     * The size limit for the log file is 255 characters, so be careful not
     * to include too much information.
     *
     * @param stdClass $submission
     * @return string
     */
    protected function format_submission_for_log(stdClass $submission) {
        $info = '';
        $info .= get_string('submissionstatus', 'assign') .
                 ': ' .
                 get_string('submissionstatus_' . $submission->status, 'assign') .
                 '. <br>';

        foreach ($this->submissionplugins as $plugin) {
            if ($plugin->is_enabled() && $plugin->is_visible()) {
                $info .= '<br>' . $plugin->format_for_log($submission);
            }
        }

        return $info;
    }

    /**
     * Save assignment submission.
     *
     * @param  moodleform $mform
     * @param  array $notices Any error messages that should be shown
     *                        to the user at the top of the edit submission form.
     * @return bool
     */
    protected function process_save_submission(&$mform, &$notices) {
        global $USER, $CFG;

        // Include submission form.
        require_once($CFG->dirroot . '/mod/assign/submission_form.php');

        // Need submit permission to submit an assignment.
        require_capability('mod/assign:submit', $this->context);
        require_sesskey();
        $instance = $this->get_instance();

        $data = new stdClass();
        $mform = new mod_assign_submission_form(null, array($this, $data));
        if ($mform->is_cancelled()) {
            return true;
        }
        if ($data = $mform->get_data()) {
            if ($instance->teamsubmission) {
                $submission = $this->get_group_submission($USER->id, 0, true);
            } else {
                $submission = $this->get_user_submission($USER->id, true);
            }
            if ($instance->submissiondrafts) {
                $submission->status = ASSIGN_SUBMISSION_STATUS_DRAFT;
            } else {
                $submission->status = ASSIGN_SUBMISSION_STATUS_SUBMITTED;
            }

            $grade = $this->get_user_grade($USER->id, false);

            // Get the grade to check if it is locked.
            if ($grade && $grade->locked) {
                print_error('submissionslocked', 'assign');
                return true;
            }

            $allempty = true;
            $pluginerror = false;
            foreach ($this->submissionplugins as $plugin) {
                if ($plugin->is_enabled()) {
                    if (!$plugin->save($submission, $data)) {
                        $notices[] = $plugin->get_error();
                        $pluginerror = true;
                    }
                    if (!$allempty || !$plugin->is_empty($submission)) {
                        $allempty = false;
                    }
                }
            }
            if ($pluginerror || $allempty) {
                if ($allempty) {
                    $notices[] = get_string('submissionempty', 'mod_assign');
                }
                return false;
            }

            $this->update_submission($submission, $USER->id, true, $instance->teamsubmission);

            // Logging.
            if (isset($data->submissionstatement)) {
                $logmessage = get_string('submissionstatementacceptedlog',
                                         'mod_assign',
                                         fullname($USER));
                $this->add_to_log('submission statement accepted', $logmessage);
            }
            $this->add_to_log('submit', $this->format_submission_for_log($submission));

            $complete = COMPLETION_INCOMPLETE;
            if ($submission->status == ASSIGN_SUBMISSION_STATUS_SUBMITTED) {
                $complete = COMPLETION_COMPLETE;
            }
            $completion = new completion_info($this->get_course());
            if ($completion->is_enabled($this->get_course_module()) && $instance->completionsubmit) {
                $completion->update_state($this->get_course_module(), $complete, $USER->id);
            }

            if (!$instance->submissiondrafts) {
                $this->notify_student_submission_receipt($submission);
                $this->notify_graders($submission);
                // Trigger assessable_submitted event on submission.
                $eventdata = new stdClass();
                $eventdata->modulename   = 'assign';
                $eventdata->cmid         = $this->get_course_module()->id;
                $eventdata->itemid       = $submission->id;
                $eventdata->courseid     = $this->get_course()->id;
                $eventdata->userid       = $USER->id;
                $eventdata->params       = array(
                    'submission_editable' => true,
                );
                events_trigger('assessable_submitted', $eventdata);
            }
            return true;
        }
        return false;
    }


    /**
     * Determine if this users grade is locked or overridden.
     *
     * @param int $userid - The student userid
     * @return bool $gradingdisabled
     */
    public function grading_disabled($userid) {
        global $CFG;

        $gradinginfo = grade_get_grades($this->get_course()->id,
                                        'mod',
                                        'assign',
                                        $this->get_instance()->id,
                                        array($userid));
        if (!$gradinginfo) {
            return false;
        }

        if (!isset($gradinginfo->items[0]->grades[$userid])) {
            return false;
        }
        $gradingdisabled = $gradinginfo->items[0]->grades[$userid]->locked ||
                           $gradinginfo->items[0]->grades[$userid]->overridden;
        return $gradingdisabled;
    }


    /**
     * Get an instance of a grading form if advanced grading is enabled.
     * This is specific to the assignment, marker and student.
     *
     * @param int $userid - The student userid
     * @param bool $gradingdisabled
     * @return mixed gradingform_instance|null $gradinginstance
     */
    protected function get_grading_instance($userid, $gradingdisabled) {
        global $CFG, $USER;

        $grade = $this->get_user_grade($userid, false);
        $grademenu = make_grades_menu($this->get_instance()->grade);

        $advancedgradingwarning = false;
        $gradingmanager = get_grading_manager($this->context, 'mod_assign', 'submissions');
        $gradinginstance = null;
        if ($gradingmethod = $gradingmanager->get_active_method()) {
            $controller = $gradingmanager->get_controller($gradingmethod);
            if ($controller->is_form_available()) {
                $itemid = null;
                if ($grade) {
                    $itemid = $grade->id;
                }
                if ($gradingdisabled && $itemid) {
                    $gradinginstance = $controller->get_current_instance($USER->id, $itemid);
                } else if (!$gradingdisabled) {
                    $instanceid = optional_param('advancedgradinginstanceid', 0, PARAM_INT);
                    $gradinginstance = $controller->get_or_create_instance($instanceid,
                                                                           $USER->id,
                                                                           $itemid);
                }
            } else {
                $advancedgradingwarning = $controller->form_unavailable_notification();
            }
        }
        if ($gradinginstance) {
            $gradinginstance->get_controller()->set_grade_range($grademenu);
        }
        return $gradinginstance;
    }

    /**
     * Add elements to grade form.
     *
     * @param MoodleQuickForm $mform
     * @param stdClass $data
     * @param array $params
     * @return void
     */
    public function add_grade_form_elements(MoodleQuickForm $mform, stdClass $data, $params) {
        global $USER, $CFG;
        $settings = $this->get_instance();

        $rownum = $params['rownum'];
        $last = $params['last'];
        $useridlist = $params['useridlist'];
        $userid = $useridlist[$rownum];
        $grade = $this->get_user_grade($userid, false);

        // Add advanced grading.
        $gradingdisabled = $this->grading_disabled($userid);
        $gradinginstance = $this->get_grading_instance($userid, $gradingdisabled);

        if ($gradinginstance) {
            $gradingelement = $mform->addElement('grading',
                                                 'advancedgrading',
                                                 get_string('grade').':',
                                                 array('gradinginstance' => $gradinginstance));
            if ($gradingdisabled) {
                $gradingelement->freeze();
            } else {
                $mform->addElement('hidden', 'advancedgradinginstanceid', $gradinginstance->get_id());
            }
        } else {
            // Use simple direct grading.
            if ($this->get_instance()->grade > 0) {
                $name = get_string('gradeoutof', 'assign', $this->get_instance()->grade);
                $gradingelement = $mform->addElement('text', 'grade', $name);
                $mform->addHelpButton('grade', 'gradeoutofhelp', 'assign');
                $mform->setType('grade', PARAM_TEXT);
                if ($gradingdisabled) {
                    $gradingelement->freeze();
                }
            } else {
                $grademenu = make_grades_menu($this->get_instance()->grade);
                if (count($grademenu) > 0) {
                    $gradingelement = $mform->addElement('select', 'grade', get_string('grade') . ':', $grademenu);

                    // The grade is already formatted with format_float so it needs to be converted back to an integer.
                    if (!empty($data->grade)) {
                        $data->grade = (int)unformat_float($data->grade);
                    }
                    $mform->setType('grade', PARAM_INT);
                    if ($gradingdisabled) {
                        $gradingelement->freeze();
                    }
                }
            }
        }

        $gradinginfo = grade_get_grades($this->get_course()->id,
                                        'mod',
                                        'assign',
                                        $this->get_instance()->id,
                                        $userid);
        if (!empty($CFG->enableoutcomes)) {
            foreach ($gradinginfo->outcomes as $index => $outcome) {
                $options = make_grades_menu(-$outcome->scaleid);
                if ($outcome->grades[$userid]->locked) {
                    $options[0] = get_string('nooutcome', 'grades');
                    $mform->addElement('static',
                                       'outcome_' . $index . '[' . $userid . ']',
                                       $outcome->name . ':',
                                       $options[$outcome->grades[$userid]->grade]);
                } else {
                    $options[''] = get_string('nooutcome', 'grades');
                    $attributes = array('id' => 'menuoutcome_' . $index );
                    $mform->addElement('select',
                                       'outcome_' . $index . '[' . $userid . ']',
                                       $outcome->name.':',
                                       $options,
                                       $attributes);
                    $mform->setType('outcome_' . $index . '[' . $userid . ']', PARAM_INT);
                    $mform->setDefault('outcome_' . $index . '[' . $userid . ']',
                                       $outcome->grades[$userid]->grade);
                }
            }
        }

        $capabilitylist = array('gradereport/grader:view', 'moodle/grade:viewall');
        if (has_all_capabilities($capabilitylist, $this->get_course_context())) {
            $urlparams = array('id'=>$this->get_course()->id);
            $url = new moodle_url('/grade/report/grader/index.php', $urlparams);
            $usergrade = $gradinginfo->items[0]->grades[$userid]->str_grade;
            $gradestring = $this->get_renderer()->action_link($url, $usergrade);
        } else {
            $gradestring = $gradinginfo->items[0]->grades[$userid]->str_grade;
        }
        $name = get_string('currentgrade', 'assign') . ':' . $gradestring;
        $mform->addElement('static', 'finalgrade', $name);

        $strparams = array('index'=>$rownum+1, 'count'=>count($useridlist));
        $name = get_string('gradingstudentprogress', 'assign', $strparams);
        $mform->addElement('static', 'progress', '', $name);

        // Let feedback plugins add elements to the grading form.
        $this->add_plugin_grade_elements($grade, $mform, $data, $userid);

        // Hidden params.
        $mform->addElement('hidden', 'id', $this->get_course_module()->id);
        $mform->setType('id', PARAM_INT);
        $mform->addElement('hidden', 'rownum', $rownum);
        $mform->setType('rownum', PARAM_INT);
        $mform->setConstant('rownum', $rownum);
        $mform->addElement('hidden', 'useridlist', implode(',', $useridlist));
        $mform->setType('useridlist', PARAM_TEXT);
        $mform->addElement('hidden', 'ajax', optional_param('ajax', 0, PARAM_INT));
        $mform->setType('ajax', PARAM_INT);

        if ($this->get_instance()->teamsubmission) {
            $mform->addElement('selectyesno', 'applytoall', get_string('applytoteam', 'assign'));
            $mform->setDefault('applytoall', 1);
        }

        $mform->addElement('hidden', 'action', 'submitgrade');
        $mform->setType('action', PARAM_ALPHA);

        $buttonarray=array();
        $name = get_string('savechanges', 'assign');
        $buttonarray[] = $mform->createElement('submit', 'savegrade', $name);
        if (!$last) {
            $name = get_string('savenext', 'assign');
            $buttonarray[] = $mform->createElement('submit', 'saveandshownext', $name);
        }
        $buttonarray[] = $mform->createElement('cancel', 'cancelbutton', get_string('cancel'));
        $mform->addGroup($buttonarray, 'buttonar', '', array(' '), false);
        $mform->closeHeaderBefore('buttonar');
        $buttonarray=array();

        if ($rownum > 0) {
            $name = get_string('previous', 'assign');
            $buttonarray[] = $mform->createElement('submit', 'nosaveandprevious', $name);
        }

        if (!$last) {
            $name = get_string('nosavebutnext', 'assign');
            $buttonarray[] = $mform->createElement('submit', 'nosaveandnext', $name);
        }
        if (!empty($buttonarray)) {
            $mform->addGroup($buttonarray, 'navar', '', array(' '), false);
        }
    }

    /**
     * Add elements in submission plugin form.
     *
     * @param mixed $submission stdClass|null
     * @param MoodleQuickForm $mform
     * @param stdClass $data
     * @param int $userid The current userid (same as $USER->id)
     * @return void
     */
    protected function add_plugin_submission_elements($submission,
                                                    MoodleQuickForm $mform,
                                                    stdClass $data,
                                                    $userid) {
        foreach ($this->submissionplugins as $plugin) {
            if ($plugin->is_enabled() && $plugin->is_visible() && $plugin->allow_submissions()) {
                $mform->addElement('header', 'header_' . $plugin->get_type(), $plugin->get_name());
                if (!$plugin->get_form_elements_for_user($submission, $mform, $data, $userid)) {
                    $mform->removeElement('header_' . $plugin->get_type());
                }
            }
        }
    }

    /**
     * Check if feedback plugins installed are enabled.
     *
     * @return bool
     */
    public function is_any_feedback_plugin_enabled() {
        if (!isset($this->cache['any_feedback_plugin_enabled'])) {
            $this->cache['any_feedback_plugin_enabled'] = false;
            foreach ($this->feedbackplugins as $plugin) {
                if ($plugin->is_enabled() && $plugin->is_visible()) {
                    $this->cache['any_feedback_plugin_enabled'] = true;
                    break;
                }
            }
        }

        return $this->cache['any_feedback_plugin_enabled'];

    }

    /**
     * Check if submission plugins installed are enabled.
     *
     * @return bool
     */
    public function is_any_submission_plugin_enabled() {
        if (!isset($this->cache['any_submission_plugin_enabled'])) {
            $this->cache['any_submission_plugin_enabled'] = false;
            foreach ($this->submissionplugins as $plugin) {
                if ($plugin->is_enabled() && $plugin->is_visible() && $plugin->allow_submissions()) {
                    $this->cache['any_submission_plugin_enabled'] = true;
                    break;
                }
            }
        }

        return $this->cache['any_submission_plugin_enabled'];

    }

    /**
     * Add elements to submission form.
     * @param MoodleQuickForm $mform
     * @param stdClass $data
     * @return void
     */
    public function add_submission_form_elements(MoodleQuickForm $mform, stdClass $data) {
        global $USER;

        // Team submissions.
        if ($this->get_instance()->teamsubmission) {
            $submission = $this->get_group_submission($USER->id, 0, false);
        } else {
            $submission = $this->get_user_submission($USER->id, false);
        }

        // Submission statement.
        $adminconfig = $this->get_admin_config();

        $requiresubmissionstatement = (!empty($adminconfig->requiresubmissionstatement) ||
                                       $this->get_instance()->requiresubmissionstatement) &&
                                       !empty($adminconfig->submissionstatement);

        $draftsenabled = $this->get_instance()->submissiondrafts;

        if ($requiresubmissionstatement && !$draftsenabled) {

            $submissionstatement = '';
            if (!empty($adminconfig->submissionstatement)) {
                $submissionstatement = $adminconfig->submissionstatement;
            }
            $mform->addElement('checkbox', 'submissionstatement', '', '&nbsp;' . $submissionstatement);
            $mform->addRule('submissionstatement', get_string('required'), 'required', null, 'client');
        }

        $this->add_plugin_submission_elements($submission, $mform, $data, $USER->id);

        // Hidden params.
        $mform->addElement('hidden', 'id', $this->get_course_module()->id);
        $mform->setType('id', PARAM_INT);

        $mform->addElement('hidden', 'action', 'savesubmission');
        $mform->setType('action', PARAM_TEXT);
    }

    /**
     * Revert to draft.
     * Uses url parameter userid
     *
     * @param int $userid
     * @return void
     */
    protected function process_revert_to_draft($userid = 0) {
        global $DB, $USER;

        // Need grade permission.
        require_capability('mod/assign:grade', $this->context);
        require_sesskey();

        if (!$userid) {
            $userid = required_param('userid', PARAM_INT);
        }

        if ($this->get_instance()->teamsubmission) {
            $submission = $this->get_group_submission($userid, 0, false);
        } else {
            $submission = $this->get_user_submission($userid, false);
        }

        if (!$submission) {
            return;
        }
        $submission->status = ASSIGN_SUBMISSION_STATUS_DRAFT;
        $this->update_submission($submission, $userid, true, $this->get_instance()->teamsubmission);

        // Update the modified time on the grade (grader modified).
        $grade = $this->get_user_grade($userid, true);
        $grade->grader = $USER->id;
        $this->update_grade($grade);

        $user = $DB->get_record('user', array('id' => $userid), '*', MUST_EXIST);

        $completion = new completion_info($this->get_course());
        if ($completion->is_enabled($this->get_course_module()) &&
                $this->get_instance()->completionsubmit) {
            $completion->update_state($this->get_course_module(), COMPLETION_INCOMPLETE, $userid);
        }
        $logmessage = get_string('reverttodraftforstudent',
                                 'assign',
                                 array('id'=>$user->id, 'fullname'=>fullname($user)));
        $this->add_to_log('revert submission to draft', $logmessage);
    }

    /**
     * Lock the process.
     * Uses url parameter userid
     *
     * @param int $userid
     * @return void
     */
    protected function process_lock($userid = 0) {
        global $USER, $DB;

        // Need grade permission.
        require_capability('mod/assign:grade', $this->context);
        require_sesskey();

        if (!$userid) {
            $userid = required_param('userid', PARAM_INT);
        }

        $grade = $this->get_user_grade($userid, true);
        $grade->locked = 1;
        $grade->grader = $USER->id;
        $this->update_grade($grade);

        $user = $DB->get_record('user', array('id' => $userid), '*', MUST_EXIST);

        $logmessage = get_string('locksubmissionforstudent',
                                 'assign',
                                 array('id'=>$user->id, 'fullname'=>fullname($user)));
        $this->add_to_log('lock submission', $logmessage);
    }

    /**
     * Unlock the process.
     *
     * @param int $userid
     * @return void
     */
    protected function process_unlock($userid = 0) {
        global $USER, $DB;

        // Need grade permission.
        require_capability('mod/assign:grade', $this->context);
        require_sesskey();

        if (!$userid) {
            $userid = required_param('userid', PARAM_INT);
        }

        $grade = $this->get_user_grade($userid, true);
        $grade->locked = 0;
        $grade->grader = $USER->id;
        $this->update_grade($grade);

        $user = $DB->get_record('user', array('id' => $userid), '*', MUST_EXIST);

        $logmessage = get_string('unlocksubmissionforstudent',
                                 'assign',
                                 array('id'=>$user->id, 'fullname'=>fullname($user)));
        $this->add_to_log('unlock submission', $logmessage);
    }

    /**
     * Apply a grade from a grading form to a user (may be called multiple times for a group submission).
     *
     * @param stdClass $formdata - the data from the form
     * @param int $userid - the user to apply the grade to
     * @return void
     */
    protected function apply_grade_to_user($formdata, $userid) {
        global $USER, $CFG, $DB;

        $grade = $this->get_user_grade($userid, true);
        $gradingdisabled = $this->grading_disabled($userid);
        $gradinginstance = $this->get_grading_instance($userid, $gradingdisabled);
        if (!$gradingdisabled) {
            if ($gradinginstance) {
                $grade->grade = $gradinginstance->submit_and_get_grade($formdata->advancedgrading,
                                                                       $grade->id);
            } else {
                // Handle the case when grade is set to No Grade.
                if (isset($formdata->grade)) {
                    $grade->grade= grade_floatval(unformat_float($formdata->grade));
                }
            }
        }
        $grade->grader= $USER->id;

        $adminconfig = $this->get_admin_config();
        $gradebookplugin = $adminconfig->feedback_plugin_for_gradebook;

        // Call save in plugins.
        foreach ($this->feedbackplugins as $plugin) {
            if ($plugin->is_enabled() && $plugin->is_visible()) {
                if (!$plugin->save($grade, $formdata)) {
                    $result = false;
                    print_error($plugin->get_error());
                }
                if (('assignfeedback_' . $plugin->get_type()) == $gradebookplugin) {
                    // This is the feedback plugin chose to push comments to the gradebook.
                    $grade->feedbacktext = $plugin->text_for_gradebook($grade);
                    $grade->feedbackformat = $plugin->format_for_gradebook($grade);
                }
            }
        }
        $this->update_grade($grade);
        $this->notify_grade_modified($grade);
        $user = $DB->get_record('user', array('id' => $userid), '*', MUST_EXIST);

        $this->add_to_log('grade submission', $this->format_grade_for_log($grade));
    }


    /**
     * Save outcomes submitted from grading form
     *
     * @param int $userid
     * @param stdClass $formdata
     */
    protected function process_outcomes($userid, $formdata) {
        global $CFG, $USER;

        if (empty($CFG->enableoutcomes)) {
            return;
        }
        if ($this->grading_disabled($userid)) {
            return;
        }

        require_once($CFG->libdir.'/gradelib.php');

        $data = array();
        $gradinginfo = grade_get_grades($this->get_course()->id,
                                        'mod',
                                        'assign',
                                        $this->get_instance()->id,
                                        $userid);

        if (!empty($gradinginfo->outcomes)) {
            foreach ($gradinginfo->outcomes as $index => $oldoutcome) {
                $name = 'outcome_'.$index;
                if (isset($formdata->{$name}[$userid]) &&
                        $oldoutcome->grades[$userid]->grade != $formdata->{$name}[$userid]) {
                    $data[$index] = $formdata->{$name}[$userid];
                }
            }
        }
        if (count($data) > 0) {
            grade_update_outcomes('mod/assign',
                                  $this->course->id,
                                  'mod',
                                  'assign',
                                  $this->get_instance()->id,
                                  $userid,
                                  $data);
        }
    }


    /**
     * Save grade.
     *
     * @param  moodleform $mform
     * @return bool - was the grade saved
     */
    protected function process_save_grade(&$mform) {
        global $CFG;
        // Include grade form.
        require_once($CFG->dirroot . '/mod/assign/gradeform.php');

        // Need submit permission to submit an assignment.
        require_capability('mod/assign:grade', $this->context);
        require_sesskey();

        $rownum = required_param('rownum', PARAM_INT);
        $useridlist = optional_param('useridlist', '', PARAM_TEXT);
        if ($useridlist) {
            $useridlist = explode(',', $useridlist);
        } else {
            $useridlist = $this->get_grading_userid_list();
        }
        $last = false;
        $userid = $useridlist[$rownum];
        if ($rownum == count($useridlist) - 1) {
            $last = true;
        }

        $data = new stdClass();

        $gradeformparams = array('rownum'=>$rownum, 'useridlist'=>$useridlist, 'last'=>false);
        $mform = new mod_assign_grade_form(null,
                                           array($this, $data, $gradeformparams),
                                           'post',
                                           '',
                                           array('class'=>'gradeform'));

        if ($formdata = $mform->get_data()) {
            if ($this->get_instance()->teamsubmission && $formdata->applytoall) {
                $groupid = 0;
                if ($this->get_submission_group($userid)) {
                    $group = $this->get_submission_group($userid);
                    if ($group) {
                        $groupid = $group->id;
                    }
                }
                $members = $this->get_submission_group_members($groupid, true);
                foreach ($members as $member) {
                    // User may exist in multple groups (which should put them in the default group).
                    $this->apply_grade_to_user($formdata, $member->id);
                    $this->process_outcomes($member->id, $formdata);
                }
            } else {
                $this->apply_grade_to_user($formdata, $userid);
                $this->process_outcomes($userid, $formdata);
            }
        } else {
            return false;
        }
        return true;
    }

    /**
     * This function is a static wrapper around can_upgrade.
     *
     * @param string $type The plugin type
     * @param int $version The plugin version
     * @return bool
     */
    public static function can_upgrade_assignment($type, $version) {
        $assignment = new assign(null, null, null);
        return $assignment->can_upgrade($type, $version);
    }

    /**
     * This function returns true if it can upgrade an assignment from the 2.2 module.
     *
     * @param string $type The plugin type
     * @param int $version The plugin version
     * @return bool
     */
    public function can_upgrade($type, $version) {
        if ($type == 'offline' && $version >= 2011112900) {
            return true;
        }
        foreach ($this->submissionplugins as $plugin) {
            if ($plugin->can_upgrade($type, $version)) {
                return true;
            }
        }
        foreach ($this->feedbackplugins as $plugin) {
            if ($plugin->can_upgrade($type, $version)) {
                return true;
            }
        }
        return false;
    }

    /**
     * Copy all the files from the old assignment files area to the new one.
     * This is used by the plugin upgrade code.
     *
     * @param int $oldcontextid The old assignment context id
     * @param int $oldcomponent The old assignment component ('assignment')
     * @param int $oldfilearea The old assignment filearea ('submissions')
     * @param int $olditemid The old submissionid (can be null e.g. intro)
     * @param int $newcontextid The new assignment context id
     * @param int $newcomponent The new assignment component ('assignment')
     * @param int $newfilearea The new assignment filearea ('submissions')
     * @param int $newitemid The new submissionid (can be null e.g. intro)
     * @return int The number of files copied
     */
    public function copy_area_files_for_upgrade($oldcontextid,
                                                $oldcomponent,
                                                $oldfilearea,
                                                $olditemid,
                                                $newcontextid,
                                                $newcomponent,
                                                $newfilearea,
                                                $newitemid) {
        // Note, this code is based on some code in filestorage - but that code
        // deleted the old files (which we don't want).
        $count = 0;

        $fs = get_file_storage();

        $oldfiles = $fs->get_area_files($oldcontextid,
                                        $oldcomponent,
                                        $oldfilearea,
                                        $olditemid,
                                        'id',
                                        false);
        foreach ($oldfiles as $oldfile) {
            $filerecord = new stdClass();
            $filerecord->contextid = $newcontextid;
            $filerecord->component = $newcomponent;
            $filerecord->filearea = $newfilearea;
            $filerecord->itemid = $newitemid;
            $fs->create_file_from_storedfile($filerecord, $oldfile);
            $count += 1;
        }

        return $count;
    }

    /**
     * Get an upto date list of user grades and feedback for the gradebook.
     *
     * @param int $userid int or 0 for all users
     * @return array of grade data formated for the gradebook api
     *         The data required by the gradebook api is userid,
     *                                                   rawgrade,
     *                                                   feedback,
     *                                                   feedbackformat,
     *                                                   usermodified,
     *                                                   dategraded,
     *                                                   datesubmitted
     */
    public function get_user_grades_for_gradebook($userid) {
        global $DB, $CFG;
        $grades = array();
        $assignmentid = $this->get_instance()->id;

        $adminconfig = $this->get_admin_config();
        $gradebookpluginname = $adminconfig->feedback_plugin_for_gradebook;
        $gradebookplugin = null;

        // Find the gradebook plugin.
        foreach ($this->feedbackplugins as $plugin) {
            if ($plugin->is_enabled() && $plugin->is_visible()) {
                if (('assignfeedback_' . $plugin->get_type()) == $gradebookpluginname) {
                    $gradebookplugin = $plugin;
                }
            }
        }
        if ($userid) {
            $where = ' WHERE u.id = ? ';
        } else {
            $where = ' WHERE u.id != ? ';
        }

        $graderesults = $DB->get_recordset_sql('SELECT
                                                    u.id as userid,
                                                    s.timemodified as datesubmitted,
                                                    g.grade as rawgrade,
                                                    g.timemodified as dategraded,
                                                    g.grader as usermodified
                                                FROM {user} u
                                                LEFT JOIN {assign_submission} s
                                                    ON u.id = s.userid and s.assignment = ?
                                                JOIN {assign_grades} g
                                                    ON u.id = g.userid and g.assignment = ?' .
                                                $where, array($assignmentid, $assignmentid, $userid));

        foreach ($graderesults as $result) {
            $gradebookgrade = clone $result;
            // Now get the feedback.
            if ($gradebookplugin) {
                $grade = $this->get_user_grade($result->userid, false);
                if ($grade) {
                    $gradebookgrade->feedbacktext = $gradebookplugin->text_for_gradebook($grade);
                    $gradebookgrade->feedbackformat = $gradebookplugin->format_for_gradebook($grade);
                }
            }
            $grades[$gradebookgrade->userid] = $gradebookgrade;
        }

        $graderesults->close();
        return $grades;
    }

    /**
     * Call the static version of this function
     *
     * @param int $userid The userid to lookup
     * @return int The unique id
     */
    public function get_uniqueid_for_user($userid) {
        return self::get_uniqueid_for_user_static($this->get_instance()->id, $userid);
    }

    /**
     * Foreach participant in the course - assign them a random id.
     *
     * @param int $assignid The assignid to lookup
     */
    public static function allocate_unique_ids($assignid) {
        global $DB;

        $cm = get_coursemodule_from_instance('assign', $assignid, 0, false, MUST_EXIST);
        $context = context_module::instance($cm->id);

        $currentgroup = groups_get_activity_group($cm, true);
        $users = get_enrolled_users($context, "mod/assign:submit", $currentgroup, 'u.id');

        // Shuffle the users.
        shuffle($users);

        $record = new stdClass();
        $record->assignment = $assignid;
        foreach ($users as $user) {
            $record = $DB->get_record('assign_user_mapping',
                                      array('assignment'=>$assignid, 'userid'=>$user->id),
                                     'id');
            if (!$record) {
                $record = new stdClass();
                $record->userid = $user->id;
                $DB->insert_record('assign_user_mapping', $record);
            }
        }
    }

    /**
     * Lookup this user id and return the unique id for this assignment.
     *
     * @param int $userid The userid to lookup
     * @return int The unique id
     */
    public static function get_uniqueid_for_user_static($assignid, $userid) {
        global $DB;

        // Search for a record.
        $params = array('assignment'=>$assignid, 'userid'=>$userid);
        if ($record = $DB->get_record('assign_user_mapping', $params, 'id')) {
            return $record->id;
        }

        // Be a little smart about this - there is no record for the current user.
        // We should ensure any unallocated ids for the current participant
        // list are distrubited randomly.
        self::allocate_unique_ids($assignid);

        // Retry the search for a record.
        if ($record = $DB->get_record('assign_user_mapping', $params, 'id')) {
            return $record->id;
        }

        // The requested user must not be a participant. Add a record anyway.
        $record = new stdClass();
        $record->assignment = $assignid;
        $record->userid = $userid;

        return $DB->insert_record('assign_user_mapping', $record);
    }

    /**
     * Call the static version of this function.
     *
     * @param int $uniqueid The uniqueid to lookup
     * @return int The user id or false if they don't exist
     */
    public function get_user_id_for_uniqueid($uniqueid) {
        return self::get_user_id_for_uniqueid_static($this->get_instance()->id, $uniqueid);
    }

    /**
     * Lookup this unique id and return the user id for this assignment.
     *
     * @param int $assignid The id of the assignment this user mapping is in
     * @param int $uniqueid The uniqueid to lookup
     * @return int The user id or false if they don't exist
     */
    public static function get_user_id_for_uniqueid_static($assignid, $uniqueid) {
        global $DB;

        // Search for a record.
        if ($record = $DB->get_record('assign_user_mapping',
                                      array('assignment'=>$assignid, 'id'=>$uniqueid),
                                      'userid',
                                      IGNORE_MISSING)) {
            return $record->userid;
        }

        return false;
    }

}

/**
 * Portfolio caller class for mod_assign.
 *
 * @package   mod_assign
 * @copyright 2012 NetSpot {@link http://www.netspot.com.au}
 * @license   http://www.gnu.org/copyleft/gpl.html GNU GPL v3 or later
 */
class assign_portfolio_caller extends portfolio_module_caller_base {

    /** @var int callback arg - the id of submission we export */
    protected $sid;

    /** @var string component of the submission files we export*/
    protected $component;

    /** @var string callback arg - the area of submission files we export */
    protected $area;

    /** @var int callback arg - the id of file we export */
    protected $fileid;

    /** @var int callback arg - the cmid of the assignment we export */
    protected $cmid;

    /** @var string callback arg - the plugintype of the editor we export */
    protected $plugin;

    /** @var string callback arg - the name of the editor field we export */
    protected $editor;

    /**
     * Callback arg for a single file export.
     */
    public static function expected_callbackargs() {
        return array(
            'cmid' => true,
            'sid' => false,
            'area' => false,
            'component' => false,
            'fileid' => false,
            'plugin' => false,
            'editor' => false,
        );
    }

    /**
     * The constructor.
     *
     * @param array $callbackargs
     */
    public function __construct($callbackargs) {
        parent::__construct($callbackargs);
        $this->cm = get_coursemodule_from_id('assign', $this->cmid, 0, false, MUST_EXIST);
    }

    /**
     * Load data needed for the portfolio export.
     *
     * If the assignment type implements portfolio_load_data(), the processing is delegated
     * to it. Otherwise, the caller must provide either fileid (to export single file) or
     * submissionid and filearea (to export all data attached to the given submission file area)
     * via callback arguments.
     *
     * @throws     portfolio_caller_exception
     */
    public function load_data() {

        $context = context_module::instance($this->cmid);

        if (empty($this->fileid)) {
            if (empty($this->sid) || empty($this->area)) {
                throw new portfolio_caller_exception('invalidfileandsubmissionid', 'mod_assign');
            }

        }

        // Export either an area of files or a single file (see function for more detail).
        // The first arg is an id or null. If it is an id, the rest of the args are ignored.
        // If it is null, the rest of the args are used to load a list of files from get_areafiles.
        $this->set_file_and_format_data($this->fileid,
                                        $context->id,
                                        $this->component,
                                        $this->area,
                                        $this->sid,
                                        'timemodified',
                                        false);

    }

    /**
     * Prepares the package up before control is passed to the portfolio plugin.
     *
     * @throws portfolio_caller_exception
     * @return mixed
     */
    public function prepare_package() {

        if ($this->plugin && $this->editor) {
            $options = portfolio_format_text_options();
            $context = context_module::instance($this->cmid);
            $options->context = $context;

            $plugin = $this->get_submission_plugin();

            $text = $plugin->get_editor_text($this->editor, $this->sid);
            $format = $plugin->get_editor_format($this->editor, $this->sid);

            $html = format_text($text, $format, $options);
            $html = portfolio_rewrite_pluginfile_urls($html,
                                                      $context->id,
                                                      'mod_assign',
                                                      $this->area,
                                                      $this->sid,
                                                      $this->exporter->get('format'));

            $exporterclass = $this->exporter->get('formatclass');
            if (in_array($exporterclass, array(PORTFOLIO_FORMAT_PLAINHTML, PORTFOLIO_FORMAT_RICHHTML))) {
                if ($files = $this->exporter->get('caller')->get('multifiles')) {
                    foreach ($files as $file) {
                        $this->exporter->copy_existing_file($file);
                    }
                }
                return $this->exporter->write_new_file($html, 'assignment.html', !empty($files));
            } else if ($this->exporter->get('formatclass') == PORTFOLIO_FORMAT_LEAP2A) {
                $leapwriter = $this->exporter->get('format')->leap2a_writer();
                $entry = new portfolio_format_leap2a_entry($this->area . $this->cmid,
                                                           print_context_name($context),
                                                           'resource',
                                                           $html);

                $entry->add_category('web', 'resource_type');
                $entry->author = $this->user;
                $leapwriter->add_entry($entry);
                if ($files = $this->exporter->get('caller')->get('multifiles')) {
                    $leapwriter->link_files($entry, $files, $this->area . $this->cmid . 'file');
                    foreach ($files as $file) {
                        $this->exporter->copy_existing_file($file);
                    }
                }
                return $this->exporter->write_new_file($leapwriter->to_xml(),
                                                       $this->exporter->get('format')->manifest_name(),
                                                       true);
            } else {
                debugging('invalid format class: ' . $this->exporter->get('formatclass'));
            }

        }

        if ($this->exporter->get('formatclass') == PORTFOLIO_FORMAT_LEAP2A) {
            $leapwriter = $this->exporter->get('format')->leap2a_writer();
            $files = array();
            if ($this->singlefile) {
                $files[] = $this->singlefile;
            } else if ($this->multifiles) {
                $files = $this->multifiles;
            } else {
                throw new portfolio_caller_exception('invalidpreparepackagefile',
                                                     'portfolio',
                                                     $this->get_return_url());
            }

            $entryids = array();
            foreach ($files as $file) {
                $entry = new portfolio_format_leap2a_file($file->get_filename(), $file);
                $entry->author = $this->user;
                $leapwriter->add_entry($entry);
                $this->exporter->copy_existing_file($file);
                $entryids[] = $entry->id;
            }
            if (count($files) > 1) {
                $baseid = 'assign' . $this->cmid . $this->area;
                $context = context_module::instance($this->cmid);

                // If we have multiple files, they should be grouped together into a folder.
                $entry = new portfolio_format_leap2a_entry($baseid . 'group',
                                                           print_context_name($context),
                                                           'selection');
                $leapwriter->add_entry($entry);
                $leapwriter->make_selection($entry, $entryids, 'Folder');
            }
            return $this->exporter->write_new_file($leapwriter->to_xml(),
                                                   $this->exporter->get('format')->manifest_name(),
                                                   true);
        }
        return $this->prepare_package_file();
    }

    /**
     * Fetch the plugin by its type.
     *
     * @return assign_submission_plugin
     */
    protected function get_submission_plugin() {
        global $CFG;
        if (!$this->plugin || !$this->cmid) {
            return null;
        }

        require_once($CFG->dirroot . '/mod/assign/locallib.php');

        $context = context_module::instance($this->cmid);

        $assignment = new assign($context, null, null);
        return $assignment->get_submission_plugin_by_type($this->plugin);
    }

    /**
     * Calculate a sha1 has of either a single file or a list
     * of files based on the data set by load_data.
     *
     * @return string
     */
    public function get_sha1() {

        if ($this->plugin && $this->editor) {
            $plugin = $this->get_submission_plugin();
            $options = portfolio_format_text_options();
            $options->context = context_module::instance($this->cmid);

            $text = format_text($plugin->get_editor_text($this->editor, $this->sid),
                                $plugin->get_editor_format($this->editor, $this->sid),
                                $options);
            $textsha1 = sha1($text);
            $filesha1 = '';
            try {
                $filesha1 = $this->get_sha1_file();
            } catch (portfolio_caller_exception $e) {
                // No files.
            }
            return sha1($textsha1 . $filesha1);
        }
        return $this->get_sha1_file();
    }

    /**
     * Calculate the time to transfer either a single file or a list
     * of files based on the data set by load_data.
     *
     * @return int
     */
    public function expected_time() {
        return $this->expected_time_file();
    }

    /**
     * Checking the permissions.
     *
     * @return bool
     */
    public function check_permissions() {
        $context = context_module::instance($this->cmid);
        return has_capability('mod/assign:exportownsubmission', $context);
    }

    /**
     * Display a module name.
     *
     * @return string
     */
    public static function display_name() {
        return get_string('modulename', 'assign');
    }

    /**
     * Return array of formats supported by this portfolio call back.
     *
     * @return array
     */
    public static function base_supported_formats() {
        return array(PORTFOLIO_FORMAT_FILE, PORTFOLIO_FORMAT_LEAP2A);
    }
}<|MERGE_RESOLUTION|>--- conflicted
+++ resolved
@@ -1941,9 +1941,6 @@
     }
 
     /**
-<<<<<<< HEAD
-     * Render the content in editor that is often used by plugin.
-=======
      * Rewrite plugin file urls so they resolve correctly in an exported zip.
      *
      * @param stdClass $user - The user record
@@ -1977,8 +1974,7 @@
     }
 
     /**
-     * render the content in editor that is often used by plugin
->>>>>>> 2406815b
+     * Render the content in editor that is often used by plugin.
      *
      * @param string $filearea
      * @param int  $submissionid
