--- conflicted
+++ resolved
@@ -47,18 +47,15 @@
      * Constructor.
      *
      * @param cm_info $cm the course module instance.
-<<<<<<< HEAD
-     */
-    public function __construct(
-        cm_info $cm,
-=======
      * @param \core\output\renderer_helper $rendererhelper the renderer helper.
+     * @param \core_string_manager $stringmanager the string manager.
      */
     public function __construct(
             cm_info $cm,
             /** @var \core\output\renderer_helper $rendererhelper the renderer helper */
             protected readonly \core\output\renderer_helper $rendererhelper,
->>>>>>> 768ede64
+            /** @var \core_string_manager $stringmanager the string manager */
+            protected readonly \core_string_manager $stringmanager,
     ) {
         parent::__construct($cm);
 
@@ -98,23 +95,12 @@
             return null;
         }
 
-<<<<<<< HEAD
         $name = get_string('view', 'moodle');
         $toapprove = 0;
-=======
-        $text = get_string('view', 'moodle');
-        $toapprove = 0;
-        $alertlabel = get_string('numberofentriestoapprove', 'data');
->>>>>>> 768ede64
         if ($this->manager->get_approval_requested()) {
             // Let's calculate how many entries need to be approved.
             $entries = $this->manager->filter_entries_by_approval($this->allentries, 0);
             $toapprove = count($entries);
-<<<<<<< HEAD
-=======
-
-            $name = get_string('approve', 'data');
->>>>>>> 768ede64
             if ($toapprove > 0) {
                 $name = get_string('approve', 'data');
             }
@@ -140,48 +126,32 @@
 
     #[\Override]
     public function get_extra_overview_items(): array {
-<<<<<<< HEAD
-        $columns = [];
-        // Add entry columns for each view.
-        if ($this->canviewall) {
-            $columns['totalentries'] = $this->get_extra_entries_overview();
-        } else {
-            $columns['totalentries'] = $this->get_extra_totalentries_overview();
-            $columns['myentries'] = $this->get_extra_myentries_overview();
-        }
-
-        // Add comments column for all views.
-        $columns['comments'] = $this->get_extra_comments_overview();
-
-        return $columns;
-    }
-
-    /**
-     * Get the "Total entries" overview item.
-     *
-     * @return overviewitem The overview item.
-     */
-    private function get_extra_totalentries_overview(): overviewitem {
-        $allentries = $this->manager->get_all_entries();
-        if ($this->manager->get_approval_requested()) {
-            $allentries = $this->manager->filter_entries_by_approval($allentries, 1);
-        }
-        $totalentries = count($allentries);
-
-        // Add total entries.
-        return new overviewitem(
-            name: get_string('totalentries', 'data'),
-            value: $totalentries,
-            content: $totalentries,
-            textalign: text_align::END,
-        );
-=======
         return [
             'totalentries' => $this->get_extra_entries_overview(),
             'myentries' => $this->get_extra_myentries_overview(),
             'comments' => $this->get_extra_comments_overview(),
         ];
->>>>>>> 768ede64
+    }
+
+    /**
+     * Get the "Total entries" overview item.
+     *
+     * @return overviewitem The overview item.
+     */
+    private function get_extra_totalentries_overview(): overviewitem {
+        $allentries = $this->manager->get_all_entries();
+        if ($this->manager->get_approval_requested()) {
+            $allentries = $this->manager->filter_entries_by_approval($allentries, 1);
+        }
+        $totalentries = count($allentries);
+
+        // Add total entries.
+        return new overviewitem(
+            name: $this->stringmanager->get_string('totalentries', 'data'),
+            value: $totalentries,
+            content: $totalentries,
+            textalign: text_align::END,
+        );
     }
 
     /**
@@ -225,11 +195,7 @@
             $totalentries = count($allentries);
         }
         return new overviewitem(
-<<<<<<< HEAD
-            name: get_string('entries', 'data'),
-=======
             name: $name,
->>>>>>> 768ede64
             value: $totalentries,
             content: $totalentries,
             textalign: text_align::END,
