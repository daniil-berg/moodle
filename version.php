--- conflicted
+++ resolved
@@ -29,11 +29,7 @@
 
 defined('MOODLE_INTERNAL') || die();
 
-<<<<<<< HEAD
-$version  = 2025030600.06;              // YYYYMMDD      = weekly release date of this DEV branch.
-=======
-$version  = 2025030400.01;              // YYYYMMDD      = weekly release date of this DEV branch.
->>>>>>> 2f10fde0
+$version  = 2025030600.07;              // YYYYMMDD      = weekly release date of this DEV branch.
                                         //         RR    = release increments - 00 in DEV branches.
                                         //           .XX = incremental changes.
 $release  = '5.0dev+ (Build: 20250304)';    // Human-friendly version name
