<?php

// This file is part of Moodle - http://moodle.org/
//
// Moodle is free software: you can redistribute it and/or modify
// it under the terms of the GNU General Public License as published by
// the Free Software Foundation, either version 3 of the License, or
// (at your option) any later version.
//
// Moodle is distributed in the hope that it will be useful,
// but WITHOUT ANY WARRANTY; without even the implied warranty of
// MERCHANTABILITY or FITNESS FOR A PARTICULAR PURPOSE.  See the
// GNU General Public License for more details.
//
// You should have received a copy of the GNU General Public License
// along with Moodle.  If not, see <http://www.gnu.org/licenses/>.

/**
 * Moodle frontpage.
 *
 * @package    core
 * @copyright  1999 onwards Martin Dougiamas (http://dougiamas.com)
 * @license    http://www.gnu.org/copyleft/gpl.html GNU GPL v3 or later
 */

    if (!file_exists('./config.php')) {
        header('Location: install.php');
        die;
    }

    require_once('config.php');
    require_once($CFG->dirroot .'/course/lib.php');
    require_once($CFG->libdir .'/filelib.php');

    redirect_if_major_upgrade_required();

    $urlparams = array();
    if (!empty($CFG->defaulthomepage) && ($CFG->defaulthomepage == HOMEPAGE_MY) && optional_param('redirect', 1, PARAM_BOOL) === 0) {
        $urlparams['redirect'] = 0;
    }
    $PAGE->set_url('/', $urlparams);
    $PAGE->set_course($SITE);
    $PAGE->set_other_editing_capability('moodle/course:update');
    $PAGE->set_other_editing_capability('moodle/course:manageactivities');
    $PAGE->set_other_editing_capability('moodle/course:activityvisibility');

    // Prevent caching of this page to stop confusion when changing page after making AJAX changes
    $PAGE->set_cacheable(false);

    if ($CFG->forcelogin) {
        require_login();
    } else {
        user_accesstime_log();
    }

    $hassiteconfig = has_capability('moodle/site:config', get_context_instance(CONTEXT_SYSTEM));

/// If the site is currently under maintenance, then print a message
    if (!empty($CFG->maintenance_enabled) and !$hassiteconfig) {
        print_maintenance_message();
    }

    if ($hassiteconfig && moodle_needs_upgrading()) {
        redirect($CFG->wwwroot .'/'. $CFG->admin .'/index.php');
    }

    if (get_home_page() != HOMEPAGE_SITE) {
        // Redirect logged-in users to My Moodle overview if required
        if (optional_param('setdefaulthome', false, PARAM_BOOL)) {
            set_user_preference('user_home_page_preference', HOMEPAGE_SITE);
        } else if (!empty($CFG->defaulthomepage) && ($CFG->defaulthomepage == HOMEPAGE_MY) && optional_param('redirect', 1, PARAM_BOOL) === 1) {
            redirect($CFG->wwwroot .'/my/');
        } else if (!empty($CFG->defaulthomepage) && ($CFG->defaulthomepage == HOMEPAGE_USER)) {
            $PAGE->settingsnav->get('usercurrentsettings')->add(get_string('makethismyhome'), new moodle_url('/', array('setdefaulthome'=>true)), navigation_node::TYPE_SETTING);
        }
    }

    if (isloggedin()) {
        add_to_log(SITEID, 'course', 'view', 'view.php?id='.SITEID, SITEID);
    }

/// If the hub plugin is installed then we let it take over the homepage here
    if (file_exists($CFG->dirroot.'/local/hub/lib.php') and get_config('local_hub', 'hubenabled')) {
        require_once($CFG->dirroot.'/local/hub/lib.php');
        $hub = new local_hub();
        $continue = $hub->display_homepage();
        //display_homepage() return true if the hub home page is not displayed
        //mostly when search form is not displayed for not logged users
        if (empty($continue)) {
            exit;
        }
    }

    $PAGE->set_pagetype('site-index');
<<<<<<< HEAD
    $PAGE->set_other_editing_capability('moodle/course:manageactivities');
    $PAGE->set_other_editing_capability('moodle/course:activityvisibility');
=======
>>>>>>> a6ce14df
    $PAGE->set_docs_path('');
    $PAGE->set_pagelayout('frontpage');
    $editing = $PAGE->user_is_editing();
    $PAGE->set_title($SITE->fullname);
    $PAGE->set_heading($SITE->fullname);
    echo $OUTPUT->header();

/// Print Section or custom info
    get_all_mods($SITE->id, $mods, $modnames, $modnamesplural, $modnamesused);
    if (!empty($CFG->customfrontpageinclude)) {
        include($CFG->customfrontpageinclude);

    } else if ($SITE->numsections > 0) {

        if (!$section = $DB->get_record('course_sections', array('course'=>$SITE->id, 'section'=>1))) {
            $DB->delete_records('course_sections', array('course'=>$SITE->id, 'section'=>1)); // Just in case
            $section = new stdClass();
            $section->course = $SITE->id;
            $section->section = 1;
            $section->summary = '';
            $section->summaryformat = FORMAT_HTML;
            $section->sequence = '';
            $section->visible = 1;
            $section->id = $DB->insert_record('course_sections', $section);
            rebuild_course_cache($SITE->id, true);
        }

        if (!empty($section->sequence) or !empty($section->summary) or $editing) {
            echo $OUTPUT->box_start('generalbox sitetopic');

            /// If currently moving a file then show the current clipboard
            if (ismoving($SITE->id)) {
                $stractivityclipboard = strip_tags(get_string('activityclipboard', '', $USER->activitycopyname));
                echo '<p><font size="2">';
                echo "$stractivityclipboard&nbsp;&nbsp;(<a href=\"course/mod.php?cancelcopy=true&amp;sesskey=".sesskey()."\">". get_string('cancel') .'</a>)';
                echo '</font></p>';
            }

            $context = get_context_instance(CONTEXT_COURSE, SITEID);
            $summarytext = file_rewrite_pluginfile_urls($section->summary, 'pluginfile.php', $context->id, 'course', 'section', $section->id);
            $summaryformatoptions = new stdClass();
            $summaryformatoptions->noclean = true;
            $summaryformatoptions->overflowdiv = true;

            echo format_text($summarytext, $section->summaryformat, $summaryformatoptions);

            if ($editing && has_capability('moodle/course:update', $context)) {
                $streditsummary = get_string('editsummary');
                echo "<a title=\"$streditsummary\" ".
                     " href=\"course/editsection.php?id=$section->id\"><img src=\"" . $OUTPUT->pix_url('t/edit') . "\" ".
                     " class=\"iconsmall\" alt=\"$streditsummary\" /></a><br /><br />";
            }

            print_section($SITE, $section, $mods, $modnamesused, true);

            if ($editing) {
                print_section_add_menus($SITE, $section->section, $modnames);
            }
            echo $OUTPUT->box_end();
        }
    }
    // Include course AJAX
    if (include_course_ajax($SITE, $modnamesused)) {
        // Add the module chooser
        $renderer = $PAGE->get_renderer('core', 'course');
        echo $renderer->course_modchooser(get_module_metadata($SITE, $modnames), $SITE);
    }

    if (isloggedin() and !isguestuser() and isset($CFG->frontpageloggedin)) {
        $frontpagelayout = $CFG->frontpageloggedin;
    } else {
        $frontpagelayout = $CFG->frontpage;
    }

    foreach (explode(',',$frontpagelayout) as $v) {
        switch ($v) {     /// Display the main part of the front page.
            case FRONTPAGENEWS:
                if ($SITE->newsitems) { // Print forums only when needed
                    require_once($CFG->dirroot .'/mod/forum/lib.php');

                    if (! $newsforum = forum_get_course_forum($SITE->id, 'news')) {
                        print_error('cannotfindorcreateforum', 'forum');
                    }

                    // fetch news forum context for proper filtering to happen
                    $newsforumcm = get_coursemodule_from_instance('forum', $newsforum->id, $SITE->id, false, MUST_EXIST);
                    $newsforumcontext = get_context_instance(CONTEXT_MODULE, $newsforumcm->id, MUST_EXIST);

                    $forumname = format_string($newsforum->name, true, array('context' => $newsforumcontext));
                    echo html_writer::tag('a', get_string('skipa', 'access', textlib::strtolower(strip_tags($forumname))), array('href'=>'#skipsitenews', 'class'=>'skip-block'));

                    if (isloggedin()) {
                        $SESSION->fromdiscussion = $CFG->wwwroot;
                        $subtext = '';
                        if (forum_is_subscribed($USER->id, $newsforum)) {
                            if (!forum_is_forcesubscribed($newsforum)) {
                                $subtext = get_string('unsubscribe', 'forum');
                            }
                        } else {
                            $subtext = get_string('subscribe', 'forum');
                        }
                        echo $OUTPUT->heading($forumname, 2, 'headingblock header');
                        $suburl = new moodle_url('/mod/forum/subscribe.php', array('id' => $newsforum->id, 'sesskey' => sesskey()));
                        echo html_writer::tag('div', html_writer::link($suburl, $subtext), array('class' => 'subscribelink'));
                    } else {
                        echo $OUTPUT->heading($forumname, 2, 'headingblock header');
                    }

                    forum_print_latest_discussions($SITE, $newsforum, $SITE->newsitems, 'plain', 'p.modified DESC');
                    echo html_writer::tag('span', '', array('class'=>'skip-block-to', 'id'=>'skipsitenews'));
                }
            break;

            case FRONTPAGECOURSELIST:
                $ncourses = $DB->count_records('course');
                if (isloggedin() and !$hassiteconfig and !isguestuser() and empty($CFG->disablemycourses)) {
                    echo html_writer::tag('a', get_string('skipa', 'access', textlib::strtolower(get_string('mycourses'))), array('href'=>'#skipmycourses', 'class'=>'skip-block'));
                    echo $OUTPUT->heading(get_string('mycourses'), 2, 'headingblock header');
                    print_my_moodle();
                    echo html_writer::tag('span', '', array('class'=>'skip-block-to', 'id'=>'skipmycourses'));
                } else if ((!$hassiteconfig and !isguestuser()) or ($ncourses <= FRONTPAGECOURSELIMIT)) {
                    // admin should not see list of courses when there are too many of them
                    echo html_writer::tag('a', get_string('skipa', 'access', textlib::strtolower(get_string('availablecourses'))), array('href'=>'#skipavailablecourses', 'class'=>'skip-block'));
                    echo $OUTPUT->heading(get_string('availablecourses'), 2, 'headingblock header');
                    print_courses(0);
                    echo html_writer::tag('span', '', array('class'=>'skip-block-to', 'id'=>'skipavailablecourses'));
                } else {
                    echo html_writer::tag('div', get_string('therearecourses', '', $ncourses), array('class' => 'notifyproblem'));
                    print_course_search('', false, 'short');
                }
            break;

            case FRONTPAGECATEGORYNAMES:
                echo html_writer::tag('a', get_string('skipa', 'access', textlib::strtolower(get_string('categories'))), array('href'=>'#skipcategories', 'class'=>'skip-block'));
                echo $OUTPUT->heading(get_string('categories'), 2, 'headingblock header');
                echo $OUTPUT->box_start('generalbox categorybox');
                print_whole_category_list(NULL, NULL, NULL, -1, false);
                echo $OUTPUT->box_end();
                print_course_search('', false, 'short');
                echo html_writer::tag('span', '', array('class'=>'skip-block-to', 'id'=>'skipcategories'));
            break;

            case FRONTPAGECATEGORYCOMBO:
                echo html_writer::tag('a', get_string('skipa', 'access', textlib::strtolower(get_string('courses'))), array('href'=>'#skipcourses', 'class'=>'skip-block'));
                echo $OUTPUT->heading(get_string('courses'), 2, 'headingblock header');
                $renderer = $PAGE->get_renderer('core','course');
                // if there are too many courses, budiling course category tree could be slow,
                // users should go to course index page to see the whole list.
                $coursecount = $DB->count_records('course');
                if (empty($CFG->numcoursesincombo)) {
                    // if $CFG->numcoursesincombo hasn't been set, use default value 500
                    $CFG->numcoursesincombo = 500;
                }
                if ($coursecount > $CFG->numcoursesincombo) {
                    $link = new moodle_url('/course/');
                    echo $OUTPUT->notification(get_string('maxnumcoursesincombo', 'moodle', array('link'=>$link->out(), 'maxnumofcourses'=>$CFG->numcoursesincombo, 'numberofcourses'=>$coursecount)));
                } else {
                    echo $renderer->course_category_tree(get_course_category_tree());
                }
                print_course_search('', false, 'short');
                echo html_writer::tag('span', '', array('class'=>'skip-block-to', 'id'=>'skipcourses'));
            break;

            case FRONTPAGETOPICONLY:    // Do nothing!!  :-)
            break;

        }
        echo '<br />';
    }

    echo $OUTPUT->footer();<|MERGE_RESOLUTION|>--- conflicted
+++ resolved
@@ -92,11 +92,6 @@
     }
 
     $PAGE->set_pagetype('site-index');
-<<<<<<< HEAD
-    $PAGE->set_other_editing_capability('moodle/course:manageactivities');
-    $PAGE->set_other_editing_capability('moodle/course:activityvisibility');
-=======
->>>>>>> a6ce14df
     $PAGE->set_docs_path('');
     $PAGE->set_pagelayout('frontpage');
     $editing = $PAGE->user_is_editing();
