--- conflicted
+++ resolved
@@ -934,11 +934,7 @@
     bottom: 0px;
     left: 18.5em;
     margin: 0;
-<<<<<<< HEAD
-    padding: 2em 2em 2em 2.4em;
-=======
     padding: 1.6em;
->>>>>>> af9c48cb
     background-color: #FFFFFF;
     overflow-x: hidden;
     overflow-y: auto;
@@ -963,10 +959,6 @@
     box-shadow: 0px 0px 10px 0px #CCCCCC;
     -webkit-box-shadow: 0px 0px 10px 0px #CCCCCC;
     -moz-box-shadow: 0px 0px 10px 0px #CCCCCC;
-<<<<<<< HEAD
-}
-
-.initialbar a {padding-right: 2px;}
-=======
-}
->>>>>>> af9c48cb
+}
+
+.initialbar a {padding-right: 2px;}