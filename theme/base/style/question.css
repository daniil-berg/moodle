/* Question */
.questionbank h2 {margin-top: 0;}
.questioncategories h3 {margin-top: 0;}

#chooseqtypebox {margin-top: 1em;}
#chooseqtype h3 {margin: 0 0 0.3em;}
#chooseqtype .instruction {display: none;}
#chooseqtype .fakeqtypes {border-top: 1px solid silver;}
#chooseqtype .qtypeoption {margin-bottom: 0.5em;}
#chooseqtype label {display: block;}
#chooseqtype .qtypename img {padding: 0 0.3em;}
#chooseqtype .qtypesummary {display: block;margin: 0 2em;}
#chooseqtype .submitbuttons {margin: 0.7em 0;text-align: center;}

#qtypechoicecontainer {display: none;}
body.jsenabled #qtypechoicecontainer {display: block;}

#qtypechoicecontainer {background: white;}
#qtypechoicecontainer #chooseqtype {width: 30em;}
#qtypechoicecontainer #chooseqtypehead h3 {margin: 0;}
#qtypechoicecontainer #chooseqtype .qtypes {position: relative;border-bottom: 1px solid grey;padding: 0.24em 0;}
#qtypechoicecontainer #chooseqtype .qtypeoption {margin-bottom: 0; padding: 0.2em 0 0.2em 0.3em;}
#qtypechoicecontainer #chooseqtype .qtypeoption img {vertical-align: middle;}
#qtypechoicecontainer #chooseqtype .instruction,
#qtypechoicecontainer #chooseqtype .qtypesummary {display: none;position: absolute;top: 0px;right: 0px;bottom: 0px;left: 60%;margin: 0;border-left: 1px solid grey;padding: 0.3em 0.5em;background-color: white;}
#qtypechoicecontainer #chooseqtype .instruction,
#qtypechoicecontainer #chooseqtype .selected .qtypesummary {display: block;}

#categoryquestions { margin: 0; }
#categoryquestions td,
#categoryquestions th { padding: 0 0.2em; }
.questionbank .singleselect { margin: 0; }

<<<<<<< HEAD
/* Question editing form */
#combinedfeedbackhdr div.fhtmleditor {padding: 0;}
#combinedfeedbackhdr div.fcheckbox {margin-bottom: 1em;}

.que {clear: left;text-align: left;margin: 0 auto 1.8em auto;}

.que .info {float: left;width: 6em;padding:0.5em;margin-bottom: 1.8em;background: #eee;}
.que h2.no {margin: 0;font-size: 0.8em;line-height: 1;}
.que span.qno {font-size: 1.5em;font-weight:bold;}
.que .state,
.que .grade {font-size: 0.8em; margin-top: 0.7em;}
=======
.que {text-align: left;margin: 0 auto 1.8em auto;border: 1px solid;}
.dir-rtl .que {text-align: right;}
.que .info {float: left;margin: 0.5em 0;width: 11.9%;}
.dir-rtl .que .info {float: right;}
.que .info h2 {margin: 0 0 0 0.64em;}
.que .info div {margin-left: 1em;}
>>>>>>> de584990
.que .info .questionflag {margin-top: 1em;margin-right: 1em;text-align: center;}

.que .content {margin: 0 0 0 7.5em;}

.que .formulation,
.que .outcome,
.que .comment,
.que .history {padding: 0.5em;margin: 0 0 0.5em;}
.que .formulation {background: #e4f1fa;}
.que .outcome {background: #fff3bf;}
.que .comment {background: #e0ffe0;}
.que .history {background: #eee;}

.que .ablock {margin: 0.7em 0 0.3em 0;}
<<<<<<< HEAD
.que .im-controls {margin-top: 0.5em;text-align: left;}

.que .specificfeedback,
.que .generalfeedback,
.que .rightanswer,
.que .im-feedback,
.que .feedback,
.que p {margin: 0 0 0.5em;}
.que .qtext {margin-bottom: 1.5em;}
=======
.que .answer {float: left;width: 83%;margin-bottom: 0.5em;}
.dir-rtl .que .answer {float: right;}
.que .content {float: left;margin: 0.5em 0;width: 88%;}
.dir-rtl .que .content {float: right;}
.que .control {width: 5%;}
.que .feedback {clear: both;padding: 0 0 0.3em 0.3em;margin-bottom: 0.5em;border: 1px solid;}
.que .prompt {float: left;width: 15%;height: 2em;padding-top: 0.3em;}
.dir-rtl .que .prompt {float: right;}
.que .qtext {margin-bottom: 1.5em;}
.que .submit {position: relative;clear: both;float: left;}
.dir-rtl .que .submit {float: right;}
>>>>>>> de584990

.que .correct {background-color: #afa;}
.que .notanswered,
.que .incorrect {background-color: #faa;}
.que .partiallycorrect {background-color: #ff9;}
.que .validationerror {color: #a00;}
.que .grading,
.que .comment,
.que .commentlink,
.que .history {margin-top: 0.5em;}

.que .history h3 {margin: 0 0 0.2em;font-size: 1em;}
.que .history table {width: 100%;margin: 0;}
.que .history .current {font-weight: bold;}

.importerror {margin-top: 10px;border-bottom: 1px solid #555;}
.mform .que.comment .fitemtitle {width: 20%;}

/** Overide for RTL layout **/
.dir-rtl #qtypechoicecontainer #chooseqtype .instruction,
.dir-rtl #qtypechoicecontainer #chooseqtype .qtypesummary {right: 60%;left: 0%; border-left:0;border-right: 1px solid grey;}
#qtypechoicecontainer #chooseqtype .qtypeoption {padding-right: 0.3em;}<|MERGE_RESOLUTION|>--- conflicted
+++ resolved
@@ -31,26 +31,18 @@
 #categoryquestions th { padding: 0 0.2em; }
 .questionbank .singleselect { margin: 0; }
 
-<<<<<<< HEAD
 /* Question editing form */
 #combinedfeedbackhdr div.fhtmleditor {padding: 0;}
 #combinedfeedbackhdr div.fcheckbox {margin-bottom: 1em;}
 
 .que {clear: left;text-align: left;margin: 0 auto 1.8em auto;}
+.dir-rtl .que {text-align: right;}
 
 .que .info {float: left;width: 6em;padding:0.5em;margin-bottom: 1.8em;background: #eee;}
 .que h2.no {margin: 0;font-size: 0.8em;line-height: 1;}
 .que span.qno {font-size: 1.5em;font-weight:bold;}
 .que .state,
 .que .grade {font-size: 0.8em; margin-top: 0.7em;}
-=======
-.que {text-align: left;margin: 0 auto 1.8em auto;border: 1px solid;}
-.dir-rtl .que {text-align: right;}
-.que .info {float: left;margin: 0.5em 0;width: 11.9%;}
-.dir-rtl .que .info {float: right;}
-.que .info h2 {margin: 0 0 0 0.64em;}
-.que .info div {margin-left: 1em;}
->>>>>>> de584990
 .que .info .questionflag {margin-top: 1em;margin-right: 1em;text-align: center;}
 
 .que .content {margin: 0 0 0 7.5em;}
@@ -65,8 +57,8 @@
 .que .history {background: #eee;}
 
 .que .ablock {margin: 0.7em 0 0.3em 0;}
-<<<<<<< HEAD
 .que .im-controls {margin-top: 0.5em;text-align: left;}
+.dir-rtl .que .im-controls {text-align: right;}
 
 .que .specificfeedback,
 .que .generalfeedback,
@@ -75,19 +67,6 @@
 .que .feedback,
 .que p {margin: 0 0 0.5em;}
 .que .qtext {margin-bottom: 1.5em;}
-=======
-.que .answer {float: left;width: 83%;margin-bottom: 0.5em;}
-.dir-rtl .que .answer {float: right;}
-.que .content {float: left;margin: 0.5em 0;width: 88%;}
-.dir-rtl .que .content {float: right;}
-.que .control {width: 5%;}
-.que .feedback {clear: both;padding: 0 0 0.3em 0.3em;margin-bottom: 0.5em;border: 1px solid;}
-.que .prompt {float: left;width: 15%;height: 2em;padding-top: 0.3em;}
-.dir-rtl .que .prompt {float: right;}
-.que .qtext {margin-bottom: 1.5em;}
-.que .submit {position: relative;clear: both;float: left;}
-.dir-rtl .que .submit {float: right;}
->>>>>>> de584990
 
 .que .correct {background-color: #afa;}
 .que .notanswered,
