<?php
// This file is part of Moodle - http://moodle.org/
//
// Moodle is free software: you can redistribute it and/or modify
// it under the terms of the GNU General Public License as published by
// the Free Software Foundation, either version 3 of the License, or
// (at your option) any later version.
//
// Moodle is distributed in the hope that it will be useful,
// but WITHOUT ANY WARRANTY; without even the implied warranty of
// MERCHANTABILITY or FITNESS FOR A PARTICULAR PURPOSE.  See the
// GNU General Public License for more details.
//
// You should have received a copy of the GNU General Public License
// along with Moodle.  If not, see <http://www.gnu.org/licenses/>.

/**
 * External message functions unit tests
 *
 * @package    core_message
 * @category   external
 * @copyright  2012 Jerome Mouneyrac
 * @license    http://www.gnu.org/copyleft/gpl.html GNU GPL v3 or later
 */

defined('MOODLE_INTERNAL') || die();

global $CFG;

require_once($CFG->dirroot . '/webservice/tests/helpers.php');
require_once($CFG->dirroot . '/message/externallib.php');

use \core_message\tests\helper as testhelper;

class core_message_externallib_testcase extends externallib_advanced_testcase {

    /**
     * Tests set up
     */
    protected function setUp() {
        global $CFG;

        require_once($CFG->dirroot . '/message/lib.php');
    }

    /**
     * Send a fake message.
     *
     * {@link message_send()} does not support transaction, this function will simulate a message
     * sent from a user to another. We should stop using it once {@link message_send()} will support
     * transactions. This is not clean at all, this is just used to add rows to the table.
     *
     * @param stdClass $userfrom user object of the one sending the message.
     * @param stdClass $userto user object of the one receiving the message.
     * @param string $message message to send.
     * @param int $notification is the message a notification.
     * @param int $time the time the message was sent
     */
    protected function send_message($userfrom, $userto, $message = 'Hello world!', $notification = 0, $time = 0) {
        global $DB;

        if (empty($time)) {
            $time = time();
        }

        if ($notification) {
            $record = new stdClass();
            $record->useridfrom = $userfrom->id;
            $record->useridto = $userto->id;
            $record->subject = 'No subject';
            $record->fullmessage = $message;
            $record->smallmessage = $message;
            $record->timecreated = $time;

            return $DB->insert_record('notifications', $record);
        }

        if (!$conversationid = \core_message\api::get_conversation_between_users([$userfrom->id, $userto->id])) {
            $conversation = \core_message\api::create_conversation(
                \core_message\api::MESSAGE_CONVERSATION_TYPE_INDIVIDUAL,
                [
                    $userfrom->id,
                    $userto->id
                ]
            );
            $conversationid = $conversation->id;
        }

        // Ok, send the message.
        $record = new stdClass();
        $record->useridfrom = $userfrom->id;
        $record->conversationid = $conversationid;
        $record->subject = 'No subject';
        $record->fullmessage = $message;
        $record->smallmessage = $message;
        $record->timecreated = $time;

        return $DB->insert_record('messages', $record);
    }

    /**
     * Test send_instant_messages.
     */
    public function test_send_instant_messages() {
        global $DB, $USER;

        $this->resetAfterTest();

        // Transactions used in tests, tell phpunit use alternative reset method.
        $this->preventResetByRollback();

        $user1 = self::getDataGenerator()->create_user();
        $user2 = self::getDataGenerator()->create_user();

        $this->setUser($user1);

        // Create test message data.
        $message1 = array();
        $message1['touserid'] = $user2->id;
        $message1['text'] = 'the message.';
        $message1['clientmsgid'] = 4;
        $messages = array($message1);

        $sentmessages = core_message_external::send_instant_messages($messages);
        $sentmessages = external_api::clean_returnvalue(core_message_external::send_instant_messages_returns(), $sentmessages);
        $this->assertEquals(
            get_string('usercantbemessaged', 'message', fullname(\core_user::get_user($message1['touserid']))),
            array_pop($sentmessages)['errormessage']
        );

        // Add the user1 as a contact.
        \core_message\api::add_contact($user1->id, $user2->id);

        // Send message again. Now it should work properly.
        $sentmessages = core_message_external::send_instant_messages($messages);
        // We need to execute the return values cleaning process to simulate the web service server.
        $sentmessages = external_api::clean_returnvalue(core_message_external::send_instant_messages_returns(), $sentmessages);

        $sentmessage = reset($sentmessages);

        $sql = "SELECT m.*, mcm.userid as useridto
                 FROM {messages} m
           INNER JOIN {message_conversations} mc
                   ON m.conversationid = mc.id
           INNER JOIN {message_conversation_members} mcm
                   ON mcm.conversationid = mc.id
                WHERE mcm.userid != ?
                  AND m.id = ?";
        $themessage = $DB->get_record_sql($sql, [$USER->id, $sentmessage['msgid']]);

        // Confirm that the message was inserted correctly.
        $this->assertEquals($themessage->useridfrom, $user1->id);
        $this->assertEquals($themessage->useridto, $message1['touserid']);
        $this->assertEquals($themessage->smallmessage, $message1['text']);
        $this->assertEquals($sentmessage['clientmsgid'], $message1['clientmsgid']);
    }

    /**
     * Test send_instant_messages to a user who has blocked you.
     */
    public function test_send_instant_messages_blocked_user() {
        global $DB;

        $this->resetAfterTest();

        // Transactions used in tests, tell phpunit use alternative reset method.
        $this->preventResetByRollback();

        $user1 = self::getDataGenerator()->create_user();
        $user2 = self::getDataGenerator()->create_user();

        $this->setUser($user1);

        \core_message\api::block_user($user2->id, $user1->id);

        // Create test message data.
        $message1 = array();
        $message1['touserid'] = $user2->id;
        $message1['text'] = 'the message.';
        $message1['clientmsgid'] = 4;
        $messages = array($message1);

        $sentmessages = core_message_external::send_instant_messages($messages);
        $sentmessages = external_api::clean_returnvalue(core_message_external::send_instant_messages_returns(), $sentmessages);

        $sentmessage = reset($sentmessages);

        $this->assertEquals(get_string('usercantbemessaged', 'message', fullname($user2)), $sentmessage['errormessage']);

        $this->assertEquals(0, $DB->count_records('messages'));
    }

    /**
     * Test send_instant_messages when sending a message to a non-contact who has blocked non-contacts.
     */
    public function test_send_instant_messages_block_non_contacts() {
        global $DB;

        $this->resetAfterTest(true);

        // Transactions used in tests, tell phpunit use alternative reset method.
        $this->preventResetByRollback();

        $user1 = self::getDataGenerator()->create_user();
        $user2 = self::getDataGenerator()->create_user();

        $this->setUser($user1);

        // Set the user preference so user 2 does not accept messages from non-contacts.
        set_user_preference('message_blocknoncontacts', \core_message\api::MESSAGE_PRIVACY_ONLYCONTACTS, $user2);

        // Create test message data.
        $message1 = array();
        $message1['touserid'] = $user2->id;
        $message1['text'] = 'the message.';
        $message1['clientmsgid'] = 4;
        $messages = array($message1);

        $sentmessages = core_message_external::send_instant_messages($messages);
        $sentmessages = external_api::clean_returnvalue(core_message_external::send_instant_messages_returns(), $sentmessages);

        $sentmessage = reset($sentmessages);

        $this->assertEquals(get_string('usercantbemessaged', 'message', fullname($user2)), $sentmessage['errormessage']);

        $this->assertEquals(0, $DB->count_records('messages'));
    }

    /**
     * Test send_instant_messages when sending a message to a contact who has blocked non-contacts.
     */
    public function test_send_instant_messages_block_non_contacts_but_am_contact() {
        global $DB, $USER;

        $this->resetAfterTest(true);

        // Transactions used in tests, tell phpunit use alternative reset method.
        $this->preventResetByRollback();

        $user1 = self::getDataGenerator()->create_user();
        $user2 = self::getDataGenerator()->create_user();

        $this->setUser($user1);

        // Set the user preference so user 2 does not accept messages from non-contacts.
        set_user_preference('message_blocknoncontacts', \core_message\api::MESSAGE_PRIVACY_ONLYCONTACTS, $user2);

        \core_message\api::add_contact($user1->id, $user2->id);

        // Create test message data.
        $message1 = array();
        $message1['touserid'] = $user2->id;
        $message1['text'] = 'the message.';
        $message1['clientmsgid'] = 4;
        $messages = array($message1);

        $sentmessages = core_message_external::send_instant_messages($messages);
        $sentmessages = external_api::clean_returnvalue(core_message_external::send_instant_messages_returns(), $sentmessages);

        $sentmessage = reset($sentmessages);

        $sql = "SELECT m.*, mcm.userid as useridto
                 FROM {messages} m
           INNER JOIN {message_conversations} mc
                   ON m.conversationid = mc.id
           INNER JOIN {message_conversation_members} mcm
                   ON mcm.conversationid = mc.id
                WHERE mcm.userid != ?
                  AND m.id = ?";
        $themessage = $DB->get_record_sql($sql, [$USER->id, $sentmessage['msgid']]);

        // Confirm that the message was inserted correctly.
        $this->assertEquals($themessage->useridfrom, $user1->id);
        $this->assertEquals($themessage->useridto, $message1['touserid']);
        $this->assertEquals($themessage->smallmessage, $message1['text']);
        $this->assertEquals($sentmessage['clientmsgid'], $message1['clientmsgid']);
    }

    /**
     * Test send_instant_messages with no capabilities
     */
    public function test_send_instant_messages_no_capability() {
        global $DB;

        $this->resetAfterTest(true);

        // Transactions used in tests, tell phpunit use alternative reset method.
        $this->preventResetByRollback();

        $user1 = self::getDataGenerator()->create_user();
        $user2 = self::getDataGenerator()->create_user();

        $this->setUser($user1);

        // Unset the required capabilities by the external function.
        $contextid = context_system::instance()->id;
        $userrole = $DB->get_record('role', array('shortname' => 'user'));
        $this->unassignUserCapability('moodle/site:sendmessage', $contextid, $userrole->id);

        // Create test message data.
        $message1 = array();
        $message1['touserid'] = $user2->id;
        $message1['text'] = 'the message.';
        $message1['clientmsgid'] = 4;
        $messages = array($message1);

        $this->expectException('required_capability_exception');
        core_message_external::send_instant_messages($messages);
    }

    /**
     * Test send_instant_messages when messaging is disabled.
     */
    public function test_send_instant_messages_messaging_disabled() {
        global $CFG;

        $this->resetAfterTest(true);

        // Transactions used in tests, tell phpunit use alternative reset method.
        $this->preventResetByRollback();

        $user1 = self::getDataGenerator()->create_user();
        $user2 = self::getDataGenerator()->create_user();

        $this->setUser($user1);

        // Disable messaging.
        $CFG->messaging = 0;

        // Create test message data.
        $message1 = array();
        $message1['touserid'] = $user2->id;
        $message1['text'] = 'the message.';
        $message1['clientmsgid'] = 4;
        $messages = array($message1);

        $this->expectException('moodle_exception');
        core_message_external::send_instant_messages($messages);
    }

    /**
     * Test create_contacts.
     */
    public function test_create_contacts() {
        $this->resetAfterTest(true);

        $user1 = self::getDataGenerator()->create_user();
        $user2 = self::getDataGenerator()->create_user();
        $user3 = self::getDataGenerator()->create_user();
        $user4 = self::getDataGenerator()->create_user();
        $user5 = self::getDataGenerator()->create_user();
        $this->setUser($user1);

        // Adding a contact.
        $return = core_message_external::create_contacts(array($user2->id));
        $this->assertDebuggingCalled();
        $return = external_api::clean_returnvalue(core_message_external::create_contacts_returns(), $return);
        $this->assertEquals(array(), $return);

        // Adding a contact who is already a contact.
        $return = core_message_external::create_contacts(array($user2->id));
        $this->assertDebuggingCalled();
        $return = external_api::clean_returnvalue(core_message_external::create_contacts_returns(), $return);
        $this->assertEquals(array(), $return);

        // Adding multiple contacts.
        $return = core_message_external::create_contacts(array($user3->id, $user4->id));
        $this->assertDebuggingCalledCount(2);
        $return = external_api::clean_returnvalue(core_message_external::create_contacts_returns(), $return);
        $this->assertEquals(array(), $return);

        // Adding a non-existing user.
        $return = core_message_external::create_contacts(array(99999));
        $this->assertDebuggingCalled();
        $return = external_api::clean_returnvalue(core_message_external::create_contacts_returns(), $return);
        $this->assertCount(1, $return);
        $return = array_pop($return);
        $this->assertEquals($return['warningcode'], 'contactnotcreated');
        $this->assertEquals($return['itemid'], 99999);

        // Adding contacts with valid and invalid parameters.
        $return = core_message_external::create_contacts(array($user5->id, 99999));
        $this->assertDebuggingCalledCount(2);
        $return = external_api::clean_returnvalue(core_message_external::create_contacts_returns(), $return);
        $this->assertCount(1, $return);
        $return = array_pop($return);
        $this->assertEquals($return['warningcode'], 'contactnotcreated');
        $this->assertEquals($return['itemid'], 99999);

        // Try to add a contact to another user, should throw an exception.
        // All assertions must be added before this point.
        $this->expectException('required_capability_exception');
        core_message_external::create_contacts(array($user2->id), $user3->id);
    }

    /**
     * Test delete_contacts.
     */
    public function test_delete_contacts() {
        $this->resetAfterTest(true);

        $user1 = self::getDataGenerator()->create_user();
        $user2 = self::getDataGenerator()->create_user();
        $user3 = self::getDataGenerator()->create_user();
        $user4 = self::getDataGenerator()->create_user();
        $user5 = self::getDataGenerator()->create_user();
        $user6 = self::getDataGenerator()->create_user();
        $this->setUser($user1);

        \core_message\api::add_contact($user1->id, $user3->id);
        \core_message\api::add_contact($user1->id, $user4->id);
        \core_message\api::add_contact($user1->id, $user5->id);
        \core_message\api::add_contact($user1->id, $user6->id);

        // Removing a non-contact.
        $return = core_message_external::delete_contacts(array($user2->id));
        $this->assertNull($return);

        // Removing one contact.
        $return = core_message_external::delete_contacts(array($user3->id));
        $this->assertNull($return);

        // Removing multiple contacts.
        $return = core_message_external::delete_contacts(array($user4->id, $user5->id));
        $this->assertNull($return);

        // Removing contact from unexisting user.
        $return = core_message_external::delete_contacts(array(99999));
        $this->assertNull($return);

        // Removing mixed valid and invalid data.
        $return = core_message_external::delete_contacts(array($user6->id, 99999));
        $this->assertNull($return);

        // Try to delete a contact of another user contact list, should throw an exception.
        // All assertions must be added before this point.
        $this->expectException('required_capability_exception');
        core_message_external::delete_contacts(array($user2->id), $user3->id);
    }

    /**
     * Test block_contacts.
     */
    public function test_block_contacts() {
        $this->resetAfterTest(true);

        $user1 = self::getDataGenerator()->create_user();
        $user2 = self::getDataGenerator()->create_user();
        $user3 = self::getDataGenerator()->create_user();
        $user4 = self::getDataGenerator()->create_user();
        $user5 = self::getDataGenerator()->create_user();
        $this->setUser($user1);

        \core_message\api::add_contact($user1->id, $user3->id);
        \core_message\api::add_contact($user1->id, $user4->id);
        \core_message\api::add_contact($user1->id, $user5->id);

        // Blocking a contact.
        $return = core_message_external::block_contacts(array($user2->id));
        $this->assertDebuggingCalled();
        $return = external_api::clean_returnvalue(core_message_external::block_contacts_returns(), $return);
        $this->assertEquals(array(), $return);

        // Blocking a contact who is already a contact.
        $return = core_message_external::block_contacts(array($user2->id));
        $this->assertDebuggingCalled();
        $return = external_api::clean_returnvalue(core_message_external::block_contacts_returns(), $return);
        $this->assertEquals(array(), $return);

        // Blocking multiple contacts.
        $return = core_message_external::block_contacts(array($user3->id, $user4->id));
        $this->assertDebuggingCalledCount(2);
        $return = external_api::clean_returnvalue(core_message_external::block_contacts_returns(), $return);
        $this->assertEquals(array(), $return);

        // Blocking a non-existing user.
        $return = core_message_external::block_contacts(array(99999));
        $this->assertDebuggingCalled();
        $return = external_api::clean_returnvalue(core_message_external::block_contacts_returns(), $return);
        $this->assertCount(1, $return);
        $return = array_pop($return);
        $this->assertEquals($return['warningcode'], 'contactnotblocked');
        $this->assertEquals($return['itemid'], 99999);

        // Blocking contacts with valid and invalid parameters.
        $return = core_message_external::block_contacts(array($user5->id, 99999));
        $this->assertDebuggingCalledCount(2);
        $return = external_api::clean_returnvalue(core_message_external::block_contacts_returns(), $return);
        $this->assertCount(1, $return);
        $return = array_pop($return);
        $this->assertEquals($return['warningcode'], 'contactnotblocked');
        $this->assertEquals($return['itemid'], 99999);

        // Try to block a contact of another user contact list, should throw an exception.
        // All assertions must be added before this point.
        $this->expectException('required_capability_exception');
        core_message_external::block_contacts(array($user2->id), $user3->id);
    }

    /**
     * Test unblock_contacts.
     */
    public function test_unblock_contacts() {
        $this->resetAfterTest(true);

        $user1 = self::getDataGenerator()->create_user();
        $user2 = self::getDataGenerator()->create_user();
        $user3 = self::getDataGenerator()->create_user();
        $user4 = self::getDataGenerator()->create_user();
        $user5 = self::getDataGenerator()->create_user();
        $user6 = self::getDataGenerator()->create_user();
        $this->setUser($user1);

        \core_message\api::add_contact($user1->id, $user3->id);
        \core_message\api::add_contact($user1->id, $user4->id);
        \core_message\api::add_contact($user1->id, $user5->id);
        \core_message\api::add_contact($user1->id, $user6->id);

        // Removing a non-contact.
        $return = core_message_external::unblock_contacts(array($user2->id));
        $this->assertDebuggingCalled();
        $this->assertNull($return);

        // Removing one contact.
        $return = core_message_external::unblock_contacts(array($user3->id));
        $this->assertDebuggingCalled();
        $this->assertNull($return);

        // Removing multiple contacts.
        $return = core_message_external::unblock_contacts(array($user4->id, $user5->id));
        $this->assertDebuggingCalledCount(2);
        $this->assertNull($return);

        // Removing contact from unexisting user.
        $return = core_message_external::unblock_contacts(array(99999));
        $this->assertDebuggingCalled();
        $this->assertNull($return);

        // Removing mixed valid and invalid data.
        $return = core_message_external::unblock_contacts(array($user6->id, 99999));
        $this->assertDebuggingCalledCount(2);
        $this->assertNull($return);

        // Try to unblock a contact of another user contact list, should throw an exception.
        // All assertions must be added before this point.
        $this->expectException('required_capability_exception');
        core_message_external::unblock_contacts(array($user2->id), $user3->id);
        $this->assertDebuggingCalled();
    }

    /**
     * Test getting contact requests.
     */
    public function test_get_contact_requests() {
        $this->resetAfterTest();

        $user1 = self::getDataGenerator()->create_user();
        $user2 = self::getDataGenerator()->create_user();
        $user3 = self::getDataGenerator()->create_user();

        $this->setUser($user1);

        // Block one user, their request should not show up.
        \core_message\api::block_user($user1->id, $user3->id);

        \core_message\api::create_contact_request($user2->id, $user1->id);
        \core_message\api::create_contact_request($user3->id, $user1->id);

        $requests = core_message_external::get_contact_requests($user1->id);
        $requests = external_api::clean_returnvalue(core_message_external::get_contact_requests_returns(), $requests);

        $this->assertCount(1, $requests);

        $request = reset($requests);

        $this->assertEquals($user2->id, $request['id']);
        $this->assertEquals($user2->picture, $request['picture']);
        $this->assertEquals($user2->firstname, $request['firstname']);
        $this->assertEquals($user2->lastname, $request['lastname']);
        $this->assertEquals($user2->firstnamephonetic, $request['firstnamephonetic']);
        $this->assertEquals($user2->lastnamephonetic, $request['lastnamephonetic']);
        $this->assertEquals($user2->middlename, $request['middlename']);
        $this->assertEquals($user2->alternatename, $request['alternatename']);
        $this->assertEquals($user2->email, $request['email']);
    }

    /**
     * Test getting contact requests with messaging disabled.
     */
    public function test_get_contact_requests_messaging_disabled() {
        global $CFG;

        $this->resetAfterTest();

        // Create some skeleton data just so we can call the WS.
        $user1 = self::getDataGenerator()->create_user();

        $this->setUser($user1);

        // Disable messaging.
        $CFG->messaging = 0;

        // Ensure an exception is thrown.
        $this->expectException('moodle_exception');
        core_message_external::get_contact_requests($user1->id);
    }

    /**
     * Test getting contact requests with no permission.
     */
    public function test_get_contact_requests_no_permission() {
        $this->resetAfterTest();

        // Create some skeleton data just so we can call the WS.
        $user1 = self::getDataGenerator()->create_user();
        $user2 = self::getDataGenerator()->create_user();
        $user3 = self::getDataGenerator()->create_user();

        $this->setUser($user3);

        // Ensure an exception is thrown.
        $this->expectException('required_capability_exception');
        core_message_external::create_contact_request($user1->id, $user2->id);
    }

    /**
     * Test creating a contact request.
     */
    public function test_create_contact_request() {
        global $CFG, $DB;

        $this->resetAfterTest();

        $user1 = self::getDataGenerator()->create_user();
        $user2 = self::getDataGenerator()->create_user();

        $this->setUser($user1);

        // Allow users to message anyone site-wide.
        $CFG->messagingallusers = 1;

        $return = core_message_external::create_contact_request($user1->id, $user2->id);
        $return = external_api::clean_returnvalue(core_message_external::create_contact_request_returns(), $return);
        $this->assertEquals(array(), $return);

        $request = $DB->get_records('message_contact_requests');

        $this->assertCount(1, $request);

        $request = reset($request);

        $this->assertEquals($user1->id, $request->userid);
        $this->assertEquals($user2->id, $request->requesteduserid);
    }

    /**
     * Test creating a contact request when not allowed.
     */
    public function test_create_contact_request_not_allowed() {
        global $CFG;

        $this->resetAfterTest();

        $user1 = self::getDataGenerator()->create_user();
        $user2 = self::getDataGenerator()->create_user();

        $this->setUser($user1);

        $CFG->messagingallusers = 0;

        $return = core_message_external::create_contact_request($user1->id, $user2->id);
        $return = external_api::clean_returnvalue(core_message_external::create_contact_request_returns(), $return);

        $warning = reset($return);

        $this->assertEquals('user', $warning['item']);
        $this->assertEquals($user2->id, $warning['itemid']);
        $this->assertEquals('cannotcreatecontactrequest', $warning['warningcode']);
        $this->assertEquals('You are unable to create a contact request for this user', $warning['message']);
    }

    /**
     * Test creating a contact request with messaging disabled.
     */
    public function test_create_contact_request_messaging_disabled() {
        global $CFG;

        $this->resetAfterTest();

        // Create some skeleton data just so we can call the WS.
        $user1 = self::getDataGenerator()->create_user();
        $user2 = self::getDataGenerator()->create_user();

        $this->setUser($user1);

        // Disable messaging.
        $CFG->messaging = 0;

        // Ensure an exception is thrown.
        $this->expectException('moodle_exception');
        core_message_external::create_contact_request($user1->id, $user2->id);
    }

    /**
     * Test creating a contact request with no permission.
     */
    public function test_create_contact_request_no_permission() {
        $this->resetAfterTest();

        // Create some skeleton data just so we can call the WS.
        $user1 = self::getDataGenerator()->create_user();
        $user2 = self::getDataGenerator()->create_user();
        $user3 = self::getDataGenerator()->create_user();

        $this->setUser($user3);

        // Ensure an exception is thrown.
        $this->expectException('required_capability_exception');
        core_message_external::create_contact_request($user1->id, $user2->id);
    }

    /**
     * Test confirming a contact request.
     */
    public function test_confirm_contact_request() {
        global $DB;

        $this->resetAfterTest();

        $user1 = self::getDataGenerator()->create_user();
        $user2 = self::getDataGenerator()->create_user();

        $this->setUser($user1);

        \core_message\api::create_contact_request($user1->id, $user2->id);

        $this->setUser($user2);

        $return = core_message_external::confirm_contact_request($user1->id, $user2->id);
        $return = external_api::clean_returnvalue(core_message_external::confirm_contact_request_returns(), $return);
        $this->assertEquals(array(), $return);

        $this->assertEquals(0, $DB->count_records('message_contact_requests'));

        $contact = $DB->get_records('message_contacts');

        $this->assertCount(1, $contact);

        $contact = reset($contact);

        $this->assertEquals($user1->id, $contact->userid);
        $this->assertEquals($user2->id, $contact->contactid);
    }

    /**
     * Test confirming a contact request with messaging disabled.
     */
    public function test_confirm_contact_request_messaging_disabled() {
        global $CFG;

        $this->resetAfterTest();

        // Create some skeleton data just so we can call the WS.
        $user1 = self::getDataGenerator()->create_user();
        $user2 = self::getDataGenerator()->create_user();

        $this->setUser($user1);

        // Disable messaging.
        $CFG->messaging = 0;

        // Ensure an exception is thrown.
        $this->expectException('moodle_exception');
        core_message_external::confirm_contact_request($user1->id, $user2->id);
    }

    /**
     * Test confirming a contact request with no permission.
     */
    public function test_confirm_contact_request_no_permission() {
        $this->resetAfterTest();

        // Create some skeleton data just so we can call the WS.
        $user1 = self::getDataGenerator()->create_user();
        $user2 = self::getDataGenerator()->create_user();
        $user3 = self::getDataGenerator()->create_user();

        $this->setUser($user3);

        // Ensure an exception is thrown.
        $this->expectException('required_capability_exception');
        core_message_external::confirm_contact_request($user1->id, $user2->id);
    }

    /**
     * Test declining a contact request.
     */
    public function test_decline_contact_request() {
        global $DB;

        $this->resetAfterTest();

        $user1 = self::getDataGenerator()->create_user();
        $user2 = self::getDataGenerator()->create_user();

        $this->setUser($user1);

        \core_message\api::create_contact_request($user1->id, $user2->id);

        $this->setUser($user2);

        $return = core_message_external::decline_contact_request($user1->id, $user2->id);
        $return = external_api::clean_returnvalue(core_message_external::decline_contact_request_returns(), $return);
        $this->assertEquals(array(), $return);

        $this->assertEquals(0, $DB->count_records('message_contact_requests'));
        $this->assertEquals(0, $DB->count_records('message_contacts'));
    }

    /**
     * Test declining a contact request with messaging disabled.
     */
    public function test_decline_contact_request_messaging_disabled() {
        global $CFG;

        $this->resetAfterTest();

        // Create some skeleton data just so we can call the WS.
        $user1 = self::getDataGenerator()->create_user();
        $user2 = self::getDataGenerator()->create_user();

        $this->setUser($user1);

        // Disable messaging.
        $CFG->messaging = 0;

        // Ensure an exception is thrown.
        $this->expectException('moodle_exception');
        core_message_external::decline_contact_request($user1->id, $user2->id);
    }

    /**
     * Test declining a contact request with no permission.
     */
    public function test_decline_contact_request_no_permission() {
        $this->resetAfterTest();

        // Create some skeleton data just so we can call the WS.
        $user1 = self::getDataGenerator()->create_user();
        $user2 = self::getDataGenerator()->create_user();
        $user3 = self::getDataGenerator()->create_user();

        $this->setUser($user3);

        // Ensure an exception is thrown.
        $this->expectException('required_capability_exception');
        core_message_external::decline_contact_request($user1->id, $user2->id);
    }

    /**
     * Test blocking a user.
     */
    public function test_block_user() {
        global $DB;

        $this->resetAfterTest(true);

        $user1 = self::getDataGenerator()->create_user();
        $user2 = self::getDataGenerator()->create_user();

        $this->setUser($user1);

        // Blocking a user.
        $return = core_message_external::block_user($user1->id, $user2->id);
        $return = external_api::clean_returnvalue(core_message_external::block_user_returns(), $return);
        $this->assertEquals(array(), $return);

        // Get list of blocked users.
        $record = $DB->get_record('message_users_blocked', []);

        $this->assertEquals($user1->id, $record->userid);
        $this->assertEquals($user2->id, $record->blockeduserid);

        // Blocking a user who is already blocked.
        $return = core_message_external::block_user($user1->id, $user2->id);
        $return = external_api::clean_returnvalue(core_message_external::block_user_returns(), $return);
        $this->assertEquals(array(), $return);

        $this->assertEquals(1, $DB->count_records('message_users_blocked'));
    }

    /**
     * Test blocking a user with messaging disabled.
     */
    public function test_block_user_messaging_disabled() {
        global $CFG;

        $this->resetAfterTest();

        // Create some skeleton data just so we can call the WS.
        $user1 = self::getDataGenerator()->create_user();
        $user2 = self::getDataGenerator()->create_user();

        $this->setUser($user1);

        // Disable messaging.
        $CFG->messaging = 0;

        // Ensure an exception is thrown.
        $this->expectException('moodle_exception');
        core_message_external::block_user($user1->id, $user2->id);
    }

    /**
     * Test blocking a user with no permission.
     */
    public function test_block_user_no_permission() {
        $this->resetAfterTest();

        // Create some skeleton data just so we can call the WS.
        $user1 = self::getDataGenerator()->create_user();
        $user2 = self::getDataGenerator()->create_user();
        $user3 = self::getDataGenerator()->create_user();

        $this->setUser($user3);

        // Ensure an exception is thrown.
        $this->expectException('required_capability_exception');
        core_message_external::block_user($user1->id, $user2->id);
    }

    /**
     * Test unblocking a user.
     */
    public function test_unblock_user() {
        global $DB;

        $this->resetAfterTest(true);

        $user1 = self::getDataGenerator()->create_user();
        $user2 = self::getDataGenerator()->create_user();

        $this->setUser($user1);

        // Block the user.
        \core_message\api::block_user($user1->id, $user2->id);

        // Unblocking a user.
        $return = core_message_external::unblock_user($user1->id, $user2->id);
        $return = external_api::clean_returnvalue(core_message_external::unblock_user_returns(), $return);
        $this->assertEquals(array(), $return);

        $this->assertEquals(0, $DB->count_records('message_users_blocked'));

        // Unblocking a user who is already unblocked.
        $return = core_message_external::unblock_user($user1->id, $user2->id);
        $return = external_api::clean_returnvalue(core_message_external::unblock_user_returns(), $return);
        $this->assertEquals(array(), $return);

        $this->assertEquals(0, $DB->count_records('message_users_blocked'));
    }

    /**
     * Test unblocking a user with messaging disabled.
     */
    public function test_unblock_user_messaging_disabled() {
        global $CFG;

        $this->resetAfterTest();

        // Create some skeleton data just so we can call the WS.
        $user1 = self::getDataGenerator()->create_user();
        $user2 = self::getDataGenerator()->create_user();

        $this->setUser($user1);

        // Disable messaging.
        $CFG->messaging = 0;

        // Ensure an exception is thrown.
        $this->expectException('moodle_exception');
        core_message_external::unblock_user($user1->id, $user2->id);
    }

    /**
     * Test unblocking a user with no permission.
     */
    public function test_unblock_user_no_permission() {
        $this->resetAfterTest();

        // Create some skeleton data just so we can call the WS.
        $user1 = self::getDataGenerator()->create_user();
        $user2 = self::getDataGenerator()->create_user();
        $user3 = self::getDataGenerator()->create_user();

        $this->setUser($user3);

        // Ensure an exception is thrown.
        $this->expectException('required_capability_exception');
        core_message_external::unblock_user($user1->id, $user2->id);
    }

    /**
     * Test get_contacts.
     */
    public function test_get_contacts() {
        $this->resetAfterTest(true);

        $user1 = self::getDataGenerator()->create_user();
        $user_stranger = self::getDataGenerator()->create_user();
        $user_offline1 = self::getDataGenerator()->create_user();
        $user_offline2 = self::getDataGenerator()->create_user();
        $user_offline3 = self::getDataGenerator()->create_user();
        $user_online = new stdClass();
        $user_online->lastaccess = time();
        $user_online = self::getDataGenerator()->create_user($user_online);
        $user_blocked = self::getDataGenerator()->create_user();
        $noreplyuser = core_user::get_user(core_user::NOREPLY_USER);

        // Login as user1.
        $this->setUser($user1);
        \core_message\api::add_contact($user1->id, $user_offline1->id);
        \core_message\api::add_contact($user1->id, $user_offline2->id);
        \core_message\api::add_contact($user1->id, $user_offline3->id);
        \core_message\api::add_contact($user1->id, $user_online->id);

        // User_stranger sends a couple of messages to user1.
        $this->send_message($user_stranger, $user1, 'Hello there!');
        $this->send_message($user_stranger, $user1, 'How you goin?');
        $this->send_message($user_stranger, $user1, 'Cya!');
        $this->send_message($noreplyuser, $user1, 'I am not a real user');

        // User_blocked sends a message to user1.
        $this->send_message($user_blocked, $user1, 'Here, have some spam.');

        // Retrieve the contacts of the user.
        $this->setUser($user1);
        $contacts = core_message_external::get_contacts();
        $contacts = external_api::clean_returnvalue(core_message_external::get_contacts_returns(), $contacts);
        $this->assertCount(3, $contacts['offline']);
        $this->assertCount(1, $contacts['online']);
        $this->assertCount(3, $contacts['strangers']);
        core_message_external::block_contacts(array($user_blocked->id));
        $this->assertDebuggingCalled();
        $contacts = core_message_external::get_contacts();
        $contacts = external_api::clean_returnvalue(core_message_external::get_contacts_returns(), $contacts);
        $this->assertCount(3, $contacts['offline']);
        $this->assertCount(1, $contacts['online']);
        $this->assertCount(2, $contacts['strangers']);

        // Checking some of the fields returned.
        $stranger = array_pop($contacts['strangers']);

        $this->assertEquals(core_user::NOREPLY_USER, $stranger['id']);
        $this->assertEquals(1, $stranger['unread']);

        // Check that deleted users are not returned.
        delete_user($user_offline1);
        delete_user($user_stranger);
        delete_user($user_online);
        $contacts = core_message_external::get_contacts();
        $contacts = external_api::clean_returnvalue(core_message_external::get_contacts_returns(), $contacts);
        $this->assertCount(2, $contacts['offline']);
        $this->assertCount(0, $contacts['online']);
        $this->assertCount(1, $contacts['strangers']);
    }

    /**
     * Test search_contacts.
     * @expectedException moodle_exception
     */
    public function test_search_contacts() {
        global $DB;
        $this->resetAfterTest(true);

        $course1 = $this->getDataGenerator()->create_course();
        $course2 = $this->getDataGenerator()->create_course();

        $user1 = new stdClass();
        $user1->firstname = 'X';
        $user1->lastname = 'X';
        $user1 = $this->getDataGenerator()->create_user($user1);
        $this->getDataGenerator()->enrol_user($user1->id, $course1->id);
        $this->getDataGenerator()->enrol_user($user1->id, $course2->id);

        $user2 = new stdClass();
        $user2->firstname = 'Eric';
        $user2->lastname = 'Cartman';
        $user2 = self::getDataGenerator()->create_user($user2);
        $user3 = new stdClass();
        $user3->firstname = 'Stan';
        $user3->lastname = 'Marsh';
        $user3 = self::getDataGenerator()->create_user($user3);
        self::getDataGenerator()->enrol_user($user3->id, $course1->id);
        $user4 = new stdClass();
        $user4->firstname = 'Kyle';
        $user4->lastname = 'Broflovski';
        $user4 = self::getDataGenerator()->create_user($user4);
        $user5 = new stdClass();
        $user5->firstname = 'Kenny';
        $user5->lastname = 'McCormick';
        $user5 = self::getDataGenerator()->create_user($user5);
        self::getDataGenerator()->enrol_user($user5->id, $course2->id);

        $this->setUser($user1);

        $results = core_message_external::search_contacts('r');
        $results = external_api::clean_returnvalue(core_message_external::search_contacts_returns(), $results);
        $this->assertCount(5, $results); // Users 2 through 5 + admin

        $results = core_message_external::search_contacts('r', true);
        $results = external_api::clean_returnvalue(core_message_external::search_contacts_returns(), $results);
        $this->assertCount(2, $results);

        $results = core_message_external::search_contacts('Kyle', false);
        $results = external_api::clean_returnvalue(core_message_external::search_contacts_returns(), $results);
        $this->assertCount(1, $results);
        $result = reset($results);
        $this->assertEquals($user4->id, $result['id']);

        $results = core_message_external::search_contacts('y', false);
        $results = external_api::clean_returnvalue(core_message_external::search_contacts_returns(), $results);
        $this->assertCount(2, $results);

        $results = core_message_external::search_contacts('y', true);
        $results = external_api::clean_returnvalue(core_message_external::search_contacts_returns(), $results);
        $this->assertCount(1, $results);
        $result = reset($results);
        $this->assertEquals($user5->id, $result['id']);

        // Empty query, will throw an exception.
        $results = core_message_external::search_contacts('');
    }

    /**
     * Test get_messages.
     */
    public function test_get_messages() {
        global $CFG, $DB;
        $this->resetAfterTest(true);

        $this->preventResetByRollback();
        // This mark the messages as read!.
        $sink = $this->redirectMessages();

        $user1 = self::getDataGenerator()->create_user();
        $user2 = self::getDataGenerator()->create_user();
        $user3 = self::getDataGenerator()->create_user();

        $course = self::getDataGenerator()->create_course();

        // Send a message from one user to another.
        message_post_message($user1, $user2, 'some random text 1', FORMAT_MOODLE);
        message_post_message($user1, $user3, 'some random text 2', FORMAT_MOODLE);
        message_post_message($user2, $user3, 'some random text 3', FORMAT_MOODLE);
        message_post_message($user3, $user2, 'some random text 4', FORMAT_MOODLE);
        message_post_message($user3, $user1, 'some random text 5', FORMAT_MOODLE);

        $this->setUser($user1);
        // Get read conversations from user1 to user2.
        $messages = core_message_external::get_messages($user2->id, $user1->id, 'conversations', true, true, 0, 0);
        $messages = external_api::clean_returnvalue(core_message_external::get_messages_returns(), $messages);
        $this->assertCount(1, $messages['messages']);

        // Delete the message.
        $message = array_shift($messages['messages']);
        \core_message\api::delete_message($user1->id, $message['id']);

        $messages = core_message_external::get_messages($user2->id, $user1->id, 'conversations', true, true, 0, 0);
        $messages = external_api::clean_returnvalue(core_message_external::get_messages_returns(), $messages);
        $this->assertCount(0, $messages['messages']);

        // Get unread conversations from user1 to user2.
        $messages = core_message_external::get_messages($user2->id, $user1->id, 'conversations', false, true, 0, 0);
        $messages = external_api::clean_returnvalue(core_message_external::get_messages_returns(), $messages);
        $this->assertCount(0, $messages['messages']);

        // Get read messages send from user1.
        $messages = core_message_external::get_messages(0, $user1->id, 'conversations', true, true, 0, 0);
        $messages = external_api::clean_returnvalue(core_message_external::get_messages_returns(), $messages);
        $this->assertCount(1, $messages['messages']);

        $this->setUser($user2);
        // Get read conversations from any user to user2.
        $messages = core_message_external::get_messages($user2->id, 0, 'conversations', true, true, 0, 0);
        $messages = external_api::clean_returnvalue(core_message_external::get_messages_returns(), $messages);
        $this->assertCount(2, $messages['messages']);

        // Conversations from user3 to user2.
        $messages = core_message_external::get_messages($user2->id, $user3->id, 'conversations', true, true, 0, 0);
        $messages = external_api::clean_returnvalue(core_message_external::get_messages_returns(), $messages);
        $this->assertCount(1, $messages['messages']);

        // Delete the message.
        $message = array_shift($messages['messages']);
        \core_message\api::delete_message($user2->id, $message['id']);

        $messages = core_message_external::get_messages($user2->id, $user3->id, 'conversations', true, true, 0, 0);
        $messages = external_api::clean_returnvalue(core_message_external::get_messages_returns(), $messages);
        $this->assertCount(0, $messages['messages']);

        $this->setUser($user3);
        // Get read notifications received by user3.
        $messages = core_message_external::get_messages($user3->id, 0, 'notifications', true, true, 0, 0);
        $messages = external_api::clean_returnvalue(core_message_external::get_messages_returns(), $messages);
        $this->assertCount(0, $messages['messages']);

        // Now, create some notifications...
        // We are creating fake notifications but based on real ones.

        // This one comes from a disabled plugin's provider and therefore is not sent.
        $eventdata = new \core\message\message();
        $eventdata->courseid          = $course->id;
        $eventdata->notification      = 1;
        $eventdata->modulename        = 'moodle';
        $eventdata->component         = 'enrol_paypal';
        $eventdata->name              = 'paypal_enrolment';
        $eventdata->userfrom          = get_admin();
        $eventdata->userto            = $user1;
        $eventdata->subject           = "Moodle: PayPal payment";
        $eventdata->fullmessage       = "Your PayPal payment is pending.";
        $eventdata->fullmessageformat = FORMAT_PLAIN;
        $eventdata->fullmessagehtml   = '';
        $eventdata->smallmessage      = '';
        message_send($eventdata);
        $this->assertDebuggingCalled('Attempt to send msg from a provider enrol_paypal/paypal_enrolment '.
            'that is inactive or not allowed for the user id='.$user1->id);

        // This one omits notification = 1.
        $message = new \core\message\message();
        $message->courseid          = $course->id;
        $message->component         = 'enrol_manual';
        $message->name              = 'expiry_notification';
        $message->userfrom          = $user2;
        $message->userto            = $user1;
        $message->subject           = 'Test: This is not a notification but otherwise is valid';
        $message->fullmessage       = 'Test: Full message';
        $message->fullmessageformat = FORMAT_MARKDOWN;
        $message->fullmessagehtml   = markdown_to_html($message->fullmessage);
        $message->smallmessage      = $message->subject;
        $message->contexturlname    = $course->fullname;
        $message->contexturl        = (string)new moodle_url('/course/view.php', array('id' => $course->id));
        message_send($message);

        $message = new \core\message\message();
        $message->courseid          = $course->id;
        $message->notification      = 1;
        $message->component         = 'enrol_manual';
        $message->name              = 'expiry_notification';
        $message->userfrom          = $user2;
        $message->userto            = $user1;
        $message->subject           = 'Enrolment expired';
        $message->fullmessage       = 'Enrolment expired blah blah blah';
        $message->fullmessageformat = FORMAT_MARKDOWN;
        $message->fullmessagehtml   = markdown_to_html($message->fullmessage);
        $message->smallmessage      = $message->subject;
        $message->contexturlname    = $course->fullname;
        $message->contexturl        = (string)new moodle_url('/course/view.php', array('id' => $course->id));
        message_send($message);

        $userfrom = core_user::get_noreply_user();
        $userfrom->maildisplay = true;
        $eventdata = new \core\message\message();
        $eventdata->courseid          = $course->id;
        $eventdata->component         = 'moodle';
        $eventdata->name              = 'badgecreatornotice';
        $eventdata->userfrom          = $userfrom;
        $eventdata->userto            = $user1;
        $eventdata->notification      = 1;
        $eventdata->subject           = 'New badge';
        $eventdata->fullmessage       = format_text_email($eventdata->subject, FORMAT_HTML);
        $eventdata->fullmessageformat = FORMAT_PLAIN;
        $eventdata->fullmessagehtml   = $eventdata->subject;
        $eventdata->smallmessage      = $eventdata->subject;
        message_send($eventdata);

        $eventdata = new \core\message\message();
        $eventdata->courseid         = $course->id;
        $eventdata->name             = 'submission';
        $eventdata->component        = 'mod_feedback';
        $eventdata->userfrom         = $user1;
        $eventdata->userto           = $user2;
        $eventdata->subject          = 'Feedback submitted';
        $eventdata->fullmessage      = 'Feedback submitted from an user';
        $eventdata->fullmessageformat = FORMAT_PLAIN;
        $eventdata->fullmessagehtml  = '<strong>Feedback submitted</strong>';
        $eventdata->smallmessage     = '';
        message_send($eventdata);

        $this->setUser($user1);
        // Get read notifications from any user to user1.
        $messages = core_message_external::get_messages($user1->id, 0, 'notifications', true, true, 0, 0);
        $messages = external_api::clean_returnvalue(core_message_external::get_messages_returns(), $messages);
        $this->assertCount(3, $messages['messages']);

        // Get one read notifications from any user to user1.
        $messages = core_message_external::get_messages($user1->id, 0, 'notifications', true, true, 0, 1);
        $messages = external_api::clean_returnvalue(core_message_external::get_messages_returns(), $messages);
        $this->assertCount(1, $messages['messages']);

        // Get unread notifications from any user to user1.
        $messages = core_message_external::get_messages($user1->id, 0, 'notifications', false, true, 0, 0);
        $messages = external_api::clean_returnvalue(core_message_external::get_messages_returns(), $messages);
        $this->assertCount(0, $messages['messages']);

        // Get read both type of messages from any user to user1.
        $messages = core_message_external::get_messages($user1->id, 0, 'both', true, true, 0, 0);
        $messages = external_api::clean_returnvalue(core_message_external::get_messages_returns(), $messages);
        $this->assertCount(4, $messages['messages']);

        // Get read notifications from no-reply-user to user1.
        $messages = core_message_external::get_messages($user1->id, $userfrom->id, 'notifications', true, true, 0, 0);
        $messages = external_api::clean_returnvalue(core_message_external::get_messages_returns(), $messages);
        $this->assertCount(1, $messages['messages']);

        // Get notifications send by user1 to any user.
        $messages = core_message_external::get_messages(0, $user1->id, 'notifications', true, true, 0, 0);
        $messages = external_api::clean_returnvalue(core_message_external::get_messages_returns(), $messages);
        $this->assertCount(1, $messages['messages']);

        // Test warnings.
        $CFG->messaging = 0;

        $messages = core_message_external::get_messages(0, $user1->id, 'both', true, true, 0, 0);
        $messages = external_api::clean_returnvalue(core_message_external::get_messages_returns(), $messages);
        $this->assertCount(1, $messages['warnings']);

        // Test exceptions.

        // Messaging disabled.
        try {
            $messages = core_message_external::get_messages(0, $user1->id, 'conversations', true, true, 0, 0);
            $this->fail('Exception expected due messaging disabled.');
        } catch (moodle_exception $e) {
            $this->assertEquals('disabled', $e->errorcode);
        }

        $CFG->messaging = 1;

        // Invalid users.
        try {
            $messages = core_message_external::get_messages(0, 0, 'conversations', true, true, 0, 0);
            $this->fail('Exception expected due invalid users.');
        } catch (moodle_exception $e) {
            $this->assertEquals('accessdenied', $e->errorcode);
        }

        // Invalid user ids.
        try {
            $messages = core_message_external::get_messages(2500, 0, 'conversations', true, true, 0, 0);
            $this->fail('Exception expected due invalid users.');
        } catch (moodle_exception $e) {
            $this->assertEquals('invaliduser', $e->errorcode);
        }

        // Invalid users (permissions).
        $this->setUser($user2);
        try {
            $messages = core_message_external::get_messages(0, $user1->id, 'conversations', true, true, 0, 0);
            $this->fail('Exception expected due invalid user.');
        } catch (moodle_exception $e) {
            $this->assertEquals('accessdenied', $e->errorcode);
        }

    }

    /**
     * Test get_messages where we want all messages from a user, sent to any user.
     */
    public function test_get_messages_useridto_all() {
        $this->resetAfterTest(true);

        $user1 = self::getDataGenerator()->create_user();
        $user2 = self::getDataGenerator()->create_user();
        $user3 = self::getDataGenerator()->create_user();

        $this->setUser($user1);

        // Send a message from user 1 to two other users.
        $this->send_message($user1, $user2, 'some random text 1', 0, 1);
        $this->send_message($user1, $user3, 'some random text 2', 0, 2);

        // Get messages sent from user 1.
        $messages = core_message_external::get_messages(0, $user1->id, 'conversations', false, false, 0, 0);
        $messages = external_api::clean_returnvalue(core_message_external::get_messages_returns(), $messages);

        // Confirm the data is correct.
        $messages = $messages['messages'];
        $this->assertCount(2, $messages);

        $message1 = array_shift($messages);
        $message2 = array_shift($messages);

        $this->assertEquals($user1->id, $message1['useridfrom']);
        $this->assertEquals($user2->id, $message1['useridto']);

        $this->assertEquals($user1->id, $message2['useridfrom']);
        $this->assertEquals($user3->id, $message2['useridto']);
    }

    /**
     * Test get_messages where we want all messages to a user, sent by any user.
     */
    public function test_get_messages_useridfrom_all() {
        $this->resetAfterTest();

        $user1 = self::getDataGenerator()->create_user();
        $user2 = self::getDataGenerator()->create_user();
        $user3 = self::getDataGenerator()->create_user();

        $this->setUser($user1);

        // Send a message to user 1 from two other users.
        $this->send_message($user2, $user1, 'some random text 1', 0, 1);
        $this->send_message($user3, $user1, 'some random text 2', 0, 2);

        // Get messages sent to user 1.
        $messages = core_message_external::get_messages($user1->id, 0, 'conversations', false, false, 0, 0);
        $messages = external_api::clean_returnvalue(core_message_external::get_messages_returns(), $messages);

        // Confirm the data is correct.
        $messages = $messages['messages'];
        $this->assertCount(2, $messages);

        $message1 = array_shift($messages);
        $message2 = array_shift($messages);

        $this->assertEquals($user2->id, $message1['useridfrom']);
        $this->assertEquals($user1->id, $message1['useridto']);

        $this->assertEquals($user3->id, $message2['useridfrom']);
        $this->assertEquals($user1->id, $message2['useridto']);
    }

    /**
     * Test get_blocked_users.
     */
    public function test_get_blocked_users() {
        $this->resetAfterTest(true);

        $user1 = self::getDataGenerator()->create_user();
        $userstranger = self::getDataGenerator()->create_user();
        $useroffline1 = self::getDataGenerator()->create_user();
        $useroffline2 = self::getDataGenerator()->create_user();
        $userblocked = self::getDataGenerator()->create_user();

        // Login as user1.
        $this->setUser($user1);

        \core_message\api::add_contact($user1->id, $useroffline1->id);
        \core_message\api::add_contact($user1->id, $useroffline2->id);

        // The userstranger sends a couple of messages to user1.
        $this->send_message($userstranger, $user1, 'Hello there!');
        $this->send_message($userstranger, $user1, 'How you goin?');

        // The userblocked sends a message to user1.
        // Note that this user is not blocked at this point.
        $this->send_message($userblocked, $user1, 'Here, have some spam.');

        // Retrieve the list of blocked users.
        $this->setUser($user1);
        $blockedusers = core_message_external::get_blocked_users($user1->id);
        $blockedusers = external_api::clean_returnvalue(core_message_external::get_blocked_users_returns(), $blockedusers);
        $this->assertCount(0, $blockedusers['users']);

        // Block the $userblocked and retrieve again the list.
        core_message_external::block_contacts(array($userblocked->id));
        $this->assertDebuggingCalled();
        $blockedusers = core_message_external::get_blocked_users($user1->id);
        $blockedusers = external_api::clean_returnvalue(core_message_external::get_blocked_users_returns(), $blockedusers);
        $this->assertCount(1, $blockedusers['users']);

        // Remove the $userblocked and check that the list now is empty.
        delete_user($userblocked);
        $blockedusers = core_message_external::get_blocked_users($user1->id);
        $blockedusers = external_api::clean_returnvalue(core_message_external::get_blocked_users_returns(), $blockedusers);
        $this->assertCount(0, $blockedusers['users']);
    }

    /**
     * Test mark_message_read.
     */
    public function test_mark_message_read() {
        $this->resetAfterTest(true);

        $user1 = self::getDataGenerator()->create_user();
        $user2 = self::getDataGenerator()->create_user();
        $user3 = self::getDataGenerator()->create_user();

        // Login as user1.
        $this->setUser($user1);
        \core_message\api::add_contact($user1->id, $user2->id);
        \core_message\api::add_contact($user1->id, $user3->id);

        // The user2 sends a couple of messages to user1.
        $this->send_message($user2, $user1, 'Hello there!');
        $this->send_message($user2, $user1, 'How you goin?');
        $this->send_message($user3, $user1, 'How you goin?');
        $this->send_message($user3, $user2, 'How you goin?');

        // Retrieve all messages sent by user2 (they are currently unread).
        $lastmessages = message_get_messages($user1->id, $user2->id, 0, false);

        $messageids = array();
        foreach ($lastmessages as $m) {
            $messageid = core_message_external::mark_message_read($m->id, time());
            $messageids[] = external_api::clean_returnvalue(core_message_external::mark_message_read_returns(), $messageid);
        }

        // Retrieve all messages sent (they are currently read).
        $lastmessages = message_get_messages($user1->id, $user2->id, 0, true);
        $this->assertCount(2, $lastmessages);
        $this->assertArrayHasKey($messageids[0]['messageid'], $lastmessages);
        $this->assertArrayHasKey($messageids[1]['messageid'], $lastmessages);

        // Retrieve all messages sent by any user (that are currently unread).
        $lastmessages = message_get_messages($user1->id, 0, 0, false);
        $this->assertCount(1, $lastmessages);

        // Invalid message ids.
        try {
            $messageid = core_message_external::mark_message_read(1337, time());
            $this->fail('Exception expected due invalid messageid.');
        } catch (dml_missing_record_exception $e) {
            $this->assertEquals('invalidrecordunknown', $e->errorcode);
        }

        // A message to a different user.
        $lastmessages = message_get_messages($user2->id, $user3->id, 0, false);
        $messageid = array_pop($lastmessages)->id;
        try {
            $messageid = core_message_external::mark_message_read($messageid, time());
            $this->fail('Exception expected due invalid messageid.');
        } catch (invalid_parameter_exception $e) {
            $this->assertEquals('invalidparameter', $e->errorcode);
        }
    }

    /**
     * Test mark_notification_read.
     */
    public function test_mark_notification_read() {
        $this->resetAfterTest(true);

        $user1 = self::getDataGenerator()->create_user();
        $user2 = self::getDataGenerator()->create_user();
        $user3 = self::getDataGenerator()->create_user();

        // Login as user1.
        $this->setUser($user1);
        \core_message\api::add_contact($user1->id, $user2->id);
        \core_message\api::add_contact($user1->id, $user3->id);

        // The user2 sends a couple of notifications to user1.
        $this->send_message($user2, $user1, 'Hello there!', 1);
        $this->send_message($user2, $user1, 'How you goin?', 1);
        $this->send_message($user3, $user1, 'How you goin?', 1);
        $this->send_message($user3, $user2, 'How you goin?', 1);

        // Retrieve all notifications sent by user2 (they are currently unread).
        $lastnotifications = message_get_messages($user1->id, $user2->id, 1, false);

        $notificationids = array();
        foreach ($lastnotifications as $n) {
            $notificationid = core_message_external::mark_notification_read($n->id, time());
            $notificationids[] = external_api::clean_returnvalue(core_message_external::mark_notification_read_returns(),
                $notificationid);
        }

        // Retrieve all notifications sent (they are currently read).
        $lastnotifications = message_get_messages($user1->id, $user2->id, 1, true);
        $this->assertCount(2, $lastnotifications);
        $this->assertArrayHasKey($notificationids[1]['notificationid'], $lastnotifications);
        $this->assertArrayHasKey($notificationids[0]['notificationid'], $lastnotifications);

        // Retrieve all notifications sent by any user (that are currently unread).
        $lastnotifications = message_get_messages($user1->id, 0, 1, false);
        $this->assertCount(1, $lastnotifications);

        // Invalid notification ids.
        try {
            $notificationid = core_message_external::mark_notification_read(1337, time());
            $this->fail('Exception expected due invalid notificationid.');
        } catch (dml_missing_record_exception $e) {
            $this->assertEquals('invalidrecord', $e->errorcode);
        }

        // A notification to a different user.
        $lastnotifications = message_get_messages($user2->id, $user3->id, 1, false);
        $notificationid = array_pop($lastnotifications)->id;
        try {
            $notificationid = core_message_external::mark_notification_read($notificationid, time());
            $this->fail('Exception expected due invalid notificationid.');
        } catch (invalid_parameter_exception $e) {
            $this->assertEquals('invalidparameter', $e->errorcode);
        }
    }

    /**
     * Test delete_message.
     */
    public function test_delete_message() {
        global $DB;
        $this->resetAfterTest(true);

        $user1 = self::getDataGenerator()->create_user();
        $user2 = self::getDataGenerator()->create_user();
        $user3 = self::getDataGenerator()->create_user();
        $user4 = self::getDataGenerator()->create_user();

        // Login as user1.
        $this->setUser($user1);
        \core_message\api::add_contact($user1->id, $user2->id);
        \core_message\api::add_contact($user1->id, $user3->id);

        // User user1 does not interchange messages with user3.
        $m1to2 = message_post_message($user1, $user2, 'some random text 1', FORMAT_MOODLE);
        $m2to3 = message_post_message($user2, $user3, 'some random text 3', FORMAT_MOODLE);
        $m3to2 = message_post_message($user3, $user2, 'some random text 4', FORMAT_MOODLE);
        $m3to4 = message_post_message($user3, $user4, 'some random text 4', FORMAT_MOODLE);

        // Retrieve all messages sent by user2 (they are currently unread).
        $lastmessages = message_get_messages($user1->id, $user2->id, 0, false);

        // Delete a message not read, as a user from.
        $result = core_message_external::delete_message($m1to2, $user1->id, false);
        $result = external_api::clean_returnvalue(core_message_external::delete_message_returns(), $result);
        $this->assertTrue($result['status']);
        $this->assertCount(0, $result['warnings']);
        $mua = $DB->get_record('message_user_actions', array('messageid' => $m1to2, 'userid' => $user1->id));
        $this->assertEquals(\core_message\api::MESSAGE_ACTION_DELETED, $mua->action);

        // Try to delete the same message again.
        $result = core_message_external::delete_message($m1to2, $user1->id, false);
        $result = external_api::clean_returnvalue(core_message_external::delete_message_returns(), $result);
        $this->assertFalse($result['status']);

        // Try to delete a message that does not belong to me.
        try {
            $messageid = core_message_external::delete_message($m2to3, $user3->id, false);
            $this->fail('Exception expected due invalid messageid.');
        } catch (moodle_exception $e) {
            $this->assertEquals('You do not have permission to delete this message', $e->errorcode);
        }

        $this->setUser($user3);
        // Delete a message not read, as a user to.
        $result = core_message_external::delete_message($m2to3, $user3->id, false);
        $result = external_api::clean_returnvalue(core_message_external::delete_message_returns(), $result);
        $this->assertTrue($result['status']);
        $this->assertCount(0, $result['warnings']);
        $this->assertTrue($DB->record_exists('message_user_actions', array('messageid' => $m2to3, 'userid' => $user3->id,
            'action' => \core_message\api::MESSAGE_ACTION_DELETED)));

        // Delete a message read.
        $message = $DB->get_record('messages', ['id' => $m3to2]);
        \core_message\api::mark_message_as_read($user3->id, $message, time());
        $result = core_message_external::delete_message($m3to2, $user3->id);
        $result = external_api::clean_returnvalue(core_message_external::delete_message_returns(), $result);
        $this->assertTrue($result['status']);
        $this->assertCount(0, $result['warnings']);
        $this->assertTrue($DB->record_exists('message_user_actions', array('messageid' => $m3to2, 'userid' => $user3->id,
            'action' => \core_message\api::MESSAGE_ACTION_DELETED)));

        // Invalid message ids.
        try {
            $result = core_message_external::delete_message(-1, $user1->id);
            $this->fail('Exception expected due invalid messageid.');
        } catch (dml_missing_record_exception $e) {
            $this->assertEquals('invalidrecord', $e->errorcode);
        }

        // Invalid user.
        try {
            $result = core_message_external::delete_message($m1to2, -1, false);
            $this->fail('Exception expected due invalid user.');
        } catch (moodle_exception $e) {
            $this->assertEquals('invaliduser', $e->errorcode);
        }

        // Not active user.
        delete_user($user2);
        try {
            $result = core_message_external::delete_message($m1to2, $user2->id, false);
            $this->fail('Exception expected due invalid user.');
        } catch (moodle_exception $e) {
            $this->assertEquals('userdeleted', $e->errorcode);
        }

        // Now, as an admin, try to delete any message.
        $this->setAdminUser();
        $result = core_message_external::delete_message($m3to4, $user4->id, false);
        $result = external_api::clean_returnvalue(core_message_external::delete_message_returns(), $result);
        $this->assertTrue($result['status']);
        $this->assertCount(0, $result['warnings']);
        $this->assertTrue($DB->record_exists('message_user_actions', array('messageid' => $m3to4, 'userid' => $user4->id,
            'action' => \core_message\api::MESSAGE_ACTION_DELETED)));

    }

    public function test_mark_all_notifications_as_read_invalid_user_exception() {
        $this->resetAfterTest(true);

        $this->expectException('moodle_exception');
        core_message_external::mark_all_notifications_as_read(-2132131, 0);
    }

    public function test_mark_all_notifications_as_read_access_denied_exception() {
        $this->resetAfterTest(true);

        $sender = $this->getDataGenerator()->create_user();
        $user = $this->getDataGenerator()->create_user();

        $this->setUser($user);
        $this->expectException('moodle_exception');
        core_message_external::mark_all_notifications_as_read($sender->id, 0);
    }

    public function test_mark_all_notifications_as_read_missing_from_user_exception() {
        $this->resetAfterTest(true);

        $sender = $this->getDataGenerator()->create_user();

        $this->setUser($sender);
        $this->expectException('moodle_exception');
        core_message_external::mark_all_notifications_as_read($sender->id, 99999);
    }

    public function test_mark_all_notifications_as_read() {
        global $DB;

        $this->resetAfterTest(true);

        $sender1 = $this->getDataGenerator()->create_user();
        $sender2 = $this->getDataGenerator()->create_user();
        $sender3 = $this->getDataGenerator()->create_user();
        $recipient = $this->getDataGenerator()->create_user();

        $this->setUser($recipient);

        $this->send_message($sender1, $recipient, 'Notification', 1);
        $this->send_message($sender1, $recipient, 'Notification', 1);
        $this->send_message($sender2, $recipient, 'Notification', 1);
        $this->send_message($sender2, $recipient, 'Notification', 1);
        $this->send_message($sender3, $recipient, 'Notification', 1);
        $this->send_message($sender3, $recipient, 'Notification', 1);

        core_message_external::mark_all_notifications_as_read($recipient->id, $sender1->id);
        $readnotifications = $DB->get_records_select('notifications', 'useridto = ? AND timeread IS NOT NULL', [$recipient->id]);
        $unreadnotifications = $DB->get_records_select('notifications', 'useridto = ? AND timeread IS NULL', [$recipient->id]);

        $this->assertCount(2, $readnotifications);
        $this->assertCount(4, $unreadnotifications);

        core_message_external::mark_all_notifications_as_read($recipient->id, 0);
        $readnotifications = $DB->get_records_select('notifications', 'useridto = ? AND timeread IS NOT NULL', [$recipient->id]);
        $unreadnotifications = $DB->get_records_select('notifications', 'useridto = ? AND timeread IS NULL', [$recipient->id]);

        $this->assertCount(6, $readnotifications);
        $this->assertCount(0, $unreadnotifications);
    }

    /**
     * Test get_user_notification_preferences
     */
    public function test_get_user_notification_preferences() {
        $this->resetAfterTest(true);

        $user = self::getDataGenerator()->create_user();
        $this->setUser($user);

        // Set a couple of preferences to test.
        set_user_preference('message_provider_mod_assign_assign_notification_loggedin', 'popup', $user);
        set_user_preference('message_provider_mod_assign_assign_notification_loggedoff', 'email', $user);

        $prefs = core_message_external::get_user_notification_preferences();
        $prefs = external_api::clean_returnvalue(core_message_external::get_user_notification_preferences_returns(), $prefs);
        // Check processors.
        $this->assertGreaterThanOrEqual(2, count($prefs['preferences']['processors']));
        $this->assertEquals($user->id, $prefs['preferences']['userid']);

        // Check components.
        $this->assertGreaterThanOrEqual(8, count($prefs['preferences']['components']));

        // Check some preferences that we previously set.
        $found = 0;
        foreach ($prefs['preferences']['components'] as $component) {
            foreach ($component['notifications'] as $prefdata) {
                if ($prefdata['preferencekey'] != 'message_provider_mod_assign_assign_notification') {
                    continue;
                }
                foreach ($prefdata['processors'] as $processor) {
                    if ($processor['name'] == 'popup') {
                        $this->assertTrue($processor['loggedin']['checked']);
                        $found++;
                    } else if ($processor['name'] == 'email') {
                        $this->assertTrue($processor['loggedoff']['checked']);
                        $found++;
                    }
                }
            }
        }
        $this->assertEquals(2, $found);
    }

    /**
     * Test get_user_notification_preferences permissions
     */
    public function test_get_user_notification_preferences_permissions() {
        $this->resetAfterTest(true);

        $user = self::getDataGenerator()->create_user();
        $otheruser = self::getDataGenerator()->create_user();
        $this->setUser($user);

        $this->expectException('moodle_exception');
        $prefs = core_message_external::get_user_notification_preferences($otheruser->id);
    }

    /**
     * Tests searching users in a course.
     */
    public function test_messagearea_search_users_in_course() {
        $this->resetAfterTest(true);

        // Create some users.
        $user1 = new stdClass();
        $user1->firstname = 'User';
        $user1->lastname = 'One';
        $user1 = self::getDataGenerator()->create_user($user1);

        // The person doing the search.
        $this->setUser($user1);

        // Set the second user's status to online by setting their last access to now.
        $user2 = new stdClass();
        $user2->firstname = 'User';
        $user2->lastname = 'Two';
        $user2->lastaccess = time();
        $user2 = self::getDataGenerator()->create_user($user2);

        // Block the second user.
        \core_message\api::block_user($user1->id, $user2->id);

        $user3 = new stdClass();
        $user3->firstname = 'User';
        $user3->lastname = 'Three';
        $user3 = self::getDataGenerator()->create_user($user3);

        // Create a course.
        $course1 = new stdClass();
        $course1->fullname = 'Course';
        $course1->shortname = 'One';
        $course1 = $this->getDataGenerator()->create_course();

        // Enrol the user we are doing the search for and one user in the course.
        $this->getDataGenerator()->enrol_user($user1->id, $course1->id);
        $this->getDataGenerator()->enrol_user($user2->id, $course1->id);

        // Perform a search.
        $result = core_message_external::data_for_messagearea_search_users_in_course($user1->id, $course1->id, 'User');

        // We need to execute the return values cleaning process to simulate the web service.
        $result = external_api::clean_returnvalue(core_message_external::data_for_messagearea_search_users_in_course_returns(),
            $result);

        // Check that we only retrieved a user that was enrolled, and that the user performing the search was not returned.
        $users = $result['contacts'];
        $this->assertCount(1, $users);

        $user = $users[0];
        $this->assertEquals($user2->id, $user['userid']);
        $this->assertEquals(fullname($user2), $user['fullname']);
        $this->assertFalse($user['ismessaging']);
        $this->assertFalse($user['sentfromcurrentuser']);
        $this->assertNull($user['lastmessage']);
        $this->assertNull($user['messageid']);
        $this->assertNull($user['isonline']);
        $this->assertFalse($user['isread']);
        $this->assertTrue($user['isblocked']);
        $this->assertNull($user['unreadcount']);
    }

    /**
     * Tests searching users in course as another user.
     */
    public function test_messagearea_search_users_in_course_as_other_user() {
        $this->resetAfterTest(true);

        // The person doing the search for another user.
        $this->setAdminUser();

        // Create some users.
        $user1 = new stdClass();
        $user1->firstname = 'User';
        $user1->lastname = 'One';
        $user1 = self::getDataGenerator()->create_user($user1);

        $user2 = new stdClass();
        $user2->firstname = 'User';
        $user2->lastname = 'Two';
        $user2 = self::getDataGenerator()->create_user($user2);

        $user3 = new stdClass();
        $user3->firstname = 'User';
        $user3->lastname = 'Three';
        $user3 = self::getDataGenerator()->create_user($user3);

        // Create a course.
        $course1 = new stdClass();
        $course1->fullname = 'Course';
        $course1->shortname = 'One';
        $course1 = $this->getDataGenerator()->create_course();

        // Enrol the user we are doing the search for and one user in the course.
        $this->getDataGenerator()->enrol_user($user1->id, $course1->id);
        $this->getDataGenerator()->enrol_user($user2->id, $course1->id);

        // Perform a search.
        $result = core_message_external::data_for_messagearea_search_users_in_course($user1->id, $course1->id, 'User');

        // We need to execute the return values cleaning process to simulate the web service server.
        $result = external_api::clean_returnvalue(core_message_external::data_for_messagearea_search_users_in_course_returns(),
            $result);

        // Check that we got the user enrolled, and that the user we are performing the search on behalf of was not returned.
        $users = $result['contacts'];
        $this->assertCount(1, $users);

        $user = $users[0];
        $this->assertEquals($user2->id, $user['userid']);
        $this->assertEquals(fullname($user2), $user['fullname']);
        $this->assertFalse($user['ismessaging']);
        $this->assertFalse($user['sentfromcurrentuser']);
        $this->assertNull($user['lastmessage']);
        $this->assertNull($user['messageid']);
        $this->assertFalse($user['isonline']);
        $this->assertFalse($user['isread']);
        $this->assertFalse($user['isblocked']);
        $this->assertNull($user['unreadcount']);
    }

    /**
     * Tests searching users in course as another user without the proper capabilities.
     */
    public function test_messagearea_search_users_in_course_as_other_user_without_cap() {
        $this->resetAfterTest(true);

        // Create some users.
        $user1 = self::getDataGenerator()->create_user();
        $user2 = self::getDataGenerator()->create_user();

        // The person doing the search for another user.
        $this->setUser($user1);

        // Create a course.
        $course = $this->getDataGenerator()->create_course();

        // Ensure an exception is thrown.
        $this->expectException('moodle_exception');
        core_message_external::data_for_messagearea_search_users_in_course($user2->id, $course->id, 'User');
    }

    /**
     * Tests searching users in course with messaging disabled.
     */
    public function test_messagearea_search_users_in_course_messaging_disabled() {
        global $CFG;

        $this->resetAfterTest(true);

        // Create some skeleton data just so we can call the WS..
        $user = self::getDataGenerator()->create_user();
        $course = $this->getDataGenerator()->create_course();

        // The person doing the search for another user.
        $this->setUser($user);

        // Disable messaging.
        $CFG->messaging = 0;

        // Ensure an exception is thrown.
        $this->expectException('moodle_exception');
        core_message_external::data_for_messagearea_search_users_in_course($user->id, $course->id, 'User');
    }

    /**
     * Tests searching users.
     */
    public function test_messagearea_search_users() {
        $this->resetAfterTest(true);

        // Create some users.
        $user1 = new stdClass();
        $user1->firstname = 'User';
        $user1->lastname = 'One';
        $user1 = self::getDataGenerator()->create_user($user1);

        // Set as the user performing the search.
        $this->setUser($user1);

        $user2 = new stdClass();
        $user2->firstname = 'User search';
        $user2->lastname = 'Two';
        $user2 = self::getDataGenerator()->create_user($user2);

        $user3 = new stdClass();
        $user3->firstname = 'User search';
        $user3->lastname = 'Three';
        $user3 = self::getDataGenerator()->create_user($user3);

        $user4 = new stdClass();
        $user4->firstname = 'User';
        $user4->lastname = 'Four';
        $user4 = self::getDataGenerator()->create_user($user4);

        $user5 = new stdClass();
        $user5->firstname = 'User search';
        $user5->lastname = 'Five';
        $user5 = self::getDataGenerator()->create_user($user5);

        $user6 = new stdClass();
        $user6->firstname = 'User';
        $user6->lastname = 'Six';
        $user6 = self::getDataGenerator()->create_user($user6);

        // Create some courses.
        $course1 = new stdClass();
        $course1->fullname = 'Course search';
        $course1->shortname = 'One';
        $course1 = $this->getDataGenerator()->create_course($course1);

        $course2 = new stdClass();
        $course2->fullname = 'Course';
        $course2->shortname = 'Two';
        $course2 = $this->getDataGenerator()->create_course($course2);

        $course3 = new stdClass();
        $course3->fullname = 'Course';
        $course3->shortname = 'Three search';
        $course3 = $this->getDataGenerator()->create_course($course3);

        $course4 = new stdClass();
        $course4->fullname = 'Course Four';
        $course4->shortname = 'CF100';
        $course4 = $this->getDataGenerator()->create_course($course4);

        $this->getDataGenerator()->enrol_user($user1->id, $course1->id, 'student');
        $this->getDataGenerator()->enrol_user($user1->id, $course2->id, 'student');
        $this->getDataGenerator()->enrol_user($user1->id, $course3->id, 'student');

        // Add some users as contacts.
        \core_message\api::add_contact($user1->id, $user2->id);
        \core_message\api::add_contact($user1->id, $user3->id);
        \core_message\api::add_contact($user1->id, $user4->id);

        // Perform a search.
        $result = core_message_external::data_for_messagearea_search_users($user1->id, 'search');

        // We need to execute the return values cleaning process to simulate the web service server.
        $result = external_api::clean_returnvalue(core_message_external::data_for_messagearea_search_users_returns(),
            $result);

        // Confirm that we returns contacts, courses and non-contacts.
        $contacts = $result['contacts'];
        $courses = $result['courses'];
        $noncontacts = $result['noncontacts'];

        // Check that we retrieved the correct contacts.
        $this->assertCount(2, $contacts);
        $this->assertEquals($user3->id, $contacts[0]['userid']);
        $this->assertEquals($user2->id, $contacts[1]['userid']);

        // Check that we retrieved the correct courses.
        $this->assertCount(2, $courses);
        $this->assertEquals($course3->id, $courses[0]['id']);
        $this->assertEquals($course1->id, $courses[1]['id']);

        // Check that we retrieved the correct non-contacts.
        $this->assertCount(1, $noncontacts);
        $this->assertEquals($user5->id, $noncontacts[0]['userid']);
    }

    /**
     * Tests searching users as another user.
     */
    public function test_messagearea_search_users_as_other_user() {
        $this->resetAfterTest(true);

        // The person doing the search.
        $this->setAdminUser();

        // Create some users.
        $user1 = new stdClass();
        $user1->firstname = 'User';
        $user1->lastname = 'One';
        $user1 = self::getDataGenerator()->create_user($user1);

        $user2 = new stdClass();
        $user2->firstname = 'User search';
        $user2->lastname = 'Two';
        $user2 = self::getDataGenerator()->create_user($user2);

        $user3 = new stdClass();
        $user3->firstname = 'User search';
        $user3->lastname = 'Three';
        $user3 = self::getDataGenerator()->create_user($user3);

        $user4 = new stdClass();
        $user4->firstname = 'User';
        $user4->lastname = 'Four';
        $user4 = self::getDataGenerator()->create_user($user4);

        $user5 = new stdClass();
        $user5->firstname = 'User search';
        $user5->lastname = 'Five';
        $user5 = self::getDataGenerator()->create_user($user5);

        $user6 = new stdClass();
        $user6->firstname = 'User';
        $user6->lastname = 'Six';
        $user6 = self::getDataGenerator()->create_user($user6);

        // Create some courses.
        $course1 = new stdClass();
        $course1->fullname = 'Course search';
        $course1->shortname = 'One';
        $course1 = $this->getDataGenerator()->create_course($course1);

        $course2 = new stdClass();
        $course2->fullname = 'Course';
        $course2->shortname = 'Two';
        $course2 = $this->getDataGenerator()->create_course($course2);

        $course3 = new stdClass();
        $course3->fullname = 'Course';
        $course3->shortname = 'Three search';
        $course3 = $this->getDataGenerator()->create_course($course3);

        // Add some users as contacts.
        \core_message\api::add_contact($user1->id, $user2->id);
        \core_message\api::add_contact($user1->id, $user3->id);
        \core_message\api::add_contact($user1->id, $user4->id);

        // Perform a search.
        $result = core_message_external::data_for_messagearea_search_users($user1->id, 'search');

        // We need to execute the return values cleaning process to simulate the web service server.
        $result = external_api::clean_returnvalue(core_message_external::data_for_messagearea_search_users_returns(),
            $result);

        // Confirm that we returns contacts, courses and non-contacts.
        $contacts = $result['contacts'];
        $courses = $result['courses'];
        $noncontacts = $result['noncontacts'];

        // Check that we retrieved the correct contacts.
        $this->assertCount(2, $contacts);
        $this->assertEquals($user3->id, $contacts[0]['userid']);
        $this->assertEquals($user2->id, $contacts[1]['userid']);

        // Check that we retrieved the correct courses.
        $this->assertCount(0, $courses);

        // Check that we retrieved the correct non-contacts.
        $this->assertCount(1, $noncontacts);
        $this->assertEquals($user5->id, $noncontacts[0]['userid']);
    }

    /**
     * Tests searching users as another user without the proper capabilities.
     */
    public function test_messagearea_search_users_as_other_user_without_cap() {
        $this->resetAfterTest(true);

        // Create some users.
        $user1 = self::getDataGenerator()->create_user();
        $user2 = self::getDataGenerator()->create_user();

        // The person doing the search for another user.
        $this->setUser($user1);

        // Ensure an exception is thrown.
        $this->expectException('moodle_exception');
        core_message_external::data_for_messagearea_search_users($user2->id, 'User');
    }

    /**
     * Tests searching users with messaging disabled.
     */
    public function test_messagearea_search_users_messaging_disabled() {
        global $CFG;

        $this->resetAfterTest(true);

        // Create some skeleton data just so we can call the WS.
        $user = self::getDataGenerator()->create_user();

        // The person doing the search.
        $this->setUser($user);

        // Disable messaging.
        $CFG->messaging = 0;

        // Ensure an exception is thrown.
        $this->expectException('moodle_exception');
        core_message_external::data_for_messagearea_search_users($user->id, 'User');
    }

    /**
     * Tests searching messages.
     */
    public function test_messagearea_search_messages() {
        $this->resetAfterTest(true);

        // Create some users.
        $user1 = self::getDataGenerator()->create_user();
        $user2 = self::getDataGenerator()->create_user();

        // The person doing the search.
        $this->setUser($user1);

        // Send some messages back and forth.
        $time = time();
        $this->send_message($user1, $user2, 'Yo!', 0, $time);
        $this->send_message($user2, $user1, 'Sup mang?', 0, $time + 1);
        $this->send_message($user1, $user2, 'Writing PHPUnit tests!', 0, $time + 2);
        $this->send_message($user2, $user1, 'Word.', 0, $time + 3);

        // Perform a search.
        $result = core_message_external::data_for_messagearea_search_messages($user1->id, 'o');

        // We need to execute the return values cleaning process to simulate the web service server.
        $result = external_api::clean_returnvalue(core_message_external::data_for_messagearea_search_messages_returns(),
            $result);

        // Confirm the data is correct.
        $messages = $result['contacts'];
        $this->assertCount(2, $messages);

        $message1 = $messages[0];
        $message2 = $messages[1];

        $this->assertEquals($user2->id, $message1['userid']);
        $this->assertEquals(fullname($user2), $message1['fullname']);
        $this->assertTrue($message1['ismessaging']);
        $this->assertFalse($message1['sentfromcurrentuser']);
        $this->assertEquals('Word.', $message1['lastmessage']);
        $this->assertNotEmpty($message1['messageid']);
        $this->assertNull($message1['isonline']);
        $this->assertFalse($message1['isread']);
        $this->assertFalse($message1['isblocked']);
        $this->assertNull($message1['unreadcount']);

        $this->assertEquals($user2->id, $message2['userid']);
        $this->assertEquals(fullname($user2), $message2['fullname']);
        $this->assertTrue($message2['ismessaging']);
        $this->assertTrue($message2['sentfromcurrentuser']);
        $this->assertEquals('Yo!', $message2['lastmessage']);
        $this->assertNotEmpty($message2['messageid']);
        $this->assertNull($message2['isonline']);
        $this->assertTrue($message2['isread']);
        $this->assertFalse($message2['isblocked']);
        $this->assertNull($message2['unreadcount']);
    }

    /**
     * Tests searching messages as another user.
     */
    public function test_messagearea_search_messages_as_other_user() {
        $this->resetAfterTest(true);

        // The person doing the search.
        $this->setAdminUser();

        // Create some users.
        $user1 = self::getDataGenerator()->create_user();
        $user2 = self::getDataGenerator()->create_user();

        // Send some messages back and forth.
        $time = time();
        $this->send_message($user1, $user2, 'Yo!', 0, $time);
        $this->send_message($user2, $user1, 'Sup mang?', 0, $time + 1);
        $this->send_message($user1, $user2, 'Writing PHPUnit tests!', 0, $time + 2);
        $this->send_message($user2, $user1, 'Word.', 0, $time + 3);

        // Perform a search.
        $result = core_message_external::data_for_messagearea_search_messages($user1->id, 'o');

        // We need to execute the return values cleaning process to simulate the web service server.
        $result = external_api::clean_returnvalue(core_message_external::data_for_messagearea_search_messages_returns(),
            $result);

        // Confirm the data is correct.
        $messages = $result['contacts'];
        $this->assertCount(2, $messages);

        $message1 = $messages[0];
        $message2 = $messages[1];

        $this->assertEquals($user2->id, $message1['userid']);
        $this->assertEquals(fullname($user2), $message1['fullname']);
        $this->assertTrue($message1['ismessaging']);
        $this->assertFalse($message1['sentfromcurrentuser']);
        $this->assertEquals('Word.', $message1['lastmessage']);
        $this->assertNotEmpty($message1['messageid']);
        $this->assertFalse($message1['isonline']);
        $this->assertFalse($message1['isread']);
        $this->assertFalse($message1['isblocked']);
        $this->assertNull($message1['unreadcount']);

        $this->assertEquals($user2->id, $message2['userid']);
        $this->assertEquals(fullname($user2), $message2['fullname']);
        $this->assertTrue($message2['ismessaging']);
        $this->assertTrue($message2['sentfromcurrentuser']);
        $this->assertEquals('Yo!', $message2['lastmessage']);
        $this->assertNotEmpty($message2['messageid']);
        $this->assertFalse($message2['isonline']);
        $this->assertTrue($message2['isread']);
        $this->assertFalse($message2['isblocked']);
        $this->assertNull($message2['unreadcount']);
    }

    /**
     * Tests searching messages as another user without the proper capabilities.
     */
    public function test_messagearea_search_messages_as_other_user_without_cap() {
        $this->resetAfterTest(true);

        // Create some users.
        $user1 = self::getDataGenerator()->create_user();
        $user2 = self::getDataGenerator()->create_user();

        // The person doing the search for another user.
        $this->setUser($user1);

        // Ensure an exception is thrown.
        $this->expectException('moodle_exception');
        core_message_external::data_for_messagearea_search_messages($user2->id, 'Search');
    }

    /**
     * Tests searching messages with messaging disabled
     */
    public function test_messagearea_search_messages_messaging_disabled() {
        global $CFG;

        $this->resetAfterTest(true);

        // Create some skeleton data just so we can call the WS.
        $user = self::getDataGenerator()->create_user();

        // The person doing the search .
        $this->setUser($user);

        // Disable messaging.
        $CFG->messaging = 0;

        // Ensure an exception is thrown.
        $this->expectException('moodle_exception');
        core_message_external::data_for_messagearea_search_messages($user->id, 'Search');
    }

    /**
     * Tests retrieving conversations.
     */
    public function test_messagearea_conversations() {
        $this->resetAfterTest(true);

        // Create some users.
        $user1 = self::getDataGenerator()->create_user();
        $user2 = self::getDataGenerator()->create_user();
        $user3 = self::getDataGenerator()->create_user();
        $user4 = self::getDataGenerator()->create_user();

        // The person retrieving the conversations.
        $this->setUser($user1);

        // Send some messages back and forth, have some different conversations with different users.
        $time = time();
        $this->send_message($user1, $user2, 'Yo!', 0, $time);
        $this->send_message($user2, $user1, 'Sup mang?', 0, $time + 1);
        $this->send_message($user1, $user2, 'Writing PHPUnit tests!', 0, $time + 2);
        $messageid1 = $this->send_message($user2, $user1, 'Word.', 0, $time + 3);

        $this->send_message($user1, $user3, 'Booyah', 0, $time + 4);
        $this->send_message($user3, $user1, 'Whaaat?', 0, $time + 5);
        $this->send_message($user1, $user3, 'Nothing.', 0, $time + 6);
        $messageid2 = $this->send_message($user3, $user1, 'Cool.', 0, $time + 7);

        $this->send_message($user1, $user4, 'Hey mate, you see the new messaging UI in Moodle?', 0, $time + 8);
        $this->send_message($user4, $user1, 'Yah brah, it\'s pretty rad.', 0, $time + 9);
        $messageid3 = $this->send_message($user1, $user4, 'Dope.', 0, $time + 10);

        // Retrieve the conversations.
        $result = core_message_external::data_for_messagearea_conversations($user1->id);

        // We need to execute the return values cleaning process to simulate the web service server.
        $result = external_api::clean_returnvalue(core_message_external::data_for_messagearea_conversations_returns(),
            $result);

        // Confirm the data is correct.
        $messages = $result['contacts'];
        $this->assertCount(3, $messages);

        $message1 = $messages[0];
        $message2 = $messages[1];
        $message3 = $messages[2];

        $this->assertEquals($user4->id, $message1['userid']);
        $this->assertTrue($message1['ismessaging']);
        $this->assertTrue($message1['sentfromcurrentuser']);
        $this->assertEquals('Dope.', $message1['lastmessage']);
        $this->assertEquals($messageid3, $message1['messageid']);
        $this->assertNull($message1['isonline']);
        $this->assertFalse($message1['isread']);
        $this->assertFalse($message1['isblocked']);
        $this->assertEquals(1, $message1['unreadcount']);

        $this->assertEquals($user3->id, $message2['userid']);
        $this->assertTrue($message2['ismessaging']);
        $this->assertFalse($message2['sentfromcurrentuser']);
        $this->assertEquals('Cool.', $message2['lastmessage']);
        $this->assertEquals($messageid2, $message2['messageid']);
        $this->assertNull($message2['isonline']);
        $this->assertFalse($message2['isread']);
        $this->assertFalse($message2['isblocked']);
        $this->assertEquals(2, $message2['unreadcount']);

        $this->assertEquals($user2->id, $message3['userid']);
        $this->assertTrue($message3['ismessaging']);
        $this->assertFalse($message3['sentfromcurrentuser']);
        $this->assertEquals('Word.', $message3['lastmessage']);
        $this->assertEquals($messageid1, $message3['messageid']);
        $this->assertNull($message3['isonline']);
        $this->assertFalse($message3['isread']);
        $this->assertFalse($message3['isblocked']);
        $this->assertEquals(2, $message3['unreadcount']);
    }

    /**
     * Tests retrieving conversations as another user.
     */
    public function test_messagearea_conversations_as_other_user() {
        $this->resetAfterTest(true);

        // Set as admin.
        $this->setAdminUser();

        // Create some users.
        $user1 = self::getDataGenerator()->create_user();
        $user2 = self::getDataGenerator()->create_user();
        $user3 = self::getDataGenerator()->create_user();
        $user4 = self::getDataGenerator()->create_user();

        // Send some messages back and forth, have some different conversations with different users.
        $time = time();
        $this->send_message($user1, $user2, 'Yo!', 0, $time);
        $this->send_message($user2, $user1, 'Sup mang?', 0, $time + 1);
        $this->send_message($user1, $user2, 'Writing PHPUnit tests!', 0, $time + 2);
        $messageid1 = $this->send_message($user2, $user1, 'Word.', 0, $time + 3);

        $this->send_message($user1, $user3, 'Booyah', 0, $time + 4);
        $this->send_message($user3, $user1, 'Whaaat?', 0, $time + 5);
        $this->send_message($user1, $user3, 'Nothing.', 0, $time + 6);
        $messageid2 = $this->send_message($user3, $user1, 'Cool.', 0, $time + 7);

        $this->send_message($user1, $user4, 'Hey mate, you see the new messaging UI in Moodle?', 0, $time + 8);
        $this->send_message($user4, $user1, 'Yah brah, it\'s pretty rad.', 0, $time + 9);
        $messageid3 = $this->send_message($user1, $user4, 'Dope.', 0, $time + 10);

        // Retrieve the conversations.
        $result = core_message_external::data_for_messagearea_conversations($user1->id);

        // We need to execute the return values cleaning process to simulate the web service server.
        $result = external_api::clean_returnvalue(core_message_external::data_for_messagearea_conversations_returns(),
            $result);

        // Confirm the data is correct.
        $messages = $result['contacts'];
        $this->assertCount(3, $messages);

        $message1 = $messages[0];
        $message2 = $messages[1];
        $message3 = $messages[2];

        $this->assertEquals($user4->id, $message1['userid']);
        $this->assertTrue($message1['ismessaging']);
        $this->assertTrue($message1['sentfromcurrentuser']);
        $this->assertEquals('Dope.', $message1['lastmessage']);
        $this->assertEquals($messageid3, $message1['messageid']);
        $this->assertFalse($message1['isonline']);
        $this->assertFalse($message1['isread']);
        $this->assertFalse($message1['isblocked']);
        $this->assertEquals(1, $message1['unreadcount']);

        $this->assertEquals($user3->id, $message2['userid']);
        $this->assertTrue($message2['ismessaging']);
        $this->assertFalse($message2['sentfromcurrentuser']);
        $this->assertEquals('Cool.', $message2['lastmessage']);
        $this->assertEquals($messageid2, $message2['messageid']);
        $this->assertFalse($message2['isonline']);
        $this->assertFalse($message2['isread']);
        $this->assertFalse($message2['isblocked']);
        $this->assertEquals(2, $message2['unreadcount']);

        $this->assertEquals($user2->id, $message3['userid']);
        $this->assertTrue($message3['ismessaging']);
        $this->assertFalse($message3['sentfromcurrentuser']);
        $this->assertEquals('Word.', $message3['lastmessage']);
        $this->assertEquals($messageid1, $message3['messageid']);
        $this->assertFalse($message3['isonline']);
        $this->assertFalse($message3['isread']);
        $this->assertFalse($message3['isblocked']);
        $this->assertEquals(2, $message3['unreadcount']);
    }

    /**
     * Tests retrieving conversations as another user without the proper capabilities.
     */
    public function test_messagearea_conversations_as_other_user_without_cap() {
        $this->resetAfterTest(true);

        // Create some users.
        $user1 = self::getDataGenerator()->create_user();
        $user2 = self::getDataGenerator()->create_user();

        // The person retrieving the conversations for another user.
        $this->setUser($user1);

        // Ensure an exception is thrown.
        $this->expectException('moodle_exception');
        core_message_external::data_for_messagearea_conversations($user2->id);
    }

    /**
     * Tests retrieving conversations with messaging disabled.
     */
    public function test_messagearea_conversations_messaging_disabled() {
        global $CFG;

        $this->resetAfterTest(true);

        // Create some skeleton data just so we can call the WS.
        $user = self::getDataGenerator()->create_user();

        // The person retrieving the conversations.
        $this->setUser($user);

        // Disable messaging.
        $CFG->messaging = 0;

        // Ensure an exception is thrown.
        $this->expectException('moodle_exception');
        core_message_external::data_for_messagearea_conversations($user->id);
    }

    /**
     * Tests retrieving contacts.
     */
    public function test_messagearea_contacts() {
        $this->resetAfterTest(true);

        // Create some users.
        $user1 = self::getDataGenerator()->create_user();

        // Set as the user.
        $this->setUser($user1);

        $user2 = new stdClass();
        $user2->firstname = 'User';
        $user2->lastname = 'A';
        $user2 = self::getDataGenerator()->create_user($user2);

        $user3 = new stdClass();
        $user3->firstname = 'User';
        $user3->lastname = 'B';
        $user3 = self::getDataGenerator()->create_user($user3);

        $user4 = new stdClass();
        $user4->firstname = 'User';
        $user4->lastname = 'C';
        $user4 = self::getDataGenerator()->create_user($user4);

        $user5 = new stdClass();
        $user5->firstname = 'User';
        $user5->lastname = 'D';
        $user5 = self::getDataGenerator()->create_user($user5);

        // Add some users as contacts.
        \core_message\api::add_contact($user1->id, $user2->id);
        \core_message\api::add_contact($user1->id, $user3->id);
        \core_message\api::add_contact($user1->id, $user4->id);

        // Retrieve the contacts.
        $result = core_message_external::data_for_messagearea_contacts($user1->id);

        // We need to execute the return values cleaning process to simulate the web service server.
        $result = external_api::clean_returnvalue(core_message_external::data_for_messagearea_contacts_returns(),
            $result);

        // Confirm the data is correct.
        $contacts = $result['contacts'];
        usort($contacts, ['static', 'sort_contacts']);
        $this->assertCount(3, $contacts);

        $contact1 = $contacts[0];
        $contact2 = $contacts[1];
        $contact3 = $contacts[2];

        $this->assertEquals($user2->id, $contact1['userid']);
        $this->assertFalse($contact1['ismessaging']);
        $this->assertFalse($contact1['sentfromcurrentuser']);
        $this->assertNull($contact1['lastmessage']);
        $this->assertNull($contact1['messageid']);
        $this->assertNull($contact1['isonline']);
        $this->assertFalse($contact1['isread']);
        $this->assertFalse($contact1['isblocked']);
        $this->assertNull($contact1['unreadcount']);

        $this->assertEquals($user3->id, $contact2['userid']);
        $this->assertFalse($contact2['ismessaging']);
        $this->assertFalse($contact2['sentfromcurrentuser']);
        $this->assertNull($contact2['lastmessage']);
        $this->assertNull($contact2['messageid']);
        $this->assertNull($contact2['isonline']);
        $this->assertFalse($contact2['isread']);
        $this->assertFalse($contact2['isblocked']);
        $this->assertNull($contact2['unreadcount']);

        $this->assertEquals($user4->id, $contact3['userid']);
        $this->assertFalse($contact3['ismessaging']);
        $this->assertFalse($contact3['sentfromcurrentuser']);
        $this->assertNull($contact3['lastmessage']);
        $this->assertNull($contact3['messageid']);
        $this->assertNull($contact3['isonline']);
        $this->assertFalse($contact3['isread']);
        $this->assertFalse($contact3['isblocked']);
        $this->assertNull($contact3['unreadcount']);
    }

    /**
     * Tests retrieving contacts as another user.
     */
    public function test_messagearea_contacts_as_other_user() {
        $this->resetAfterTest(true);

        $this->setAdminUser();

        // Create some users.
        $user1 = self::getDataGenerator()->create_user();

        $user2 = new stdClass();
        $user2->firstname = 'User';
        $user2->lastname = 'A';
        $user2 = self::getDataGenerator()->create_user($user2);

        $user3 = new stdClass();
        $user3->firstname = 'User';
        $user3->lastname = 'B';
        $user3 = self::getDataGenerator()->create_user($user3);

        $user4 = new stdClass();
        $user4->firstname = 'User';
        $user4->lastname = 'C';
        $user4 = self::getDataGenerator()->create_user($user4);

        $user5 = new stdClass();
        $user5->firstname = 'User';
        $user5->lastname = 'D';
        $user5 = self::getDataGenerator()->create_user($user5);

        // Add some users as contacts.
        \core_message\api::add_contact($user1->id, $user2->id);
        \core_message\api::add_contact($user1->id, $user3->id);
        \core_message\api::add_contact($user1->id, $user4->id);

        // Retrieve the contacts.
        $result = core_message_external::data_for_messagearea_contacts($user1->id);

        // We need to execute the return values cleaning process to simulate the web service server.
        $result = external_api::clean_returnvalue(core_message_external::data_for_messagearea_contacts_returns(),
            $result);

        // Confirm the data is correct.
        $contacts = $result['contacts'];
        usort($contacts, ['static', 'sort_contacts']);
        $this->assertCount(3, $contacts);

        $contact1 = $contacts[0];
        $contact2 = $contacts[1];
        $contact3 = $contacts[2];

        $this->assertEquals($user2->id, $contact1['userid']);
        $this->assertFalse($contact1['ismessaging']);
        $this->assertFalse($contact1['sentfromcurrentuser']);
        $this->assertNull($contact1['lastmessage']);
        $this->assertNull($contact1['messageid']);
        $this->assertFalse($contact1['isonline']);
        $this->assertFalse($contact1['isread']);
        $this->assertFalse($contact1['isblocked']);
        $this->assertNull($contact1['unreadcount']);

        $this->assertEquals($user3->id, $contact2['userid']);
        $this->assertFalse($contact2['ismessaging']);
        $this->assertFalse($contact2['sentfromcurrentuser']);
        $this->assertNull($contact2['lastmessage']);
        $this->assertNull($contact2['messageid']);
        $this->assertFalse($contact2['isonline']);
        $this->assertFalse($contact2['isread']);
        $this->assertFalse($contact2['isblocked']);
        $this->assertNull($contact2['unreadcount']);

        $this->assertEquals($user4->id, $contact3['userid']);
        $this->assertFalse($contact3['ismessaging']);
        $this->assertFalse($contact3['sentfromcurrentuser']);
        $this->assertNull($contact3['lastmessage']);
        $this->assertNull($contact3['messageid']);
        $this->assertFalse($contact3['isonline']);
        $this->assertFalse($contact3['isread']);
        $this->assertFalse($contact3['isblocked']);
        $this->assertNull($contact3['unreadcount']);
    }

    /**
     * Tests retrieving contacts as another user without the proper capabilities.
     */
    public function test_messagearea_contacts_as_other_user_without_cap() {
        $this->resetAfterTest(true);

        // Create some users.
        $user1 = self::getDataGenerator()->create_user();
        $user2 = self::getDataGenerator()->create_user();

        // The person retrieving the contacts for another user.
        $this->setUser($user1);

        // Perform the WS call and ensure an exception is thrown.
        $this->expectException('moodle_exception');
        core_message_external::data_for_messagearea_contacts($user2->id);
    }

    /**
     * Tests retrieving contacts with messaging disabled.
     */
    public function test_messagearea_contacts_messaging_disabled() {
        global $CFG;

        $this->resetAfterTest(true);

        // Create some skeleton data just so we can call the WS.
        $user = self::getDataGenerator()->create_user();

        // The person retrieving the contacts.
        $this->setUser($user);

        // Disable messaging.
        $CFG->messaging = 0;

        // Perform the WS call and ensure we are shown that it is disabled.
        $this->expectException('moodle_exception');
        core_message_external::data_for_messagearea_contacts($user->id);
    }

    /**
     * Tests retrieving messages.
     */
    public function test_messagearea_messages() {
        $this->resetAfterTest(true);

        // Create some users.
        $user1 = self::getDataGenerator()->create_user();
        $user2 = self::getDataGenerator()->create_user();

        // The person asking for the messages.
        $this->setUser($user1);

        // Send some messages back and forth.
        $time = time();
        $this->send_message($user1, $user2, 'Yo!', 0, $time);
        $this->send_message($user2, $user1, 'Sup mang?', 0, $time + 1);
        $this->send_message($user1, $user2, 'Writing PHPUnit tests!', 0, $time + 2);
        $this->send_message($user2, $user1, 'Word.', 0, $time + 3);

        // Retrieve the messages.
        $result = core_message_external::data_for_messagearea_messages($user1->id, $user2->id);
        $this->assertDebuggingCalledCount(3);

        // We need to execute the return values cleaning process to simulate the web service server.
        $result = external_api::clean_returnvalue(core_message_external::data_for_messagearea_messages_returns(),
            $result);

        // Check the results are correct.
        $this->assertTrue($result['iscurrentuser']);
        $this->assertEquals($user1->id, $result['currentuserid']);
        $this->assertEquals($user2->id, $result['otheruserid']);
        $this->assertEquals(fullname($user2), $result['otheruserfullname']);
        $this->assertNull($result['isonline']);

        // Confirm the message data is correct.
        $messages = $result['messages'];
        $this->assertCount(4, $messages);

        $message1 = $messages[0];
        $message2 = $messages[1];
        $message3 = $messages[2];
        $message4 = $messages[3];

        $this->assertEquals($user1->id, $message1['useridfrom']);
        $this->assertEquals($user2->id, $message1['useridto']);
        $this->assertTrue($message1['displayblocktime']);
        $this->assertContains('Yo!', $message1['text']);

        $this->assertEquals($user2->id, $message2['useridfrom']);
        $this->assertEquals($user1->id, $message2['useridto']);
        $this->assertFalse($message2['displayblocktime']);
        $this->assertContains('Sup mang?', $message2['text']);

        $this->assertEquals($user1->id, $message3['useridfrom']);
        $this->assertEquals($user2->id, $message3['useridto']);
        $this->assertFalse($message3['displayblocktime']);
        $this->assertContains('Writing PHPUnit tests!', $message3['text']);

        $this->assertEquals($user2->id, $message4['useridfrom']);
        $this->assertEquals($user1->id, $message4['useridto']);
        $this->assertFalse($message4['displayblocktime']);
        $this->assertContains('Word.', $message4['text']);
    }

    /**
     * Tests retrieving messages.
     */
    public function test_messagearea_messages_timefrom() {
        $this->resetAfterTest(true);

        // Create some users.
        $user1 = self::getDataGenerator()->create_user();
        $user2 = self::getDataGenerator()->create_user();

        // The person asking for the messages.
        $this->setUser($user1);

        // Send some messages back and forth.
        $time = time();
        $this->send_message($user1, $user2, 'Message 1', 0, $time - 4);
        $this->send_message($user2, $user1, 'Message 2', 0, $time - 3);
        $this->send_message($user1, $user2, 'Message 3', 0, $time - 2);
        $this->send_message($user2, $user1, 'Message 4', 0, $time - 1);

        // Retrieve the messages from $time - 3, which should be the 3 most recent messages.
        $result = core_message_external::data_for_messagearea_messages($user1->id, $user2->id, 0, 0, false, $time - 3);
        $this->assertDebuggingCalledCount(3);

        // We need to execute the return values cleaning process to simulate the web service server.
        $result = external_api::clean_returnvalue(core_message_external::data_for_messagearea_messages_returns(),
            $result);

        // Confirm the message data is correct. We shouldn't get 'Message 1' back.
        $messages = $result['messages'];
        $this->assertCount(3, $messages);

        $message1 = $messages[0];
        $message2 = $messages[1];
        $message3 = $messages[2];

        $this->assertContains('Message 2', $message1['text']);
        $this->assertContains('Message 3', $message2['text']);
        $this->assertContains('Message 4', $message3['text']);
    }

    /**
     * Tests retrieving messages as another user.
     */
    public function test_messagearea_messages_as_other_user() {
        $this->resetAfterTest(true);

        // Set as admin.
        $this->setAdminUser();

        // Create some users.
        $user1 = self::getDataGenerator()->create_user();
        $user2 = self::getDataGenerator()->create_user();

        // Send some messages back and forth.
        $time = time();
        $this->send_message($user1, $user2, 'Yo!', 0, $time);
        $this->send_message($user2, $user1, 'Sup mang?', 0, $time + 1);
        $this->send_message($user1, $user2, 'Writing PHPUnit tests!', 0, $time + 2);
        $this->send_message($user2, $user1, 'Word.', 0, $time + 3);

        // Retrieve the messages.
        $result = core_message_external::data_for_messagearea_messages($user1->id, $user2->id);
        $this->assertDebuggingCalledCount(3);

        // We need to execute the return values cleaning process to simulate the web service server.
        $result = external_api::clean_returnvalue(core_message_external::data_for_messagearea_messages_returns(),
            $result);

        // Check the results are correct.
        $this->assertFalse($result['iscurrentuser']);
        $this->assertEquals($user1->id, $result['currentuserid']);
        $this->assertEquals($user2->id, $result['otheruserid']);
        $this->assertEquals(fullname($user2), $result['otheruserfullname']);
        $this->assertFalse($result['isonline']);

        // Confirm the message data is correct.
        $messages = $result['messages'];
        $this->assertCount(4, $messages);

        $message1 = $messages[0];
        $message2 = $messages[1];
        $message3 = $messages[2];
        $message4 = $messages[3];

        $this->assertEquals($user1->id, $message1['useridfrom']);
        $this->assertEquals($user2->id, $message1['useridto']);
        $this->assertTrue($message1['displayblocktime']);
        $this->assertContains('Yo!', $message1['text']);

        $this->assertEquals($user2->id, $message2['useridfrom']);
        $this->assertEquals($user1->id, $message2['useridto']);
        $this->assertFalse($message2['displayblocktime']);
        $this->assertContains('Sup mang?', $message2['text']);

        $this->assertEquals($user1->id, $message3['useridfrom']);
        $this->assertEquals($user2->id, $message3['useridto']);
        $this->assertFalse($message3['displayblocktime']);
        $this->assertContains('Writing PHPUnit tests!', $message3['text']);

        $this->assertEquals($user2->id, $message4['useridfrom']);
        $this->assertEquals($user1->id, $message4['useridto']);
        $this->assertFalse($message4['displayblocktime']);
        $this->assertContains('Word.', $message4['text']);
    }

    /**
     * Tests retrieving messages as another user without the proper capabilities.
     */
    public function test_messagearea_messages_as_other_user_without_cap() {
        $this->resetAfterTest(true);

        // Create some users.
        $user1 = self::getDataGenerator()->create_user();
        $user2 = self::getDataGenerator()->create_user();
        $user3 = self::getDataGenerator()->create_user();

        // The person asking for the messages for another user.
        $this->setUser($user1);

        // Ensure an exception is thrown.
        $this->expectException('moodle_exception');
        core_message_external::data_for_messagearea_messages($user2->id, $user3->id);
    }

    /**
     * Tests retrieving messages with messaging disabled.
     */
    public function test_messagearea_messages_messaging_disabled() {
        global $CFG;

        $this->resetAfterTest(true);

        // Create some skeleton data just so we can call the WS.
        $user1 = self::getDataGenerator()->create_user();
        $user2 = self::getDataGenerator()->create_user();

        // The person asking for the messages for another user.
        $this->setUser($user1);

        // Disable messaging.
        $CFG->messaging = 0;

        // Ensure an exception is thrown.
        $this->expectException('moodle_exception');
        core_message_external::data_for_messagearea_messages($user1->id, $user2->id);
    }

    /**
     * Tests get_conversation_messages for retrieving messages.
     */
    public function test_get_conversation_messages() {
        $this->resetAfterTest(true);

        // Create some users.
        $user1 = self::getDataGenerator()->create_user();
        $user2 = self::getDataGenerator()->create_user();
        $user3 = self::getDataGenerator()->create_user();
        $user4 = self::getDataGenerator()->create_user();
        $user5 = self::getDataGenerator()->create_user();

        // Create group conversation.
        $conversation = \core_message\api::create_conversation(
            \core_message\api::MESSAGE_CONVERSATION_TYPE_GROUP,
            [$user1->id, $user2->id, $user3->id, $user4->id]
        );

        // The person asking for the messages.
        $this->setUser($user1);

        // Send some messages back and forth.
        $time = time();
        testhelper::send_fake_message_to_conversation($user1, $conversation->id, 'Yo!', $time);
        testhelper::send_fake_message_to_conversation($user3, $conversation->id, 'Sup mang?', $time + 1);
        testhelper::send_fake_message_to_conversation($user2, $conversation->id, 'Writing PHPUnit tests!', $time + 2);
        testhelper::send_fake_message_to_conversation($user1, $conversation->id, 'Word.', $time + 3);

        // Retrieve the messages.
        $result = core_message_external::get_conversation_messages($user1->id, $conversation->id);

        // We need to execute the return values cleaning process to simulate the web service server.
        $result = external_api::clean_returnvalue(core_message_external::get_conversation_messages_returns(),
            $result);

        // Check the results are correct.
        $this->assertEquals($conversation->id, $result['id']);

        // Confirm the members data is correct.
        $members = $result['members'];
        $this->assertCount(3, $members);
        $membersid = [$members[0]['id'], $members[1]['id'], $members[2]['id']];
        $this->assertContains($user1->id, $membersid);
        $this->assertContains($user2->id, $membersid);
        $this->assertContains($user3->id, $membersid);
        $this->assertNotContains($user4->id, $membersid);
        $this->assertNotContains($user5->id, $membersid);
        $membersfullnames = [$members[0]['fullname'], $members[1]['fullname'], $members[2]['fullname']];
        $this->assertContains(fullname($user1), $membersfullnames);
        $this->assertContains(fullname($user2), $membersfullnames);
        $this->assertContains(fullname($user3), $membersfullnames);
        $this->assertNotContains(fullname($user4), $membersfullnames);
        $this->assertNotContains(fullname($user5), $membersfullnames);

        // Confirm the messages data is correct.
        $messages = $result['messages'];
        $this->assertCount(4, $messages);

        $message1 = $messages[0];
        $message2 = $messages[1];
        $message3 = $messages[2];
        $message4 = $messages[3];

        $this->assertEquals($user1->id, $message1['useridfrom']);
        $this->assertContains('Yo!', $message1['text']);

        $this->assertEquals($user3->id, $message2['useridfrom']);
        $this->assertContains('Sup mang?', $message2['text']);

        $this->assertEquals($user2->id, $message3['useridfrom']);
        $this->assertContains('Writing PHPUnit tests!', $message3['text']);

        $this->assertEquals($user1->id, $message4['useridfrom']);
        $this->assertContains('Word.', $message4['text']);
    }

    /**
     * Tests get_conversation_messages for retrieving messages using timefrom parameter.
     */
    public function test_get_conversation_messages_timefrom() {
        $this->resetAfterTest(true);

        // Create some users.
        $user1 = self::getDataGenerator()->create_user();
        $user2 = self::getDataGenerator()->create_user();
        $user3 = self::getDataGenerator()->create_user();
        $user4 = self::getDataGenerator()->create_user();

        // Create group conversation.
        $conversation = \core_message\api::create_conversation(
            \core_message\api::MESSAGE_CONVERSATION_TYPE_GROUP,
            [$user1->id, $user2->id, $user3->id]
        );

        // The person asking for the messages.
        $this->setUser($user1);

        // Send some messages back and forth.
        $time = time();
        testhelper::send_fake_message_to_conversation($user1, $conversation->id, 'Message 1', $time - 4);
        testhelper::send_fake_message_to_conversation($user2, $conversation->id, 'Message 2', $time - 3);
        testhelper::send_fake_message_to_conversation($user2, $conversation->id, 'Message 3', $time - 2);
        testhelper::send_fake_message_to_conversation($user2, $conversation->id, 'Message 4', $time - 1);

        // Retrieve the messages from $time - 3, which should be the 3 most recent messages.
        $result = core_message_external::get_conversation_messages($user1->id, $conversation->id, 0, 0, false, $time - 3);

        // We need to execute the return values cleaning process to simulate the web service server.
        $result = external_api::clean_returnvalue(core_message_external::get_conversation_messages_returns(),
            $result);

        // Check the results are correct.
        $this->assertEquals($conversation->id, $result['id']);

        // Confirm the messages data is correct.
        $messages = $result['messages'];
        $this->assertCount(3, $messages);

        $message1 = $messages[0];
        $message2 = $messages[1];
        $message3 = $messages[2];

        $this->assertContains('Message 2', $message1['text']);
        $this->assertContains('Message 3', $message2['text']);
        $this->assertContains('Message 4', $message3['text']);

        // Confirm the members data is correct.
        $members = $result['members'];
        $this->assertCount(1, $members);
        $this->assertEquals($user2->id, $members[0]['id']);
    }

    /**
     * Tests get_conversation_messages for retrieving messages as another user.
     */
    public function test_get_conversation_messages_as_other_user() {
        $this->resetAfterTest(true);

        // Set as admin.
        $this->setAdminUser();

        // Create some users.
        $user1 = self::getDataGenerator()->create_user();
        $user2 = self::getDataGenerator()->create_user();
        $user3 = self::getDataGenerator()->create_user();
        $user4 = self::getDataGenerator()->create_user();

        // Create group conversation.
        $conversation = \core_message\api::create_conversation(
            \core_message\api::MESSAGE_CONVERSATION_TYPE_GROUP,
            [$user1->id, $user2->id, $user3->id, $user4->id]
        );

        // Send some messages back and forth.
        $time = time();
        testhelper::send_fake_message_to_conversation($user1, $conversation->id, 'Yo!', $time);
        testhelper::send_fake_message_to_conversation($user3, $conversation->id, 'Sup mang?', $time + 1);
        testhelper::send_fake_message_to_conversation($user2, $conversation->id, 'Writing PHPUnit tests!', $time + 2);
        testhelper::send_fake_message_to_conversation($user1, $conversation->id, 'Word.', $time + 3);

        // Retrieve the messages.
        $result = core_message_external::get_conversation_messages($user1->id, $conversation->id);

        // We need to execute the return values cleaning process to simulate the web service server.
        $result = external_api::clean_returnvalue(core_message_external::get_conversation_messages_returns(),
            $result);

        // Check the results are correct.
        $this->assertEquals($conversation->id, $result['id']);

        // Confirm the members data is correct.
        $members = $result['members'];
        $this->assertCount(3, $members);
        $membersid = [$members[0]['id'], $members[1]['id'], $members[2]['id']];
        $this->assertContains($user1->id, $membersid);
        $this->assertContains($user2->id, $membersid);
        $this->assertContains($user3->id, $membersid);
        $this->assertNotContains($user4->id, $membersid);

        // Confirm the message data is correct.
        $messages = $result['messages'];
        $this->assertCount(4, $messages);

        $message1 = $messages[0];
        $message2 = $messages[1];
        $message3 = $messages[2];
        $message4 = $messages[3];

        $this->assertEquals($user1->id, $message1['useridfrom']);
        $this->assertContains('Yo!', $message1['text']);

        $this->assertEquals($user3->id, $message2['useridfrom']);
        $this->assertContains('Sup mang?', $message2['text']);

        $this->assertEquals($user2->id, $message3['useridfrom']);
        $this->assertContains('Writing PHPUnit tests!', $message3['text']);

        $this->assertEquals($user1->id, $message4['useridfrom']);
        $this->assertContains('Word.', $message4['text']);
    }

    /**
     * Tests get_conversation_messages for retrieving messages as another user without the proper capabilities.
     */
    public function test_get_conversation_messages_as_other_user_without_cap() {
        $this->resetAfterTest(true);

        // Create some users.
        $user1 = self::getDataGenerator()->create_user();
        $user2 = self::getDataGenerator()->create_user();
        $user3 = self::getDataGenerator()->create_user();
        $user4 = self::getDataGenerator()->create_user();

        // Create group conversation.
        $conversation = \core_message\api::create_conversation(
            \core_message\api::MESSAGE_CONVERSATION_TYPE_GROUP,
            [$user1->id, $user2->id, $user3->id, $user4->id]
        );

        // The person asking for the messages for another user.
        $this->setUser($user1);

        // Ensure an exception is thrown.
        $this->expectException('moodle_exception');
        core_message_external::get_conversation_messages($user2->id, $conversation->id);
    }

    /**
     * Tests get_conversation_messages for retrieving messages with messaging disabled.
     */
    public function test_get_conversation_messages_messaging_disabled() {
        $this->resetAfterTest(true);

        // Create some skeleton data just so we can call the WS.
        $user1 = self::getDataGenerator()->create_user();
        $user2 = self::getDataGenerator()->create_user();
        $user3 = self::getDataGenerator()->create_user();
        $user4 = self::getDataGenerator()->create_user();

        // Create group conversation.
        $conversation = \core_message\api::create_conversation(
            \core_message\api::MESSAGE_CONVERSATION_TYPE_GROUP,
            [$user1->id, $user2->id, $user3->id, $user4->id]
        );

        // The person asking for the messages for another user.
        $this->setUser($user1);

        // Disable messaging.
        set_config('messaging', 0);

        // Ensure an exception is thrown.
        $this->expectException('moodle_exception');
        core_message_external::get_conversation_messages($user1->id, $conversation->id);
    }

    /**
     * Tests retrieving most recent message.
     */
    public function test_messagearea_get_most_recent_message() {
        $this->resetAfterTest(true);

        // Create some users.
        $user1 = self::getDataGenerator()->create_user();
        $user2 = self::getDataGenerator()->create_user();

        // The person doing the search.
        $this->setUser($user1);

        // Send some messages back and forth.
        $time = time();
        $this->send_message($user1, $user2, 'Yo!', 0, $time);
        $this->send_message($user2, $user1, 'Sup mang?', 0, $time + 1);
        $this->send_message($user1, $user2, 'Writing PHPUnit tests!', 0, $time + 2);
        $this->send_message($user2, $user1, 'Word.', 0, $time + 3);

        // Get the most recent message.
        $result = core_message_external::data_for_messagearea_get_most_recent_message($user1->id, $user2->id);
        $this->assertDebuggingCalledCount(3);

        // We need to execute the return values cleaning process to simulate the web service server.
        $result = external_api::clean_returnvalue(core_message_external::data_for_messagearea_get_most_recent_message_returns(),
            $result);

        // Check the results are correct.
        $this->assertEquals($user2->id, $result['useridfrom']);
        $this->assertEquals($user1->id, $result['useridto']);
        $this->assertContains('Word.', $result['text']);
    }

    /**
     * Tests retrieving most recent message as another user.
     */
    public function test_messagearea_get_most_recent_message_as_other_user() {
        $this->resetAfterTest(true);

        // The person doing the search.
        $this->setAdminUser();

        // Create some users.
        $user1 = self::getDataGenerator()->create_user();
        $user2 = self::getDataGenerator()->create_user();

        // Send some messages back and forth.
        $time = time();
        $this->send_message($user1, $user2, 'Yo!', 0, $time);
        $this->send_message($user2, $user1, 'Sup mang?', 0, $time + 1);
        $this->send_message($user1, $user2, 'Writing PHPUnit tests!', 0, $time + 2);
        $this->send_message($user2, $user1, 'Word.', 0, $time + 3);

        // Get the most recent message.
        $result = core_message_external::data_for_messagearea_get_most_recent_message($user1->id, $user2->id);
        $this->assertDebuggingCalledCount(3);

        // We need to execute the return values cleaning process to simulate the web service server.
        $result = external_api::clean_returnvalue(core_message_external::data_for_messagearea_get_most_recent_message_returns(),
            $result);

        // Check the results are correct.
        $this->assertEquals($user2->id, $result['useridfrom']);
        $this->assertEquals($user1->id, $result['useridto']);
        $this->assertContains('Word.', $result['text']);
    }

    /**
     * Tests retrieving most recent message as another user without the proper capabilities.
     */
    public function test_messagearea_get_most_recent_message_as_other_user_without_cap() {
        $this->resetAfterTest(true);

        // Create some users.
        $user1 = self::getDataGenerator()->create_user();
        $user2 = self::getDataGenerator()->create_user();
        $user3 = self::getDataGenerator()->create_user();

        // The person asking for the most recent message for another user.
        $this->setUser($user1);

        // Ensure an exception is thrown.
        $this->expectException('moodle_exception');
        core_message_external::data_for_messagearea_get_most_recent_message($user2->id, $user3->id);
    }

    /**
     * Tests retrieving most recent message with messaging disabled.
     */
    public function test_messagearea_get_most_recent_message_messaging_disabled() {
        global $CFG;

        $this->resetAfterTest(true);

        // Create some skeleton data just so we can call the WS.
        $user1 = self::getDataGenerator()->create_user();
        $user2 = self::getDataGenerator()->create_user();

        // The person asking for the most recent message.
        $this->setUser($user1);

        // Disable messaging.
        $CFG->messaging = 0;

        // Ensure an exception is thrown.
        $this->expectException('moodle_exception');
        core_message_external::data_for_messagearea_get_most_recent_message($user1->id, $user2->id);
    }

    /**
     * Tests retrieving a user's profile.
     */
    public function test_messagearea_get_profile() {
        $this->resetAfterTest(true);

        // Create some users.
        $user1 = self::getDataGenerator()->create_user();
        $user2 = self::getDataGenerator()->create_user();

        // The person asking for the profile information.
        $this->setUser($user1);

        // Get the profile.
        $result = core_message_external::data_for_messagearea_get_profile($user1->id, $user2->id);

        // We need to execute the return values cleaning process to simulate the web service server.
        $result = external_api::clean_returnvalue(core_message_external::data_for_messagearea_get_profile_returns(),
            $result);

        $this->assertEquals($user2->id, $result['userid']);
        $this->assertEmpty($result['email']);
        $this->assertEmpty($result['country']);
        $this->assertEmpty($result['city']);
        $this->assertEquals(fullname($user2), $result['fullname']);
        $this->assertNull($result['isonline']);
        $this->assertFalse($result['isblocked']);
        $this->assertFalse($result['iscontact']);
    }

    /**
     * Tests retrieving a user's profile as another user.
     */
    public function test_messagearea_profile_as_other_user() {
        $this->resetAfterTest(true);

        // The person asking for the profile information.
        $this->setAdminUser();

        // Create some users.
        $user1 = self::getDataGenerator()->create_user();

        $user2 = new stdClass();
        $user2->country = 'AU';
        $user2->city = 'Perth';
        $user2 = self::getDataGenerator()->create_user($user2);

        // Get the profile.
        $result = core_message_external::data_for_messagearea_get_profile($user1->id, $user2->id);

        // We need to execute the return values cleaning process to simulate the web service server.
        $result = external_api::clean_returnvalue(core_message_external::data_for_messagearea_get_profile_returns(),
            $result);

        $this->assertEquals($user2->id, $result['userid']);
        $this->assertEquals($user2->email, $result['email']);
        $this->assertEquals(get_string($user2->country, 'countries'), $result['country']);
        $this->assertEquals($user2->city, $result['city']);
        $this->assertEquals(fullname($user2), $result['fullname']);
        $this->assertFalse($result['isonline']);
        $this->assertFalse($result['isblocked']);
        $this->assertFalse($result['iscontact']);
    }

    /**
     * Tests retrieving a user's profile as another user without the proper capabilities.
     */
    public function test_messagearea_profile_as_other_user_without_cap() {
        $this->resetAfterTest(true);

        // Create some users.
        $user1 = self::getDataGenerator()->create_user();
        $user2 = self::getDataGenerator()->create_user();
        $user3 = self::getDataGenerator()->create_user();

        // The person asking for the profile information for another user.
        $this->setUser($user1);

        // Ensure an exception is thrown.
        $this->expectException('moodle_exception');
        core_message_external::data_for_messagearea_get_profile($user2->id, $user3->id);
    }

    /**
     * Tests retrieving a user's profile with messaging disabled.
     */
    public function test_messagearea_profile_messaging_disabled() {
        global $CFG;

        $this->resetAfterTest(true);

        // Create some skeleton data just so we can call the WS.
        $user1 = self::getDataGenerator()->create_user();
        $user2 = self::getDataGenerator()->create_user();

        // The person asking for the profile information.
        $this->setUser($user1);

        // Disable messaging.
        $CFG->messaging = 0;

        // Ensure an exception is thrown.
        $this->expectException('moodle_exception');
        core_message_external::data_for_messagearea_get_profile($user1->id, $user2->id);
    }

    /**
     * Test marking all message as read with an invalid user.
     */
    public function test_mark_all_messages_as_read_invalid_user_exception() {
        $this->resetAfterTest(true);

        $this->expectException('moodle_exception');
        core_message_external::mark_all_messages_as_read(-2132131, 0);
    }

    /**
     * Test marking all message as read without proper access.
     */
    public function test_mark_all_messages_as_read_access_denied_exception() {
        $this->resetAfterTest(true);

        $sender = $this->getDataGenerator()->create_user();
        $user = $this->getDataGenerator()->create_user();

        $this->setUser($user);
        $this->expectException('moodle_exception');
        core_message_external::mark_all_messages_as_read($sender->id, 0);
    }

    /**
     * Test marking all message as read with missing from user.
     */
    public function test_mark_all_messages_as_read_missing_from_user_exception() {
        $this->resetAfterTest(true);

        $sender = $this->getDataGenerator()->create_user();

        $this->setUser($sender);
        $this->expectException('moodle_exception');
        core_message_external::mark_all_messages_as_read($sender->id, 99999);
    }

    /**
     * Test marking all message as read.
     */
    public function test_mark_all_messages_as_read() {
        global $DB;

        $this->resetAfterTest(true);

        $sender1 = $this->getDataGenerator()->create_user();
        $sender2 = $this->getDataGenerator()->create_user();
        $sender3 = $this->getDataGenerator()->create_user();
        $recipient = $this->getDataGenerator()->create_user();

        $this->setUser($recipient);

        $this->send_message($sender1, $recipient, 'Message');
        $this->send_message($sender1, $recipient, 'Message');
        $this->send_message($sender2, $recipient, 'Message');
        $this->send_message($sender2, $recipient, 'Message');
        $this->send_message($sender3, $recipient, 'Message');
        $this->send_message($sender3, $recipient, 'Message');

        core_message_external::mark_all_messages_as_read($recipient->id, $sender1->id);
        $this->assertEquals(2, $DB->count_records('message_user_actions'));

        core_message_external::mark_all_messages_as_read($recipient->id, 0);
        $this->assertEquals(6, $DB->count_records('message_user_actions'));
    }

    /**
     * Test marking all conversation messages as read with an invalid user.
     */
    public function test_mark_all_conversation_messages_as_read_invalid_user_exception() {
        $this->resetAfterTest(true);

        $user1 = self::getDataGenerator()->create_user();
        $user2 = self::getDataGenerator()->create_user();

        // Send some messages back and forth.
        $time = time();
        $this->send_message($user1, $user2, 'Yo!', 0, $time);
        $this->send_message($user2, $user1, 'Sup mang?', 0, $time + 1);
        $this->send_message($user1, $user2, 'Writing PHPUnit tests!', 0, $time + 2);
        $this->send_message($user2, $user1, 'Word.', 0, $time + 3);

        $conversationid = \core_message\api::get_conversation_between_users([$user1->id, $user2->id]);

        $this->expectException('moodle_exception');
        core_message_external::mark_all_conversation_messages_as_read(-2132131, $conversationid);
    }

    /**
     * Test marking all conversation messages as read without proper access.
     */
    public function test_mark_all_conversation_messages_as_read_access_denied_exception() {
        $this->resetAfterTest(true);

        $user1 = self::getDataGenerator()->create_user();
        $user2 = self::getDataGenerator()->create_user();
        $user3 = self::getDataGenerator()->create_user();

        // Send some messages back and forth.
        $time = time();
        $this->send_message($user1, $user2, 'Yo!', 0, $time);
        $this->send_message($user2, $user1, 'Sup mang?', 0, $time + 1);
        $this->send_message($user1, $user2, 'Writing PHPUnit tests!', 0, $time + 2);
        $this->send_message($user2, $user1, 'Word.', 0, $time + 3);

        $conversationid = \core_message\api::get_conversation_between_users([$user1->id, $user2->id]);

        // User 3 is not in the conversation.
        $this->expectException('moodle_exception');
        core_message_external::mark_all_conversation_messages_as_read($user3->id, $conversationid);
    }

    /**
     * Test marking all conversation messages as read for another user.
     */
    public function test_mark_all_conversation_messages_as_read_wrong_user() {
        $this->resetAfterTest(true);

        $user1 = self::getDataGenerator()->create_user();
        $user2 = self::getDataGenerator()->create_user();

        // Send some messages back and forth.
        $time = time();
        $this->send_message($user1, $user2, 'Yo!', 0, $time);
        $this->send_message($user2, $user1, 'Sup mang?', 0, $time + 1);
        $this->send_message($user1, $user2, 'Writing PHPUnit tests!', 0, $time + 2);
        $this->send_message($user2, $user1, 'Word.', 0, $time + 3);

        $conversationid = \core_message\api::get_conversation_between_users([$user1->id, $user2->id]);

        // Can't mark the messages as read for user 2.
        $this->setUser($user1);
        $this->expectException('moodle_exception');
        core_message_external::mark_all_conversation_messages_as_read($user2->id, $conversationid);
    }

    /**
     * Test marking all conversation messages as admin.
     */
    public function test_mark_all_conversation_messages_as_admin() {
        global $DB;

        $this->resetAfterTest(true);

        $user1 = self::getDataGenerator()->create_user();
        $user2 = self::getDataGenerator()->create_user();

        // Send some messages back and forth.
        $time = time();
        $this->send_message($user1, $user2, 'Yo!', 0, $time);
        $this->send_message($user2, $user1, 'Sup mang?', 0, $time + 1);
        $this->send_message($user1, $user2, 'Writing PHPUnit tests!', 0, $time + 2);
        $this->send_message($user2, $user1, 'Word.', 0, $time + 3);

        $conversationid = \core_message\api::get_conversation_between_users([$user1->id, $user2->id]);

        // Admin can do anything.
        $this->setAdminUser();
        core_message_external::mark_all_conversation_messages_as_read($user2->id, $conversationid);
        $this->assertEquals(2, $DB->count_records('message_user_actions'));
    }

    /**
     * Test marking all conversation messages.
     */
    public function test_mark_all_conversation_messages_as_read() {
        global $DB;

        $this->resetAfterTest(true);

        $user1 = self::getDataGenerator()->create_user();
        $user2 = self::getDataGenerator()->create_user();

        // Send some messages back and forth.
        $time = time();
        $this->send_message($user1, $user2, 'Yo!', 0, $time);
        $this->send_message($user2, $user1, 'Sup mang?', 0, $time + 1);
        $this->send_message($user1, $user2, 'Writing PHPUnit tests!', 0, $time + 2);
        $this->send_message($user2, $user1, 'Word.', 0, $time + 3);

        $conversationid = \core_message\api::get_conversation_between_users([$user1->id, $user2->id]);

        // We are the user we want to mark the messages for and we are in the conversation, all good.
        $this->setUser($user1);
        core_message_external::mark_all_conversation_messages_as_read($user1->id, $conversationid);
        $this->assertEquals(2, $DB->count_records('message_user_actions'));
    }

    /**
     * Test getting unread conversation count.
     */
    public function test_get_unread_conversations_count() {
        $this->resetAfterTest(true);

        // Create some users.
        $user1 = self::getDataGenerator()->create_user();
        $user2 = self::getDataGenerator()->create_user();
        $user3 = self::getDataGenerator()->create_user();
        $user4 = self::getDataGenerator()->create_user();

        // The person wanting the conversation count.
        $this->setUser($user1);

        // Send some messages back and forth, have some different conversations with different users.
        $this->send_message($user1, $user2, 'Yo!');
        $this->send_message($user2, $user1, 'Sup mang?');
        $this->send_message($user1, $user2, 'Writing PHPUnit tests!');
        $this->send_message($user2, $user1, 'Word.');

        $this->send_message($user1, $user3, 'Booyah');
        $this->send_message($user3, $user1, 'Whaaat?');
        $this->send_message($user1, $user3, 'Nothing.');
        $this->send_message($user3, $user1, 'Cool.');

        $this->send_message($user1, $user4, 'Hey mate, you see the new messaging UI in Moodle?');
        $this->send_message($user4, $user1, 'Yah brah, it\'s pretty rad.');
        $this->send_message($user1, $user4, 'Dope.');

        // Get the unread conversation count.
        $result = core_message_external::get_unread_conversations_count($user1->id);

        // We need to execute the return values cleaning process to simulate the web service server.
        $result = external_api::clean_returnvalue(core_message_external::get_unread_conversations_count_returns(),
            $result);

        $this->assertEquals(3, $result);
    }

    /**
     * Test getting unread conversation count as other user.
     */
    public function test_get_unread_conversations_count_as_other_user() {
        $this->resetAfterTest(true);

        // The person wanting the conversation count.
        $this->setAdminUser();

        // Create some users.
        $user1 = self::getDataGenerator()->create_user();
        $user2 = self::getDataGenerator()->create_user();
        $user3 = self::getDataGenerator()->create_user();
        $user4 = self::getDataGenerator()->create_user();

        // Send some messages back and forth, have some different conversations with different users.
        $this->send_message($user1, $user2, 'Yo!');
        $this->send_message($user2, $user1, 'Sup mang?');
        $this->send_message($user1, $user2, 'Writing PHPUnit tests!');
        $this->send_message($user2, $user1, 'Word.');

        $this->send_message($user1, $user3, 'Booyah');
        $this->send_message($user3, $user1, 'Whaaat?');
        $this->send_message($user1, $user3, 'Nothing.');
        $this->send_message($user3, $user1, 'Cool.');

        $this->send_message($user1, $user4, 'Hey mate, you see the new messaging UI in Moodle?');
        $this->send_message($user4, $user1, 'Yah brah, it\'s pretty rad.');
        $this->send_message($user1, $user4, 'Dope.');

        // Get the unread conversation count.
        $result = core_message_external::get_unread_conversations_count($user1->id);

        // We need to execute the return values cleaning process to simulate the web service server.
        $result = external_api::clean_returnvalue(core_message_external::get_unread_conversations_count_returns(),
            $result);

        $this->assertEquals(3, $result);
    }

    /**
     * Test getting unread conversation count as other user without proper capability.
     */
    public function test_get_unread_conversations_count_as_other_user_without_cap() {
        $this->resetAfterTest(true);

        // Create some users.
        $user1 = self::getDataGenerator()->create_user();
        $user2 = self::getDataGenerator()->create_user();

        // The person wanting the conversation count.
        $this->setUser($user1);

        // Ensure an exception is thrown.
        $this->expectException('moodle_exception');
        core_message_external::get_unread_conversations_count($user2->id);
    }

    /**
     * Test deleting conversation.
     */
    public function test_delete_conversation() {
        global $DB;

        $this->resetAfterTest(true);

        // Create some users.
        $user1 = self::getDataGenerator()->create_user();
        $user2 = self::getDataGenerator()->create_user();

        // The person wanting to delete the conversation.
        $this->setUser($user1);

        // Send some messages back and forth.
        $time = time();
        $m1id = $this->send_message($user1, $user2, 'Yo!', 0, $time);
        $m2id = $this->send_message($user2, $user1, 'Sup mang?', 0, $time + 1);
        $m3id = $this->send_message($user1, $user2, 'Writing PHPUnit tests!', 0, $time + 2);
        $m4id = $this->send_message($user2, $user1, 'Word.', 0, $time + 3);

        // Delete the conversation.
        core_message_external::delete_conversation($user1->id, $user2->id);

        $muas = $DB->get_records('message_user_actions', array(), 'timecreated ASC');
        $this->assertCount(4, $muas);
        // Sort by id.
        ksort($muas);

        $mua1 = array_shift($muas);
        $mua2 = array_shift($muas);
        $mua3 = array_shift($muas);
        $mua4 = array_shift($muas);

        $this->assertEquals($user1->id, $mua1->userid);
        $this->assertEquals($m1id, $mua1->messageid);
        $this->assertEquals(\core_message\api::MESSAGE_ACTION_DELETED, $mua1->action);

        $this->assertEquals($user1->id, $mua2->userid);
        $this->assertEquals($m2id, $mua2->messageid);
        $this->assertEquals(\core_message\api::MESSAGE_ACTION_DELETED, $mua2->action);

        $this->assertEquals($user1->id, $mua3->userid);
        $this->assertEquals($m3id, $mua3->messageid);
        $this->assertEquals(\core_message\api::MESSAGE_ACTION_DELETED, $mua3->action);

        $this->assertEquals($user1->id, $mua4->userid);
        $this->assertEquals($m4id, $mua4->messageid);
        $this->assertEquals(\core_message\api::MESSAGE_ACTION_DELETED, $mua4->action);
    }

    /**
     * Test deleting conversation as other user.
     */
    public function test_delete_conversation_as_other_user() {
        global $DB;

        $this->resetAfterTest(true);

        $this->setAdminUser();

        // Create some users.
        $user1 = self::getDataGenerator()->create_user();
        $user2 = self::getDataGenerator()->create_user();

        // Send some messages back and forth.
        $time = time();
        $m1id = $this->send_message($user1, $user2, 'Yo!', 0, $time);
        $m2id = $this->send_message($user2, $user1, 'Sup mang?', 0, $time + 1);
        $m3id = $this->send_message($user1, $user2, 'Writing PHPUnit tests!', 0, $time + 2);
        $m4id = $this->send_message($user2, $user1, 'Word.', 0, $time + 3);

        // Delete the conversation.
        core_message_external::delete_conversation($user1->id, $user2->id);

        $muas = $DB->get_records('message_user_actions', array(), 'timecreated ASC');
        $this->assertCount(4, $muas);
        // Sort by id.
        ksort($muas);

        $mua1 = array_shift($muas);
        $mua2 = array_shift($muas);
        $mua3 = array_shift($muas);
        $mua4 = array_shift($muas);

        $this->assertEquals($user1->id, $mua1->userid);
        $this->assertEquals($m1id, $mua1->messageid);
        $this->assertEquals(\core_message\api::MESSAGE_ACTION_DELETED, $mua1->action);

        $this->assertEquals($user1->id, $mua2->userid);
        $this->assertEquals($m2id, $mua2->messageid);
        $this->assertEquals(\core_message\api::MESSAGE_ACTION_DELETED, $mua2->action);

        $this->assertEquals($user1->id, $mua3->userid);
        $this->assertEquals($m3id, $mua3->messageid);
        $this->assertEquals(\core_message\api::MESSAGE_ACTION_DELETED, $mua3->action);

        $this->assertEquals($user1->id, $mua4->userid);
        $this->assertEquals($m4id, $mua4->messageid);
        $this->assertEquals(\core_message\api::MESSAGE_ACTION_DELETED, $mua4->action);
    }

    /**
     * Test deleting conversation as other user without proper capability.
     */
    public function test_delete_conversation_as_other_user_without_cap() {
        $this->resetAfterTest(true);

        // Create some users.
        $user1 = self::getDataGenerator()->create_user();
        $user2 = self::getDataGenerator()->create_user();
        $user3 = self::getDataGenerator()->create_user();

        // Send some messages back and forth.
        $time = time();
        $this->send_message($user1, $user2, 'Yo!', 0, $time);
        $this->send_message($user2, $user1, 'Sup mang?', 0, $time + 1);
        $this->send_message($user1, $user2, 'Writing PHPUnit tests!', 0, $time + 2);
        $this->send_message($user2, $user1, 'Word.', 0, $time + 3);

        // The person wanting to delete the conversation.
        $this->setUser($user3);

        // Ensure an exception is thrown.
        $this->expectException('moodle_exception');
        core_message_external::delete_conversation($user1->id, $user2->id);
    }

    /**
     * Test deleting conversation with messaging disabled.
     */
    public function test_delete_conversation_messaging_disabled() {
        global $CFG;

        $this->resetAfterTest(true);

        // Create some users.
        $user1 = self::getDataGenerator()->create_user();
        $user2 = self::getDataGenerator()->create_user();

        // The person wanting to delete the conversation.
        $this->setUser($user1);

        // Disable messaging.
        $CFG->messaging = 0;

        // Ensure an exception is thrown.
        $this->expectException('moodle_exception');
        core_message_external::delete_conversation($user1->id, $user2->id);
    }

    /**
     * Test deleting conversations.
     */
    public function test_delete_conversations_by_id() {
        global $DB;

        $this->resetAfterTest(true);

        // Create some users.
        $user1 = self::getDataGenerator()->create_user();
        $user2 = self::getDataGenerator()->create_user();

        // The person wanting to delete the conversation.
        $this->setUser($user1);

        // Send some messages back and forth.
        $time = time();
        $m1id = $this->send_message($user1, $user2, 'Yo!', 0, $time);
        $m2id = $this->send_message($user2, $user1, 'Sup mang?', 0, $time + 1);
        $m3id = $this->send_message($user1, $user2, 'Writing PHPUnit tests!', 0, $time + 2);
        $m4id = $this->send_message($user2, $user1, 'Word.', 0, $time + 3);

        $conversationid = \core_message\api::get_conversation_between_users([$user1->id, $user2->id]);

        // Delete the conversation.
        core_message_external::delete_conversations_by_id($user1->id, [$conversationid]);

        $muas = $DB->get_records('message_user_actions', array(), 'timecreated ASC');
        $this->assertCount(4, $muas);
        // Sort by id.
        ksort($muas);

        $mua1 = array_shift($muas);
        $mua2 = array_shift($muas);
        $mua3 = array_shift($muas);
        $mua4 = array_shift($muas);

        $this->assertEquals($user1->id, $mua1->userid);
        $this->assertEquals($m1id, $mua1->messageid);
        $this->assertEquals(\core_message\api::MESSAGE_ACTION_DELETED, $mua1->action);

        $this->assertEquals($user1->id, $mua2->userid);
        $this->assertEquals($m2id, $mua2->messageid);
        $this->assertEquals(\core_message\api::MESSAGE_ACTION_DELETED, $mua2->action);

        $this->assertEquals($user1->id, $mua3->userid);
        $this->assertEquals($m3id, $mua3->messageid);
        $this->assertEquals(\core_message\api::MESSAGE_ACTION_DELETED, $mua3->action);

        $this->assertEquals($user1->id, $mua4->userid);
        $this->assertEquals($m4id, $mua4->messageid);
        $this->assertEquals(\core_message\api::MESSAGE_ACTION_DELETED, $mua4->action);
    }

    /**
     * Test deleting conversations as other user.
     */
    public function test_delete_conversations_by_id_as_other_user() {
        global $DB;

        $this->resetAfterTest(true);

        $this->setAdminUser();

        // Create some users.
        $user1 = self::getDataGenerator()->create_user();
        $user2 = self::getDataGenerator()->create_user();

        // Send some messages back and forth.
        $time = time();
        $m1id = $this->send_message($user1, $user2, 'Yo!', 0, $time);
        $m2id = $this->send_message($user2, $user1, 'Sup mang?', 0, $time + 1);
        $m3id = $this->send_message($user1, $user2, 'Writing PHPUnit tests!', 0, $time + 2);
        $m4id = $this->send_message($user2, $user1, 'Word.', 0, $time + 3);

        $conversationid = \core_message\api::get_conversation_between_users([$user1->id, $user2->id]);

        // Delete the conversation.
        core_message_external::delete_conversations_by_id($user1->id, [$conversationid]);

        $muas = $DB->get_records('message_user_actions', array(), 'timecreated ASC');
        $this->assertCount(4, $muas);
        // Sort by id.
        ksort($muas);

        $mua1 = array_shift($muas);
        $mua2 = array_shift($muas);
        $mua3 = array_shift($muas);
        $mua4 = array_shift($muas);

        $this->assertEquals($user1->id, $mua1->userid);
        $this->assertEquals($m1id, $mua1->messageid);
        $this->assertEquals(\core_message\api::MESSAGE_ACTION_DELETED, $mua1->action);

        $this->assertEquals($user1->id, $mua2->userid);
        $this->assertEquals($m2id, $mua2->messageid);
        $this->assertEquals(\core_message\api::MESSAGE_ACTION_DELETED, $mua2->action);

        $this->assertEquals($user1->id, $mua3->userid);
        $this->assertEquals($m3id, $mua3->messageid);
        $this->assertEquals(\core_message\api::MESSAGE_ACTION_DELETED, $mua3->action);

        $this->assertEquals($user1->id, $mua4->userid);
        $this->assertEquals($m4id, $mua4->messageid);
        $this->assertEquals(\core_message\api::MESSAGE_ACTION_DELETED, $mua4->action);
    }

    /**
     * Test deleting conversations as other user without proper capability.
     */
    public function test_delete_conversations_by_id_as_other_user_without_cap() {
        $this->resetAfterTest(true);

        // Create some users.
        $user1 = self::getDataGenerator()->create_user();
        $user2 = self::getDataGenerator()->create_user();
        $user3 = self::getDataGenerator()->create_user();

        // Send some messages back and forth.
        $time = time();
        $this->send_message($user1, $user2, 'Yo!', 0, $time);
        $this->send_message($user2, $user1, 'Sup mang?', 0, $time + 1);
        $this->send_message($user1, $user2, 'Writing PHPUnit tests!', 0, $time + 2);
        $this->send_message($user2, $user1, 'Word.', 0, $time + 3);

        $conversationid = \core_message\api::get_conversation_between_users([$user1->id, $user2->id]);

        // The person wanting to delete the conversation.
        $this->setUser($user3);

        // Ensure an exception is thrown.
        $this->expectException('moodle_exception');
        core_message_external::delete_conversations_by_id($user1->id, [$conversationid]);
    }

    /**
     * Test deleting conversations with messaging disabled.
     */
    public function test_delete_conversations_by_id_messaging_disabled() {
        global $CFG;

        $this->resetAfterTest(true);

        // Create some users.
        $user1 = self::getDataGenerator()->create_user();
        $user2 = self::getDataGenerator()->create_user();

        // Send some messages back and forth.
        $time = time();
        $this->send_message($user1, $user2, 'Yo!', 0, $time);
        $this->send_message($user2, $user1, 'Sup mang?', 0, $time + 1);
        $this->send_message($user1, $user2, 'Writing PHPUnit tests!', 0, $time + 2);
        $this->send_message($user2, $user1, 'Word.', 0, $time + 3);

        $conversationid = \core_message\api::get_conversation_between_users([$user1->id, $user2->id]);

        // The person wanting to delete the conversation.
        $this->setUser($user1);

        // Disable messaging.
        $CFG->messaging = 0;

        // Ensure an exception is thrown.
        $this->expectException('moodle_exception');
        core_message_external::delete_conversations_by_id($user1->id, [$conversationid]);
    }

    /**
     * Test get message processor.
     */
    public function test_get_message_processor() {
        $this->resetAfterTest(true);

        // Create a user.
        $user1 = self::getDataGenerator()->create_user();

        // Set you as the user.
        $this->setUser($user1);

        // Get the message processors.
        $result = core_message_external::get_message_processor($user1->id, 'popup');

        // We need to execute the return values cleaning process to simulate the web service server.
        $result = external_api::clean_returnvalue(core_message_external::get_message_processor_returns(), $result);

        $this->assertNotEmpty($result['systemconfigured']);
        $this->assertNotEmpty($result['userconfigured']);
    }

    /**
     * Test get_user_notification_preferences
     */
    public function test_get_user_message_preferences() {
        $this->resetAfterTest(true);

        $user = self::getDataGenerator()->create_user();
        $this->setUser($user);

        // Enable site-wide messagging privacy setting. The user will be able to receive messages from everybody.
        set_config('messagingallusers', true);

        // Set a couple of preferences to test.
        set_user_preference('message_provider_moodle_instantmessage_loggedin', 'email', $user);
        set_user_preference('message_provider_moodle_instantmessage_loggedoff', 'email', $user);
        set_user_preference('message_blocknoncontacts', \core_message\api::MESSAGE_PRIVACY_SITE, $user);

        $prefs = core_message_external::get_user_message_preferences();
        $prefs = external_api::clean_returnvalue(core_message_external::get_user_message_preferences_returns(), $prefs);
        $this->assertEquals($user->id, $prefs['preferences']['userid']);

        // Check components.
        $this->assertCount(1, $prefs['preferences']['components']);
        $this->assertEquals(\core_message\api::MESSAGE_PRIVACY_SITE, $prefs['blocknoncontacts']);

        // Check some preferences that we previously set.
        $found = false;
        foreach ($prefs['preferences']['components'] as $component) {
            foreach ($component['notifications'] as $prefdata) {
                if ($prefdata['preferencekey'] != 'message_provider_moodle_instantmessage') {
                    continue;
                }
                foreach ($prefdata['processors'] as $processor) {
                    if ($processor['name'] == 'email') {
                        $this->assertTrue($processor['loggedin']['checked']);
                        $this->assertTrue($processor['loggedoff']['checked']);
                        $found = true;
                    }
                }
            }
        }
        $this->assertTrue($found);
    }

    /**
     * Test get_user_message_preferences permissions
     */
    public function test_get_user_message_preferences_permissions() {
        $this->resetAfterTest(true);

        $user = self::getDataGenerator()->create_user();
        $otheruser = self::getDataGenerator()->create_user();
        $this->setUser($user);

        $this->expectException('moodle_exception');
        $prefs = core_message_external::get_user_message_preferences($otheruser->id);
    }

    /**
     * Comparison function for sorting contacts.
     *
     * @param array $a
     * @param array $b
     * @return bool
     */
    protected static function sort_contacts($a, $b) {
        return $a['userid'] > $b['userid'];
    }

    /**
     * Test verifying that conversations can be marked as favourite conversations.
     */
    public function test_set_favourite_conversations_basic() {
        $this->resetAfterTest();

        $user1 = self::getDataGenerator()->create_user();
        $user2 = self::getDataGenerator()->create_user();
        $user3 = self::getDataGenerator()->create_user();
        $user4 = self::getDataGenerator()->create_user();

        $this->setUser($user1);

        // Now, create some conversations.
        $time = time();
        $this->send_message($user1, $user2, 'Yo!', 0, $time);
        $this->send_message($user2, $user1, 'Sup mang?', 0, $time + 1);
        $this->send_message($user1, $user2, 'Writing PHPUnit tests!', 0, $time + 2);

        $this->send_message($user1, $user3, 'Booyah');
        $this->send_message($user3, $user1, 'Whaaat?');
        $this->send_message($user1, $user3, 'Nothing.');

        $this->send_message($user1, $user4, 'Hey mate, you see the new messaging UI in Moodle?');
        $this->send_message($user4, $user1, 'Yah brah, it\'s pretty rad.');

        // Favourite 2 conversations as user 1.
        $conversation1 = \core_message\api::get_conversation_between_users([$user1->id, $user2->id]);
        $conversation2 = \core_message\api::get_conversation_between_users([$user1->id, $user3->id]);
        $result = core_message_external::set_favourite_conversations($user1->id, [$conversation1, $conversation2]);

        // We need to execute the return values cleaning process to simulate the web service server.
        $result = external_api::clean_returnvalue(core_message_external::set_favourite_conversations_returns(), $result);
        $this->assertCount(0, $result);
    }

    /**
     * Test confirming that a user can't favourite a conversation on behalf of another user.
     */
    public function test_set_favourite_conversations_another_users_conversation() {
        $this->resetAfterTest();

        $user1 = self::getDataGenerator()->create_user();
        $user2 = self::getDataGenerator()->create_user();
        $user3 = self::getDataGenerator()->create_user();

        $this->setUser($user3);

        // Now, create some conversations.
        $time = time();
        $this->send_message($user1, $user2, 'Yo!', 0, $time);
        $this->send_message($user2, $user1, 'Sup mang?', 0, $time + 1);
        $this->send_message($user1, $user2, 'Writing PHPUnit tests!', 0, $time + 2);

        $this->send_message($user1, $user3, 'Booyah');
        $this->send_message($user3, $user1, 'Whaaat?');
        $this->send_message($user1, $user3, 'Nothing.');

        // Try to favourite conversation 1 for user 2, as user3.
        $conversation1 = \core_message\api::get_conversation_between_users([$user1->id, $user2->id]);
        $this->expectException(\moodle_exception::class);
        $result = core_message_external::set_favourite_conversations($user2->id, [$conversation1]);
    }

    /**
     * Test confirming that a user can't mark a conversation as their own favourite if it's a conversation they're not a member of.
     */
    public function test_set_favourite_conversations_non_member() {
        $this->resetAfterTest();

        $user1 = self::getDataGenerator()->create_user();
        $user2 = self::getDataGenerator()->create_user();
        $user3 = self::getDataGenerator()->create_user();

        $this->setUser($user3);

        // Now, create some conversations.
        $time = time();
        $this->send_message($user1, $user2, 'Yo!', 0, $time);
        $this->send_message($user2, $user1, 'Sup mang?', 0, $time + 1);
        $this->send_message($user1, $user2, 'Writing PHPUnit tests!', 0, $time + 2);

        $this->send_message($user1, $user3, 'Booyah');
        $this->send_message($user3, $user1, 'Whaaat?');
        $this->send_message($user1, $user3, 'Nothing.');

        // Try to favourite conversation 1 as user 3.
        $conversation1 = \core_message\api::get_conversation_between_users([$user1->id, $user2->id]);
        $conversation2 = \core_message\api::get_conversation_between_users([$user1->id, $user3->id]);
        $this->expectException(\moodle_exception::class);
        $result = core_message_external::set_favourite_conversations($user3->id, [$conversation1]);
    }

    /**
     * Test confirming that a user can't favourite a non-existent conversation.
     */
    public function test_set_favourite_conversations_non_existent_conversation() {
        $this->resetAfterTest();

        $user1 = self::getDataGenerator()->create_user();
        $this->setUser($user1);

        // Try to favourite a non-existent conversation.
        $this->expectException(\moodle_exception::class);
        $result = core_message_external::set_favourite_conversations($user1->id, [0]);
    }

    /**
     * Test confirming that a user can unset a favourite conversation, or list of favourite conversations.
     */
    public function test_unset_favourite_conversations_basic() {
        $this->resetAfterTest();

        $user1 = self::getDataGenerator()->create_user();
        $user2 = self::getDataGenerator()->create_user();
        $user3 = self::getDataGenerator()->create_user();
        $user4 = self::getDataGenerator()->create_user();

        $this->setUser($user1);

        // Now, create some conversations.
        $time = time();
        $this->send_message($user1, $user2, 'Yo!', 0, $time);
        $this->send_message($user2, $user1, 'Sup mang?', 0, $time + 1);
        $this->send_message($user1, $user2, 'Writing PHPUnit tests!', 0, $time + 2);

        $this->send_message($user1, $user3, 'Booyah');
        $this->send_message($user3, $user1, 'Whaaat?');
        $this->send_message($user1, $user3, 'Nothing.');

        $this->send_message($user1, $user4, 'Hey mate, you see the new messaging UI in Moodle?');
        $this->send_message($user4, $user1, 'Yah brah, it\'s pretty rad.');

        // Favourite 2 conversations as user 1.
        $conversation1 = \core_message\api::get_conversation_between_users([$user1->id, $user2->id]);
        $conversation2 = \core_message\api::get_conversation_between_users([$user1->id, $user3->id]);
        \core_message\api::set_favourite_conversation($conversation1, $user1->id);
        \core_message\api::set_favourite_conversation($conversation2, $user1->id);
        $this->assertCount(2, \core_message\api::get_conversations($user1->id, 0, 20, null, true));

        // Now, using the web service, unset the favourite conversations.
        $result = core_message_external::unset_favourite_conversations($user1->id, [$conversation1, $conversation2]);

        // We need to execute the return values cleaning process to simulate the web service server.
        $result = external_api::clean_returnvalue(core_message_external::unset_favourite_conversations_returns(), $result);
        $this->assertCount(0, $result);
    }

    /**
     * Test confirming that a user can't unfavourite a conversation for another user.
     */
    public function test_unset_favourite_conversations_another_users_conversation() {
        $this->resetAfterTest();

        $user1 = self::getDataGenerator()->create_user();
        $user2 = self::getDataGenerator()->create_user();
        $user3 = self::getDataGenerator()->create_user();

        $this->setUser($user3);

        // Now, create some conversations.
        $time = time();
        $this->send_message($user1, $user2, 'Yo!', 0, $time);
        $this->send_message($user2, $user1, 'Sup mang?', 0, $time + 1);
        $this->send_message($user1, $user2, 'Writing PHPUnit tests!', 0, $time + 2);

        $this->send_message($user1, $user3, 'Booyah');
        $this->send_message($user3, $user1, 'Whaaat?');
        $this->send_message($user1, $user3, 'Nothing.');

        // Favourite conversation 1 for user1. The current user ($USER) isn't checked for this action.
        $conversation1 = \core_message\api::get_conversation_between_users([$user1->id, $user2->id]);
        \core_message\api::set_favourite_conversation($conversation1, $user1->id);
        $this->assertCount(1, \core_message\api::get_conversations($user1->id, 0, 20, null, true));

        // Try to unfavourite conversation 1 for user 2, as user3.
        $conversation1 = \core_message\api::get_conversation_between_users([$user1->id, $user2->id]);
        $this->expectException(\moodle_exception::class);
        $result = core_message_external::unset_favourite_conversations($user2->id, [$conversation1]);
    }

    /**
     * Test confirming that a user can't unfavourite a non-existent conversation.
     */
    public function test_unset_favourite_conversations_non_existent_conversation() {
        $this->resetAfterTest();

        $user1 = self::getDataGenerator()->create_user();
        $this->setUser($user1);

        // Try to unfavourite a non-existent conversation.
        $this->expectException(\moodle_exception::class);
        $result = core_message_external::unset_favourite_conversations($user1->id, [0]);
    }

    /**
<<<<<<< HEAD
     * Helper to seed the database with initial state.
     */
    protected function create_conversation_test_data() {
        // Create some users.
        $user1 = self::getDataGenerator()->create_user();
        $user2 = self::getDataGenerator()->create_user();
        $user3 = self::getDataGenerator()->create_user();
        $user4 = self::getDataGenerator()->create_user();

        $time = 1;

        // Create some conversations. We want:
        // 1) At least one of each type (group, individual) of which user1 IS a member and DID send the most recent message.
        // 2) At least one of each type (group, individual) of which user1 IS a member and DID NOT send the most recent message.
        // 3) At least one of each type (group, individual) of which user1 IS NOT a member.
        // 4) At least two group conversation having 0 messages, of which user1 IS a member (To confirm conversationid ordering).
        // 5) At least one group conversation having 0 messages, of which user1 IS NOT a member.

        // Individual conversation, user1 is a member, last message from other user.
        $ic1 = \core_message\api::create_conversation(\core_message\api::MESSAGE_CONVERSATION_TYPE_INDIVIDUAL,
            [$user1->id, $user2->id]);
        testhelper::send_fake_message_to_conversation($user1, $ic1->id, 'Message 1', $time);
        testhelper::send_fake_message_to_conversation($user2, $ic1->id, 'Message 2', $time + 1);

        // Individual conversation, user1 is a member, last message from user1.
        $ic2 = \core_message\api::create_conversation(\core_message\api::MESSAGE_CONVERSATION_TYPE_INDIVIDUAL,
            [$user1->id, $user3->id]);
        testhelper::send_fake_message_to_conversation($user3, $ic2->id, 'Message 3', $time + 2);
        testhelper::send_fake_message_to_conversation($user1, $ic2->id, 'Message 4', $time + 3);

        // Individual conversation, user1 is not a member.
        $ic3 = \core_message\api::create_conversation(\core_message\api::MESSAGE_CONVERSATION_TYPE_INDIVIDUAL,
            [$user2->id, $user3->id]);
        testhelper::send_fake_message_to_conversation($user2, $ic3->id, 'Message 5', $time + 4);
        testhelper::send_fake_message_to_conversation($user3, $ic3->id, 'Message 6', $time + 5);

        // Group conversation, user1 is not a member.
        $gc1 = \core_message\api::create_conversation(\core_message\api::MESSAGE_CONVERSATION_TYPE_GROUP,
            [$user2->id, $user3->id, $user4->id], 'Project discussions');
        testhelper::send_fake_message_to_conversation($user2, $gc1->id, 'Message 7', $time + 6);
        testhelper::send_fake_message_to_conversation($user4, $gc1->id, 'Message 8', $time + 7);

        // Group conversation, user1 is a member, last message from another user.
        $gc2 = \core_message\api::create_conversation(\core_message\api::MESSAGE_CONVERSATION_TYPE_GROUP,
            [$user1->id, $user3->id, $user4->id], 'Group chat');
        testhelper::send_fake_message_to_conversation($user1, $gc2->id, 'Message 9', $time + 8);
        testhelper::send_fake_message_to_conversation($user3, $gc2->id, 'Message 10', $time + 9);
        testhelper::send_fake_message_to_conversation($user4, $gc2->id, 'Message 11', $time + 10);

        // Group conversation, user1 is a member, last message from user1.
        $gc3 = \core_message\api::create_conversation(\core_message\api::MESSAGE_CONVERSATION_TYPE_GROUP,
            [$user1->id, $user2->id, $user3->id, $user4->id], 'Group chat again!');
        testhelper::send_fake_message_to_conversation($user4, $gc3->id, 'Message 12', $time + 11);
        testhelper::send_fake_message_to_conversation($user3, $gc3->id, 'Message 13', $time + 12);
        testhelper::send_fake_message_to_conversation($user1, $gc3->id, 'Message 14', $time + 13);

        // Empty group conversations (x2), user1 is a member.
        $gc4 = \core_message\api::create_conversation(\core_message\api::MESSAGE_CONVERSATION_TYPE_GROUP,
            [$user1->id, $user2->id, $user3->id], 'Empty group');
        $gc5 = \core_message\api::create_conversation(\core_message\api::MESSAGE_CONVERSATION_TYPE_GROUP,
            [$user1->id, $user2->id, $user4->id], 'Another empty group');

        // Empty group conversation, user1 is NOT a member.
        $gc6 = \core_message\api::create_conversation(\core_message\api::MESSAGE_CONVERSATION_TYPE_GROUP,
            [$user2->id, $user3->id, $user4->id], 'Empty group 3');

        return [$user1, $user2, $user3, $user4, $ic1, $ic2, $ic3, $gc1, $gc2, $gc3, $gc4, $gc5, $gc6];
    }

    /**
     * Test confirming the basic use of get_conversations, with no limits, nor type or favourite restrictions.
     */
    public function test_get_conversations_no_restrictions() {
        $this->resetAfterTest(true);

        // Get a bunch of conversations, some group, some individual and in different states.
        list($user1, $user2, $user3, $user4, $ic1, $ic2, $ic3,
            $gc1, $gc2, $gc3, $gc4, $gc5, $gc6) = $this->create_conversation_test_data();

        // The user making the request.
        $this->setUser($user1);

        // Get all conversations for user1.
        $result = core_message_external::get_conversations($user1->id);
        $result = external_api::clean_returnvalue(core_message_external::get_conversations_returns(), $result);
        $conversations = $result['conversations'];

        // Verify there are 6 conversations: 2 individual, 2 group with message, and 2 group without messages.
        // The conversations with the most recent messages should be listed first, followed by the most newly created
        // conversations without messages.
        $this->assertCount(6, $conversations);
        $this->assertEquals($gc3->id, $conversations[0]['id']);
        $this->assertEquals($gc2->id, $conversations[1]['id']);
        $this->assertEquals($ic2->id, $conversations[2]['id']);
        $this->assertEquals($ic1->id, $conversations[3]['id']);
        $this->assertEquals($gc5->id, $conversations[4]['id']);
        $this->assertEquals($gc4->id, $conversations[5]['id']);

        foreach ($conversations as $conv) {
            $this->assertArrayHasKey('id', $conv);
            $this->assertArrayHasKey('name', $conv);
            $this->assertArrayHasKey('subname', $conv);
            $this->assertArrayHasKey('type', $conv);
            $this->assertArrayHasKey('membercount', $conv);
            $this->assertArrayHasKey('isfavourite', $conv);
            $this->assertArrayHasKey('isread', $conv);
            $this->assertArrayHasKey('unreadcount', $conv);
            $this->assertArrayHasKey('members', $conv);
            foreach ($conv['members'] as $member) {
                $this->assertArrayHasKey('id', $member);
                $this->assertArrayHasKey('fullname', $member);
                $this->assertArrayHasKey('profileimageurl', $member);
                $this->assertArrayHasKey('profileimageurlsmall', $member);
                $this->assertArrayHasKey('isonline', $member);
                $this->assertArrayHasKey('showonlinestatus', $member);
                $this->assertArrayHasKey('isblocked', $member);
                $this->assertArrayHasKey('iscontact', $member);
            }
            $this->assertArrayHasKey('messages', $conv);
            foreach ($conv['messages'] as $message) {
                $this->assertArrayHasKey('id', $message);
                $this->assertArrayHasKey('useridfrom', $message);
                $this->assertArrayHasKey('text', $message);
                $this->assertArrayHasKey('timecreated', $message);
            }
        }
    }

    /**
     * Tests retrieving conversations with a limit and offset to ensure pagination works correctly.
     */
    public function test_get_conversations_limit_offset() {
        $this->resetAfterTest(true);

        // Get a bunch of conversations, some group, some individual and in different states.
        list($user1, $user2, $user3, $user4, $ic1, $ic2, $ic3,
            $gc1, $gc2, $gc3, $gc4, $gc5, $gc6) = $this->create_conversation_test_data();

        // The user making the request.
        $this->setUser($user1);

        // Get all conversations for user1.
        $result = core_message_external::get_conversations($user1->id, 0, 1);
        $result = external_api::clean_returnvalue(core_message_external::get_conversations_returns(), $result);
        $conversations = $result['conversations'];

        // Verify the first conversation.
        $this->assertCount(1, $conversations);
        $conversation = array_shift($conversations);
        $this->assertEquals($gc3->id, $conversation['id']);

        // Verify the next conversation.
        $result = core_message_external::get_conversations($user1->id, 1, 1);
        $result = external_api::clean_returnvalue(core_message_external::get_conversations_returns(), $result);
        $conversations = $result['conversations'];
        $this->assertCount(1, $conversations);
        $this->assertEquals($gc2->id, $conversations[0]['id']);

        // Verify the next conversation.
        $result = core_message_external::get_conversations($user1->id, 2, 1);
        $result = external_api::clean_returnvalue(core_message_external::get_conversations_returns(), $result);
        $conversations = $result['conversations'];
        $this->assertCount(1, $conversations);
        $this->assertEquals($ic2->id, $conversations[0]['id']);

        // Skip one and get both empty conversations.
        $result = core_message_external::get_conversations($user1->id, 4, 2);
        $result = external_api::clean_returnvalue(core_message_external::get_conversations_returns(), $result);
        $conversations = $result['conversations'];
        $this->assertCount(2, $conversations);
        $this->assertEquals($gc5->id, $conversations[0]['id']);
        $this->assertEmpty($conversations[0]['messages']);
        $this->assertEquals($gc4->id, $conversations[1]['id']);
        $this->assertEmpty($conversations[1]['messages']);

        // Ask for an offset that doesn't exist and verify no conversations are returned.
        $conversations = \core_message\api::get_conversations($user1->id, 10, 1);
        $this->assertCount(0, $conversations);
    }

    /**
     * Test verifying the type filtering behaviour of the get_conversations external method.
     */
    public function test_get_conversations_type_filter() {
        $this->resetAfterTest(true);

        // Get a bunch of conversations, some group, some individual and in different states.
        list($user1, $user2, $user3, $user4, $ic1, $ic2, $ic3,
            $gc1, $gc2, $gc3, $gc4, $gc5, $gc6) = $this->create_conversation_test_data();

        // The user making the request.
        $this->setUser($user1);

        // Verify we can ask for only individual conversations.
        $result = core_message_external::get_conversations($user1->id, 0, 20,
            \core_message\api::MESSAGE_CONVERSATION_TYPE_INDIVIDUAL);
        $result = external_api::clean_returnvalue(core_message_external::get_conversations_returns(), $result);
        $conversations = $result['conversations'];
        $this->assertCount(2, $conversations);

        // Verify we can ask for only group conversations.
        $result = core_message_external::get_conversations($user1->id, 0, 20,
            \core_message\api::MESSAGE_CONVERSATION_TYPE_GROUP);
        $result = external_api::clean_returnvalue(core_message_external::get_conversations_returns(), $result);
        $conversations = $result['conversations'];
        $this->assertCount(4, $conversations);

        // Verify an exception is thrown if an unrecognized type is specified.
        $this->expectException(\moodle_exception::class);
        core_message_external::get_conversations($user1->id, 0, 20, 0);
    }

    /**
     * Tests retrieving conversations when a conversation contains a deleted user.
     */
    public function test_get_conversations_deleted_user() {
        $this->resetAfterTest(true);

        // Get a bunch of conversations, some group, some individual and in different states.
        list($user1, $user2, $user3, $user4, $ic1, $ic2, $ic3,
            $gc1, $gc2, $gc3, $gc4, $gc5, $gc6) = $this->create_conversation_test_data();

        // The user making the request.
        $this->setUser($user1);

        // Delete the second user and retrieve the conversations.
        // We should have 5, as $ic1 drops off the list.
        // Group conversations remain albeit with less members.
        delete_user($user2);
        $result = core_message_external::get_conversations($user1->id);
        $result = external_api::clean_returnvalue(core_message_external::get_conversations_returns(), $result);
        $conversations = $result['conversations'];
        $this->assertCount(5, $conversations);
        $this->assertEquals($gc3->id, $conversations[0]['id']);
        $this->assertcount(1, $conversations[0]['members']);
        $this->assertEquals($gc2->id, $conversations[1]['id']);
        $this->assertcount(1, $conversations[1]['members']);
        $this->assertEquals($ic2->id, $conversations[2]['id']);
        $this->assertEquals($gc5->id, $conversations[3]['id']);
        $this->assertEquals($gc4->id, $conversations[4]['id']);

        // Delete a user from a group conversation where that user had sent the most recent message.
        // This user will still be present in the members array, as will the message in the messages array.
        delete_user($user4);
        $result = core_message_external::get_conversations($user1->id);
        $result = external_api::clean_returnvalue(core_message_external::get_conversations_returns(), $result);
        $conversations = $result['conversations'];
        $this->assertCount(5, $conversations);
        $this->assertEquals($gc2->id, $conversations[1]['id']);
        $this->assertcount(1, $conversations[1]['members']);
        $this->assertEquals($user4->id, $conversations[1]['members'][0]['id']);
        $this->assertcount(1, $conversations[1]['messages']);
        $this->assertEquals($user4->id, $conversations[1]['messages'][0]['useridfrom']);

        // Delete the third user and retrieve the conversations.
        // We should have 4, as $ic1, $ic2 drop off the list.
        // Group conversations remain albeit with less members.
        delete_user($user3);
        $result = core_message_external::get_conversations($user1->id);
        $result = external_api::clean_returnvalue(core_message_external::get_conversations_returns(), $result);
        $conversations = $result['conversations'];
        $this->assertCount(4, $conversations);
        $this->assertEquals($gc3->id, $conversations[0]['id']);
        $this->assertcount(1, $conversations[0]['members']);
        $this->assertEquals($gc2->id, $conversations[1]['id']);
        $this->assertcount(1, $conversations[1]['members']);
        $this->assertEquals($gc5->id, $conversations[2]['id']);
        $this->assertEquals($gc4->id, $conversations[3]['id']);
    }

    /**
     * Test verifying the behaviour of get_conversations() when fetching favourite conversations.
     */
    public function test_get_conversations_favourite_conversations() {
        $this->resetAfterTest(true);

        // Get a bunch of conversations, some group, some individual and in different states.
        list($user1, $user2, $user3, $user4, $ic1, $ic2, $ic3,
            $gc1, $gc2, $gc3, $gc4, $gc5, $gc6) = $this->create_conversation_test_data();

        // The user making the request.
        $this->setUser($user1);

        // Try to get ONLY favourite conversations, when no favourites exist.
        $result = core_message_external::get_conversations($user1->id, 0, 20, null, true);
        $result = external_api::clean_returnvalue(core_message_external::get_conversations_returns(), $result);
        $conversations = $result['conversations'];
        $this->assertEquals([], $conversations);

        // Try to get NO favourite conversations, when no favourites exist.
        $result = core_message_external::get_conversations($user1->id, 0, 20, null, false);
        $result = external_api::clean_returnvalue(core_message_external::get_conversations_returns(), $result);
        $conversations = $result['conversations'];
        $this->assertCount(6, $conversations);

        // Mark a few conversations as favourites.
        \core_message\api::set_favourite_conversation($ic1->id, $user1->id);
        \core_message\api::set_favourite_conversation($gc2->id, $user1->id);
        \core_message\api::set_favourite_conversation($gc5->id, $user1->id);

        // Get the conversations, first with no restrictions, confirming the favourite status of the conversations.
        $result = core_message_external::get_conversations($user1->id);
        $result = external_api::clean_returnvalue(core_message_external::get_conversations_returns(), $result);
        $conversations = $result['conversations'];
        $this->assertCount(6, $conversations);
        foreach ($conversations as $conv) {
            if (in_array($conv['id'], [$ic1->id, $gc2->id, $gc5->id])) {
                $this->assertTrue($conv['isfavourite']);
            }
        }

        // Now, get ONLY favourite conversations.
        $result = core_message_external::get_conversations($user1->id, 0, 20, null, true);
        $result = external_api::clean_returnvalue(core_message_external::get_conversations_returns(), $result);
        $conversations = $result['conversations'];
        $this->assertCount(3, $conversations);
        foreach ($conversations as $conv) {
            $this->assertTrue($conv['isfavourite']);
        }

        // Now, try ONLY favourites of type 'group'.
        $conversations = \core_message\api::get_conversations($user1->id, 0, 20,
            \core_message\api::MESSAGE_CONVERSATION_TYPE_GROUP, true);
        $this->assertCount(2, $conversations);
        foreach ($conversations as $conv) {
            $this->assertTrue($conv->isfavourite);
        }

        // And NO favourite conversations.
        $result = core_message_external::get_conversations($user1->id, 0, 20, null, false);
        $result = external_api::clean_returnvalue(core_message_external::get_conversations_returns(), $result);
        $conversations = $result['conversations'];
        $this->assertCount(3, $conversations);
        foreach ($conversations as $conv) {
            $this->assertFalse($conv['isfavourite']);
        }
=======
     * Test returning members in a conversation with no contact requests.
     */
    public function test_get_conversation_members_messaging_disabled() {
        global $CFG;

        $this->resetAfterTest();

        $CFG->messaging = 0;

        $this->expectException('moodle_exception');
        core_message_external::get_conversation_members(1, 2);
    }

    /**
     * Test returning members in a conversation with no contact requests.
     */
    public function test_get_conversation_members_wrong_user() {
        $this->resetAfterTest();

        $user1 = self::getDataGenerator()->create_user();
        $user2 = self::getDataGenerator()->create_user();

        $this->setUser($user2);

        $this->expectException('moodle_exception');
        core_message_external::get_conversation_members($user1->id, 2);
    }

    /**
     * Test returning members in a conversation with no contact requests.
     */
    public function test_get_conversation_members() {
        $this->resetAfterTest();

        $lastaccess = new stdClass();
        $lastaccess->lastaccess = time();

        $user1 = self::getDataGenerator()->create_user($lastaccess);
        $user2 = self::getDataGenerator()->create_user();
        $user3 = self::getDataGenerator()->create_user();

        // This user will not be in the conversation, but a contact request will exist for them.
        $user4 = self::getDataGenerator()->create_user();

        // Add some contact requests.
        \core_message\api::create_contact_request($user1->id, $user3->id);
        \core_message\api::create_contact_request($user1->id, $user4->id);
        \core_message\api::create_contact_request($user2->id, $user3->id);

        // User 1 and 2 are already contacts.
        \core_message\api::add_contact($user1->id, $user2->id);

        // User 1 has blocked user 3.
        \core_message\api::block_user($user1->id, $user3->id);

        $conversation = \core_message\api::create_conversation(
            \core_message\api::MESSAGE_CONVERSATION_TYPE_GROUP,
            [
                $user1->id,
                $user2->id,
                $user3->id
            ]
        );
        $conversationid = $conversation->id;

        $this->setAdminUser();

        $members = core_message_external::get_conversation_members($user1->id, $conversationid, false);
        external_api::clean_returnvalue(core_message_external::get_conversation_members_returns(), $members);

        // Sort them by id.
        ksort($members);
        $this->assertCount(3, $members);
        $member1 = array_shift($members);
        $member2 = array_shift($members);
        $member3 = array_shift($members);

        // Confirm the standard fields are OK.
        $this->assertEquals($user1->id, $member1->id);
        $this->assertEquals(fullname($user1), $member1->fullname);
        $this->assertEquals(true, $member1->isonline);
        $this->assertEquals(true, $member1->showonlinestatus);
        $this->assertEquals(false, $member1->iscontact);
        $this->assertEquals(false, $member1->isblocked);
        $this->assertObjectNotHasAttribute('contactrequests', $member1);

        $this->assertEquals($user2->id, $member2->id);
        $this->assertEquals(fullname($user2), $member2->fullname);
        $this->assertEquals(false, $member2->isonline);
        $this->assertEquals(true, $member2->showonlinestatus);
        $this->assertEquals(true, $member2->iscontact);
        $this->assertEquals(false, $member2->isblocked);
        $this->assertObjectNotHasAttribute('contactrequests', $member2);

        $this->assertEquals($user3->id, $member3->id);
        $this->assertEquals(fullname($user3), $member3->fullname);
        $this->assertEquals(false, $member3->isonline);
        $this->assertEquals(true, $member3->showonlinestatus);
        $this->assertEquals(false, $member3->iscontact);
        $this->assertEquals(true, $member3->isblocked);
        $this->assertObjectNotHasAttribute('contactrequests', $member3);
    }

    /**
     * Test returning members in a conversation with contact requests.
     */
    public function test_get_conversation_members_with_contact_requests() {
        $this->resetAfterTest();

        $lastaccess = new stdClass();
        $lastaccess->lastaccess = time();

        $user1 = self::getDataGenerator()->create_user($lastaccess);
        $user2 = self::getDataGenerator()->create_user();
        $user3 = self::getDataGenerator()->create_user();

        // This user will not be in the conversation, but a contact request will exist for them.
        $user4 = self::getDataGenerator()->create_user();

        // Add some contact requests.
        \core_message\api::create_contact_request($user1->id, $user2->id);
        \core_message\api::create_contact_request($user1->id, $user3->id);
        \core_message\api::create_contact_request($user1->id, $user4->id);
        \core_message\api::create_contact_request($user2->id, $user3->id);

        // User 1 and 2 are already contacts.
        \core_message\api::add_contact($user1->id, $user2->id);
        // User 1 has blocked user 3.
        \core_message\api::block_user($user1->id, $user3->id);

        $conversation = \core_message\api::create_conversation(
            \core_message\api::MESSAGE_CONVERSATION_TYPE_GROUP,
            [
                $user1->id,
                $user2->id,
                $user3->id
            ]
        );
        $conversationid = $conversation->id;

        $this->setAdminUser();

        $members = core_message_external::get_conversation_members($user1->id, $conversationid, true);
        external_api::clean_returnvalue(core_message_external::get_conversation_members_returns(), $members);

        // Sort them by id.
        ksort($members);
        $this->assertCount(3, $members);
        $member1 = array_shift($members);
        $member2 = array_shift($members);
        $member3 = array_shift($members);

        // Confirm the standard fields are OK.
        $this->assertEquals($user1->id, $member1->id);
        $this->assertEquals(fullname($user1), $member1->fullname);
        $this->assertEquals(true, $member1->isonline);
        $this->assertEquals(true, $member1->showonlinestatus);
        $this->assertEquals(false, $member1->iscontact);
        $this->assertEquals(false, $member1->isblocked);
        $this->assertCount(3, $member1->contactrequests);

        $this->assertEquals($user2->id, $member2->id);
        $this->assertEquals(fullname($user2), $member2->fullname);
        $this->assertEquals(false, $member2->isonline);
        $this->assertEquals(true, $member2->showonlinestatus);
        $this->assertEquals(true, $member2->iscontact);
        $this->assertEquals(false, $member2->isblocked);
        $this->assertCount(2, $member2->contactrequests);

        $this->assertEquals($user3->id, $member3->id);
        $this->assertEquals(fullname($user3), $member3->fullname);
        $this->assertEquals(false, $member3->isonline);
        $this->assertEquals(true, $member3->showonlinestatus);
        $this->assertEquals(false, $member3->iscontact);
        $this->assertEquals(true, $member3->isblocked);
        $this->assertCount(2, $member3->contactrequests);

        // Confirm the contact requests are OK.
        $request1 = array_shift($member1->contactrequests);
        $request2 = array_shift($member1->contactrequests);
        $request3 = array_shift($member1->contactrequests);

        $this->assertEquals($user1->id, $request1->userid);
        $this->assertEquals($user2->id, $request1->requesteduserid);

        $this->assertEquals($user1->id, $request2->userid);
        $this->assertEquals($user3->id, $request2->requesteduserid);

        $this->assertEquals($user1->id, $request3->userid);
        $this->assertEquals($user4->id, $request3->requesteduserid);

        $request1 = array_shift($member2->contactrequests);
        $request2 = array_shift($member2->contactrequests);

        $this->assertEquals($user1->id, $request1->userid);
        $this->assertEquals($user2->id, $request1->requesteduserid);

        $this->assertEquals($user2->id, $request2->userid);
        $this->assertEquals($user3->id, $request2->requesteduserid);

        $request1 = array_shift($member3->contactrequests);
        $request2 = array_shift($member3->contactrequests);

        $this->assertEquals($user1->id, $request1->userid);
        $this->assertEquals($user3->id, $request1->requesteduserid);

        $this->assertEquals($user2->id, $request2->userid);
        $this->assertEquals($user3->id, $request2->requesteduserid);
>>>>>>> 5584c48a
    }
}<|MERGE_RESOLUTION|>--- conflicted
+++ resolved
@@ -4341,7 +4341,6 @@
     }
 
     /**
-<<<<<<< HEAD
      * Helper to seed the database with initial state.
      */
     protected function create_conversation_test_data() {
@@ -4678,7 +4677,9 @@
         foreach ($conversations as $conv) {
             $this->assertFalse($conv['isfavourite']);
         }
-=======
+    }
+
+    /**
      * Test returning members in a conversation with no contact requests.
      */
     public function test_get_conversation_members_messaging_disabled() {
@@ -4887,6 +4888,5 @@
 
         $this->assertEquals($user2->id, $request2->userid);
         $this->assertEquals($user3->id, $request2->requesteduserid);
->>>>>>> 5584c48a
     }
 }