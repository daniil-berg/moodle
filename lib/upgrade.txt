--- conflicted
+++ resolved
@@ -115,13 +115,10 @@
 * Final deprecation: The following functions along with associated tests have been removed:
   - core_grades_external::get_grades
   - core_grades_external::get_grade_item
-<<<<<<< HEAD
 * \core\session\manager::init_empty_session() has a new optional parameter $newsid to indicate whether this is a new user session
-=======
 * New html_table attribute "$responsive" which defaults to true. When set to true, tables created via html_writer::table() will be enclosed
   in a .table-responsive div container which will allow the table to be scrolled horizontally with ease, especially when the table is rendered in smaller viewports.
   Set to false to prevent the table from being enclosed in the responsive container.
->>>>>>> ffca35b8
 
 === 3.11.4 ===
 * A new option dontforcesvgdownload has been added to the $options parameter of the send_file() function.
