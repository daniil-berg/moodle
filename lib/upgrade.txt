--- conflicted
+++ resolved
@@ -35,7 +35,6 @@
 * Introduce a new public function \core_external\util::generate_token_name()
 * Legacy (and custom) Behat --skip-passed option has been removed completely. Please, use the standard
   --rerun option that provides exactly the same (execution of failed scenarios only).
-<<<<<<< HEAD
 * New scheduled tasks show_started_courses_task and hide_ended_courses_task that updates the course visibility when the current
   day matches course start date/end date. They are disabled by default. Once they are enabled, only courses with start/end dates
   near the past 24 hours will be checked. The visibility of these courses will only changed when their start/end dates are higher
@@ -43,10 +42,8 @@
 * New events course_started and course_ended have been created. For now, they are triggered when courses change automatically their
   visibility through the new scheduled tasks to hide/show courses based on their start/end dates.
 * The action_menu::set_constraint() method is deprecated. Please use action_menu::set_boundary() instead.
-=======
 * New \core\output\activity_header::get_heading_level() method to get the heading level for a given heading level depending whether
   the page displays a heading for the activity (usually a h2 heading containing the activity name).
->>>>>>> bc78914b
 
 === 4.2 ===
 
