--- conflicted
+++ resolved
@@ -119,10 +119,8 @@
 * table_sql download process is using the new data formats plugin which you can't use if you are buffering any output
     * flexible_table::get_download_menu(), considered private, has been deleted. Use
       $OUTPUT->download_dataformat_selector() instead.
-<<<<<<< HEAD
   when building Xpath, or pass the unescaped value when using the named selector.
 * Add new file_is_executable(), to consistently check for executables even in Windows (PHP bug #41062).
-=======
 * Introduced new hooks for plugin developers.
   * pre_course_category_delete($category)
   * pre_course_delete($course)
@@ -130,7 +128,6 @@
   * pre_block_delete($instance)
   * pre_user_delete($user)
   These hooks allow developers to use the item in question before it is deleted by core.
->>>>>>> 3fb5ddc3
 
 === 3.0 ===
 
