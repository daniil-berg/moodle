--- conflicted
+++ resolved
@@ -79,9 +79,7 @@
   Course formats using components will be allowed to use one level indentation only.
 * The method `flexible_table::set_columnsattributes` now can be used with 'class' key to add custom classes to the DOM.
 * The editor_tinymce plugin has been removed from core.
-<<<<<<< HEAD
 * A new grunt task, upgradablelibs, has been added to get the list of libraries that have a newer version in their repositories.
-=======
 * Support for serving of AMD modules built in really old versions of Moodle (<= 3.8) has been removed.
   Please ensure that your AMD modules have been rebuilt with a supported Moodle version.
 * Addition of new 'visibility' and 'participation' fields in the groups table, and 'moodle/group:viewhiddengroups' capability.
@@ -93,7 +91,6 @@
    - groups_get_members()
    - groups_get_groups_members()
   groups_print_activity_menu() will now only return groups where particiation == true.
->>>>>>> 055f994a
 
 === 4.1 ===
 
