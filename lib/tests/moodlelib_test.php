--- conflicted
+++ resolved
@@ -5170,10 +5170,6 @@
      * $param int|null $allowguestmymoodle The $CFG->allowguestmymoodle setting value.
      * @covers ::get_home_page
      */
-<<<<<<< HEAD
-    public function test_get_home_page(string $user, int $expected, ?int $defaulthomepage = null, ?int $enabledashboard = null,
-            ?int $userpreference = null): void {
-=======
     public function test_get_home_page(
         string $user,
         int $expected,
@@ -5182,7 +5178,6 @@
         ?int $userpreference = null,
         ?int $allowguestmymoodle = null,
     ): void {
->>>>>>> f4d4f1ca
         global $CFG, $USER;
 
         $this->resetAfterTest();
