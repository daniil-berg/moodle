--- conflicted
+++ resolved
@@ -7,8 +7,5 @@
 4/ updated rfc2445_is_valid_value() to accept single part rrule as a valid value (16 Jun 2014)
 5/ updated DTEND;TZID and DTSTAR;TZID values to support quotations (7 Nov 2014)
 6/ added calendar_normalize_tz function to convert region timezone to php supported timezone (7 Nov 2014)
-<<<<<<< HEAD
 7/ MDL-49032: fixed rfc2445_fold() to fix incorrect RFC2445_WSP definition (16 Sep 2015)
-=======
-7/ added timestamp_to_date function to support zero duration events (4 Sept 2015)
->>>>>>> dbeeebc0
+8/ added timestamp_to_date function to support zero duration events (16 Sept 2015)