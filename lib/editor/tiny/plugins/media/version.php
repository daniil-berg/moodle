--- conflicted
+++ resolved
@@ -24,10 +24,6 @@
 
 defined('MOODLE_INTERNAL') || die();
 
-<<<<<<< HEAD
-$plugin->version   = 2025031500;
-=======
-$plugin->version   = 2025031400;
->>>>>>> 743bfcbc
+$plugin->version   = 2025040200;
 $plugin->requires  = 2024100100;
 $plugin->component = 'tiny_media';