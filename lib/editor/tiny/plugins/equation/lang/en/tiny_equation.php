--- conflicted
+++ resolved
@@ -25,11 +25,6 @@
 $string['buttontitle'] = 'Equation editor';
 $string['cursorinfo'] = 'An arrow indicates the position that new elements from the element library will be inserted.';
 $string['editequation'] = 'Edit equation using <a href="{$a}" target="_blank">TeX</a>';
-<<<<<<< HEAD
-$string['buttontitle'] = 'Equation editor';
-=======
-$string['helplinktext'] = 'Equation helper';
->>>>>>> a8cdd0d7
 $string['librarygroup1'] = 'Operators';
 $string['librarygroup1_desc'] = 'TeX commands listed on the operators tab.';
 $string['librarygroup2'] = 'Arrows';
@@ -42,11 +37,8 @@
 $string['pluginname'] = 'Equation editor';
 $string['preview'] = 'Equation preview';
 $string['privacy:metadata'] = 'The equation editor for TinyMCE does not store any personal data.';
-<<<<<<< HEAD
+$string['saveequation'] = 'Save equation';
+$string['settings'] = 'Equation editor settings';
 
 // Deprecated since Moodle 4.5.
-$string['helplinktext'] = 'Equation helper';
-=======
-$string['saveequation'] = 'Save equation';
-$string['settings'] = 'Equation editor settings';
->>>>>>> a8cdd0d7
+$string['helplinktext'] = 'Equation helper';