<?php
// This file is part of Moodle - http://moodle.org/
//
// Moodle is free software: you can redistribute it and/or modify
// it under the terms of the GNU General Public License as published by
// the Free Software Foundation, either version 3 of the License, or
// (at your option) any later version.
//
// Moodle is distributed in the hope that it will be useful,
// but WITHOUT ANY WARRANTY; without even the implied warranty of
// MERCHANTABILITY or FITNESS FOR A PARTICULAR PURPOSE.  See the
// GNU General Public License for more details.
//
// You should have received a copy of the GNU General Public License
// along with Moodle.  If not, see <http://www.gnu.org/licenses/>.

/**
 * This file keeps track of upgrades to Moodle.
 *
 * Sometimes, changes between versions involve
 * alterations to database structures and other
 * major things that may break installations.
 *
 * The upgrade function in this file will attempt
 * to perform all the necessary actions to upgrade
 * your older installation to the current version.
 *
 * If there's something it cannot do itself, it
 * will tell you what you need to do.
 *
 * The commands in here will all be database-neutral,
 * using the methods of database_manager class
 *
 * Please do not forget to use upgrade_set_timeout()
 * before any action that may take longer time to finish.
 *
 * @package   core_install
 * @category  upgrade
 * @copyright 2006 onwards Martin Dougiamas  http://dougiamas.com
 * @license   http://www.gnu.org/copyleft/gpl.html GNU GPL v3 or later
 */

defined('MOODLE_INTERNAL') || die();

/**
 * Main upgrade tasks to be executed on Moodle version bump
 *
 * This function is automatically executed after one bump in the Moodle core
 * version is detected. It's in charge of performing the required tasks
 * to raise core from the previous version to the next one.
 *
 * It's a collection of ordered blocks of code, named "upgrade steps",
 * each one performing one isolated (from the rest of steps) task. Usually
 * tasks involve creating new DB objects or performing manipulation of the
 * information for cleanup/fixup purposes.
 *
 * Each upgrade step has a fixed structure, that can be summarised as follows:
 *
 * if ($oldversion < XXXXXXXXXX.XX) {
 *     // Explanation of the update step, linking to issue in the Tracker if necessary
 *     upgrade_set_timeout(XX); // Optional for big tasks
 *     // Code to execute goes here, usually the XMLDB Editor will
 *     // help you here. See {@link http://docs.moodle.org/dev/XMLDB_editor}.
 *     upgrade_main_savepoint(true, XXXXXXXXXX.XX);
 * }
 *
 * All plugins within Moodle (modules, blocks, reports...) support the existence of
 * their own upgrade.php file, using the "Frankenstyle" component name as
 * defined at {@link http://docs.moodle.org/dev/Frankenstyle}, for example:
 *     - {@link xmldb_page_upgrade($oldversion)}. (modules don't require the plugintype ("mod_") to be used.
 *     - {@link xmldb_auth_manual_upgrade($oldversion)}.
 *     - {@link xmldb_workshopform_accumulative_upgrade($oldversion)}.
 *     - ....
 *
 * In order to keep the contents of this file reduced, it's allowed to create some helper
 * functions to be used here in the {@link upgradelib.php} file at the same directory. Note
 * that such a file must be manually included from upgrade.php, and there are some restrictions
 * about what can be used within it.
 *
 * For more information, take a look to the documentation available:
 *     - Data definition API: {@link http://docs.moodle.org/dev/Data_definition_API}
 *     - Upgrade API: {@link http://docs.moodle.org/dev/Upgrade_API}
 *
 * @param int $oldversion
 * @return bool always true
 */
function xmldb_main_upgrade($oldversion) {
    global $CFG, $DB;

    require_once($CFG->libdir.'/db/upgradelib.php'); // Core Upgrade-related functions.

    $dbman = $DB->get_manager(); // Loads ddl manager and xmldb classes.

    // Always keep this upgrade step with version being the minimum
    // allowed version to upgrade from (v3.6.0 right now).
    if ($oldversion < 2018120300) {
        // Just in case somebody hacks upgrade scripts or env, we really can not continue.
        echo("You need to upgrade to 3.6.x or higher first!\n");
        exit(1);
        // Note this savepoint is 100% unreachable, but needed to pass the upgrade checks.
        upgrade_main_savepoint(true, 2018120300);
    }

    // Automatically generated Moodle v3.6.0 release upgrade line.
    // Put any upgrade step following this.

    if ($oldversion < 2018120300.01) {
        // Update the FB logo URL.
        $oldurl = 'https://facebookbrand.com/wp-content/themes/fb-branding/prj-fb-branding/assets/images/fb-art.png';
        $newurl = 'https://facebookbrand.com/wp-content/uploads/2016/05/flogo_rgb_hex-brc-site-250.png';

        $updatesql = "UPDATE {oauth2_issuer}
                         SET image = :newimage
                       WHERE " . $DB->sql_compare_text('image', 100). " = :oldimage";
        $params = [
            'newimage' => $newurl,
            'oldimage' => $oldurl
        ];
        $DB->execute($updatesql, $params);

        upgrade_main_savepoint(true, 2018120300.01);
    }

    if ($oldversion < 2018120300.02) {
        // Set all individual conversations to enabled.
        $updatesql = "UPDATE {message_conversations}
                         SET enabled = :enabled
                       WHERE type = :type";
        $DB->execute($updatesql, ['enabled' => 1, 'type' => 1]);

        upgrade_main_savepoint(true, 2018120300.02);
    }

    if ($oldversion < 2018120301.02) {
        upgrade_delete_orphaned_file_records();
        upgrade_main_savepoint(true, 2018120301.02);
    }

    if ($oldversion < 2019011500.00) {
        // Define table task_log to be created.
        $table = new xmldb_table('task_log');

        // Adding fields to table task_log.
        $table->add_field('id', XMLDB_TYPE_INTEGER, '10', null, XMLDB_NOTNULL, XMLDB_SEQUENCE, null);
        $table->add_field('type', XMLDB_TYPE_INTEGER, '4', null, XMLDB_NOTNULL, null, null);
        $table->add_field('component', XMLDB_TYPE_CHAR, '255', null, XMLDB_NOTNULL, null, null);
        $table->add_field('classname', XMLDB_TYPE_CHAR, '255', null, XMLDB_NOTNULL, null, null);
        $table->add_field('userid', XMLDB_TYPE_INTEGER, '10', null, XMLDB_NOTNULL, null, null);
        $table->add_field('timestart', XMLDB_TYPE_NUMBER, '20, 10', null, XMLDB_NOTNULL, null, null);
        $table->add_field('timeend', XMLDB_TYPE_NUMBER, '20, 10', null, XMLDB_NOTNULL, null, null);
        $table->add_field('dbreads', XMLDB_TYPE_INTEGER, '10', null, XMLDB_NOTNULL, null, null);
        $table->add_field('dbwrites', XMLDB_TYPE_INTEGER, '10', null, XMLDB_NOTNULL, null, null);
        $table->add_field('result', XMLDB_TYPE_INTEGER, '2', null, XMLDB_NOTNULL, null, null);

        // Adding keys to table task_log.
        $table->add_key('primary', XMLDB_KEY_PRIMARY, ['id']);

        // Adding indexes to table task_log.
        $table->add_index('classname', XMLDB_INDEX_NOTUNIQUE, ['classname']);
        $table->add_index('timestart', XMLDB_INDEX_NOTUNIQUE, ['timestart']);

        // Conditionally launch create table for task_log.
        if (!$dbman->table_exists($table)) {
            $dbman->create_table($table);
        }

        // Main savepoint reached.
        upgrade_main_savepoint(true, 2019011500.00);
    }

    if ($oldversion < 2019011501.00) {
        // Define field output to be added to task_log.
        $table = new xmldb_table('task_log');
        $field = new xmldb_field('output', XMLDB_TYPE_TEXT, null, null, XMLDB_NOTNULL, null, null, 'result');

        // Conditionally launch add field output.
        if (!$dbman->field_exists($table, $field)) {
            $dbman->add_field($table, $field);
        }

        // Main savepoint reached.
        upgrade_main_savepoint(true, 2019011501.00);
    }

    if ($oldversion < 2019011801.00) {

        // Define table customfield_category to be created.
        $table = new xmldb_table('customfield_category');

        // Adding fields to table customfield_category.
        $table->add_field('id', XMLDB_TYPE_INTEGER, '10', null, XMLDB_NOTNULL, XMLDB_SEQUENCE, null);
        $table->add_field('name', XMLDB_TYPE_CHAR, '400', null, XMLDB_NOTNULL, null, null);
        $table->add_field('description', XMLDB_TYPE_TEXT, null, null, null, null, null);
        $table->add_field('descriptionformat', XMLDB_TYPE_INTEGER, '10', null, null, null, null);
        $table->add_field('sortorder', XMLDB_TYPE_INTEGER, '10', null, null, null, null);
        $table->add_field('timecreated', XMLDB_TYPE_INTEGER, '10', null, XMLDB_NOTNULL, null, null);
        $table->add_field('timemodified', XMLDB_TYPE_INTEGER, '10', null, XMLDB_NOTNULL, null, null);
        $table->add_field('component', XMLDB_TYPE_CHAR, '100', null, XMLDB_NOTNULL, null, null);
        $table->add_field('area', XMLDB_TYPE_CHAR, '100', null, XMLDB_NOTNULL, null, null);
        $table->add_field('itemid', XMLDB_TYPE_INTEGER, '10', null, XMLDB_NOTNULL, null, '0');
        $table->add_field('contextid', XMLDB_TYPE_INTEGER, '10', null, null, null, null);

        // Adding keys to table customfield_category.
        $table->add_key('primary', XMLDB_KEY_PRIMARY, ['id']);
        $table->add_key('contextid', XMLDB_KEY_FOREIGN, ['contextid'], 'context', ['id']);

        // Adding indexes to table customfield_category.
        $table->add_index('component_area_itemid', XMLDB_INDEX_NOTUNIQUE, ['component', 'area', 'itemid', 'sortorder']);

        // Conditionally launch create table for customfield_category.
        if (!$dbman->table_exists($table)) {
            $dbman->create_table($table);
        }

        // Define table customfield_field to be created.
        $table = new xmldb_table('customfield_field');

        // Adding fields to table customfield_field.
        $table->add_field('id', XMLDB_TYPE_INTEGER, '10', null, XMLDB_NOTNULL, XMLDB_SEQUENCE, null);
        $table->add_field('shortname', XMLDB_TYPE_CHAR, '100', null, XMLDB_NOTNULL, null, null);
        $table->add_field('name', XMLDB_TYPE_CHAR, '400', null, XMLDB_NOTNULL, null, null);
        $table->add_field('type', XMLDB_TYPE_CHAR, '100', null, XMLDB_NOTNULL, null, null);
        $table->add_field('description', XMLDB_TYPE_TEXT, null, null, null, null, null);
        $table->add_field('descriptionformat', XMLDB_TYPE_INTEGER, '10', null, null, null, null);
        $table->add_field('sortorder', XMLDB_TYPE_INTEGER, '10', null, null, null, null);
        $table->add_field('categoryid', XMLDB_TYPE_INTEGER, '10', null, null, null, null);
        $table->add_field('configdata', XMLDB_TYPE_TEXT, null, null, null, null, null);
        $table->add_field('timecreated', XMLDB_TYPE_INTEGER, '10', null, XMLDB_NOTNULL, null, null);
        $table->add_field('timemodified', XMLDB_TYPE_INTEGER, '10', null, XMLDB_NOTNULL, null, null);

        // Adding keys to table customfield_field.
        $table->add_key('primary', XMLDB_KEY_PRIMARY, ['id']);
        $table->add_key('categoryid', XMLDB_KEY_FOREIGN, ['categoryid'], 'customfield_category', ['id']);

        // Adding indexes to table customfield_field.
        $table->add_index('categoryid_sortorder', XMLDB_INDEX_NOTUNIQUE, ['categoryid', 'sortorder']);

        // Conditionally launch create table for customfield_field.
        if (!$dbman->table_exists($table)) {
            $dbman->create_table($table);
        }

        // Define table customfield_data to be created.
        $table = new xmldb_table('customfield_data');

        // Adding fields to table customfield_data.
        $table->add_field('id', XMLDB_TYPE_INTEGER, '10', null, XMLDB_NOTNULL, XMLDB_SEQUENCE, null);
        $table->add_field('fieldid', XMLDB_TYPE_INTEGER, '10', null, XMLDB_NOTNULL, null, null);
        $table->add_field('instanceid', XMLDB_TYPE_INTEGER, '10', null, XMLDB_NOTNULL, null, null);
        $table->add_field('intvalue', XMLDB_TYPE_INTEGER, '10', null, null, null, null);
        $table->add_field('decvalue', XMLDB_TYPE_NUMBER, '10, 5', null, null, null, null);
        $table->add_field('shortcharvalue', XMLDB_TYPE_CHAR, '255', null, null, null, null);
        $table->add_field('charvalue', XMLDB_TYPE_CHAR, '1333', null, null, null, null);
        $table->add_field('value', XMLDB_TYPE_TEXT, null, null, XMLDB_NOTNULL, null, null);
        $table->add_field('valueformat', XMLDB_TYPE_INTEGER, '10', null, XMLDB_NOTNULL, null, null);
        $table->add_field('timecreated', XMLDB_TYPE_INTEGER, '10', null, XMLDB_NOTNULL, null, null);
        $table->add_field('timemodified', XMLDB_TYPE_INTEGER, '10', null, XMLDB_NOTNULL, null, null);
        $table->add_field('contextid', XMLDB_TYPE_INTEGER, '10', null, null, null, null);

        // Adding keys to table customfield_data.
        $table->add_key('primary', XMLDB_KEY_PRIMARY, ['id']);
        $table->add_key('fieldid', XMLDB_KEY_FOREIGN, ['fieldid'], 'customfield_field', ['id']);
        $table->add_key('contextid', XMLDB_KEY_FOREIGN, ['contextid'], 'context', ['id']);

        // Adding indexes to table customfield_data.
        $table->add_index('instanceid-fieldid', XMLDB_INDEX_UNIQUE, ['instanceid', 'fieldid']);
        $table->add_index('fieldid-intvalue', XMLDB_INDEX_NOTUNIQUE, ['fieldid', 'intvalue']);
        $table->add_index('fieldid-shortcharvalue', XMLDB_INDEX_NOTUNIQUE, ['fieldid', 'shortcharvalue']);
        $table->add_index('fieldid-decvalue', XMLDB_INDEX_NOTUNIQUE, ['fieldid', 'decvalue']);

        // Conditionally launch create table for customfield_data.
        if (!$dbman->table_exists($table)) {
            $dbman->create_table($table);
        }

        upgrade_main_savepoint(true, 2019011801.00);
    }

    if ($oldversion < 2019011801.01) {

        // Delete all files that have been used in sections, which are already deleted.
        $sql = "SELECT DISTINCT f.itemid as sectionid, f.contextid
                  FROM {files} f
             LEFT JOIN {course_sections} s ON f.itemid = s.id
                 WHERE f.component = :component AND f.filearea = :filearea AND s.id IS NULL ";

        $params = [
            'component' => 'course',
            'filearea' => 'section'
        ];

        $stalefiles = $DB->get_recordset_sql($sql, $params);

        $fs = get_file_storage();
        foreach ($stalefiles as $stalefile) {
            $fs->delete_area_files($stalefile->contextid, 'course', 'section', $stalefile->sectionid);
        }
        $stalefiles->close();

        upgrade_main_savepoint(true, 2019011801.01);
    }

    if ($oldversion < 2019011801.02) {
        // Add index 'useridfrom' to the table 'notifications'.
        $table = new xmldb_table('notifications');
        $index = new xmldb_index('useridfrom', XMLDB_INDEX_NOTUNIQUE, ['useridfrom']);

        if (!$dbman->index_exists($table, $index)) {
            $dbman->add_index($table, $index);
        }

        upgrade_main_savepoint(true, 2019011801.02);
    }

    if ($oldversion < 2019011801.03) {
        // Remove duplicate entries from group memberships.
        // Find records with multiple userid/groupid combinations and find the highest ID.
        // Later we will remove all those entries.
        $sql = "
            SELECT MIN(id) as minid, userid, groupid
            FROM {groups_members}
            GROUP BY userid, groupid
            HAVING COUNT(id) > 1";
        if ($duplicatedrows = $DB->get_recordset_sql($sql)) {
            foreach ($duplicatedrows as $row) {
                $DB->delete_records_select('groups_members',
                    'userid = :userid AND groupid = :groupid AND id <> :minid', (array)$row);
            }
        }
        $duplicatedrows->close();

        // Define key useridgroupid (unique) to be added to group_members.
        $table = new xmldb_table('groups_members');
        $key = new xmldb_key('useridgroupid', XMLDB_KEY_UNIQUE, array('userid', 'groupid'));
        // Launch add key useridgroupid.
        $dbman->add_key($table, $key);
        // Main savepoint reached.
        upgrade_main_savepoint(true, 2019011801.03);
    }

    if ($oldversion < 2019021500.01) {
        $insights = $DB->get_record('message_providers', ['component' => 'moodle', 'name' => 'insights']);
        if (!empty($insights)) {
            $insights->capability = null;
            $DB->update_record('message_providers', $insights);
        }
        upgrade_main_savepoint(true, 2019021500.01);
    }

    if ($oldversion < 2019021500.02) {
        // Default 'off' for existing sites as this is the behaviour they had earlier.
        set_config('messagingdefaultpressenter', false);

        // Main savepoint reached.
        upgrade_main_savepoint(true, 2019021500.02);
    }

    if ($oldversion < 2019030100.01) {
        // Create adhoc task to delete renamed My Course search area (ID core_course-mycourse).
        $record = new \stdClass();
        $record->classname = '\core\task\clean_up_deleted_search_area_task';
        $record->component = 'core';

        // Next run time based from nextruntime computation in \core\task\manager::queue_adhoc_task().
        $nextruntime = time() - 1;
        $record->nextruntime = $nextruntime;
        $record->customdata = json_encode('core_course-mycourse');

        $DB->insert_record('task_adhoc', $record);

        // Main savepoint reached.
        upgrade_main_savepoint(true, 2019030100.01);
    }

    if ($oldversion < 2019030700.01) {

        // Define field evaluationmode to be added to analytics_models_log.
        $table = new xmldb_table('analytics_models_log');
        $field = new xmldb_field('evaluationmode', XMLDB_TYPE_CHAR, '50', null, null, null,
            null, 'version');

        // Conditionally launch add field evaluationmode.
        if (!$dbman->field_exists($table, $field)) {
            $dbman->add_field($table, $field);

            $updatesql = "UPDATE {analytics_models_log}
                             SET evaluationmode = 'configuration'";
            $DB->execute($updatesql, []);

            // Changing nullability of field evaluationmode on table block_instances to not null.
            $field = new xmldb_field('evaluationmode', XMLDB_TYPE_CHAR, '50', null, XMLDB_NOTNULL,
                null, null, 'version');

            // Launch change of nullability for field evaluationmode.
            $dbman->change_field_notnull($table, $field);
        }

        // Main savepoint reached.
        upgrade_main_savepoint(true, 2019030700.01);
    }

    if ($oldversion < 2019030800.00) {
        // Define table 'message_conversation_actions' to be created.
        // Note - I would have preferred 'message_conversation_user_actions' but due to Oracle we can't. Boo.
        $table = new xmldb_table('message_conversation_actions');

        // Adding fields to table 'message_conversation_actions'.
        $table->add_field('id', XMLDB_TYPE_INTEGER, '10', null, XMLDB_NOTNULL, XMLDB_SEQUENCE, null);
        $table->add_field('userid', XMLDB_TYPE_INTEGER, '10', null, XMLDB_NOTNULL, null, null);
        $table->add_field('conversationid', XMLDB_TYPE_INTEGER, '10', null, XMLDB_NOTNULL, null, null);
        $table->add_field('action', XMLDB_TYPE_INTEGER, '10', null, XMLDB_NOTNULL, null, null);
        $table->add_field('timecreated', XMLDB_TYPE_INTEGER, '10', null, XMLDB_NOTNULL, null, null);

        // Adding keys to table 'message_conversation_actions'.
        $table->add_key('primary', XMLDB_KEY_PRIMARY, ['id']);
        $table->add_key('userid', XMLDB_KEY_FOREIGN, ['userid'], 'user', ['id']);
        $table->add_key('conversationid', XMLDB_KEY_FOREIGN, ['conversationid'], 'message_conversations', ['id']);

        // Conditionally launch create table for 'message_conversation_actions'.
        if (!$dbman->table_exists($table)) {
            $dbman->create_table($table);
        }

        // Main savepoint reached.
        upgrade_main_savepoint(true, 2019030800.00);
    }

    if ($oldversion < 2019030800.02) {
        // Remove any conversations and their members associated with non-existent groups.
        $sql = "SELECT mc.id
                  FROM {message_conversations} mc
             LEFT JOIN {groups} g
                    ON mc.itemid = g.id
                 WHERE mc.component = :component
                   AND mc.itemtype = :itemtype
                   AND g.id is NULL";
        $conversations = $DB->get_records_sql($sql, ['component' => 'core_group', 'itemtype' => 'groups']);

        if ($conversations) {
            $conversationids = array_keys($conversations);

            $DB->delete_records_list('message_conversations', 'id', $conversationids);
            $DB->delete_records_list('message_conversation_members', 'conversationid', $conversationids);
            $DB->delete_records_list('message_conversation_actions', 'conversationid', $conversationids);

            // Now, go through each conversation and delete any messages and related message actions.
            foreach ($conversationids as $conversationid) {
                if ($messages = $DB->get_records('messages', ['conversationid' => $conversationid])) {
                    $messageids = array_keys($messages);

                    // Delete the actions.
                    list($insql, $inparams) = $DB->get_in_or_equal($messageids);
                    $DB->delete_records_select('message_user_actions', "messageid $insql", $inparams);

                    // Delete the messages.
                    $DB->delete_records('messages', ['conversationid' => $conversationid]);
                }
            }
        }

        // Main savepoint reached.
        upgrade_main_savepoint(true, 2019030800.02);
    }

    if ($oldversion < 2019030800.03) {

        // Add missing indicators to course_dropout.
        $params = [
            'target' => '\core\analytics\target\course_dropout',
            'trained' => 0,
            'enabled' => 0,
        ];
        $models = $DB->get_records('analytics_models', $params);
        foreach ($models as $model) {
            $indicators = json_decode($model->indicators);

            $potentiallymissingindicators = [
                '\core_course\analytics\indicator\completion_enabled',
                '\core_course\analytics\indicator\potential_cognitive_depth',
                '\core_course\analytics\indicator\potential_social_breadth',
                '\core\analytics\indicator\any_access_after_end',
                '\core\analytics\indicator\any_access_before_start',
                '\core\analytics\indicator\any_write_action_in_course',
                '\core\analytics\indicator\read_actions'
            ];

            $missing = false;
            foreach ($potentiallymissingindicators as $potentiallymissingindicator) {
                if (!in_array($potentiallymissingindicator, $indicators)) {
                    // Add the missing indicator to sites upgraded before 2017072000.02.
                    $indicators[] = $potentiallymissingindicator;
                    $missing = true;
                }
            }

            if ($missing) {
                $model->indicators = json_encode($indicators);
                $model->version = time();
                $model->timemodified = time();
                $DB->update_record('analytics_models', $model);
            }
        }

        // Add missing indicators to no_teaching.
        $params = [
            'target' => '\core\analytics\target\no_teaching',
        ];
        $models = $DB->get_records('analytics_models', $params);
        foreach ($models as $model) {
            $indicators = json_decode($model->indicators);
            if (!in_array('\core_course\analytics\indicator\no_student', $indicators)) {
                // Add the missing indicator to sites upgraded before 2017072000.02.

                $indicators[] = '\core_course\analytics\indicator\no_student';

                $model->indicators = json_encode($indicators);
                $model->version = time();
                $model->timemodified = time();
                $DB->update_record('analytics_models', $model);
            }
        }

        // Main savepoint reached.
        upgrade_main_savepoint(true, 2019030800.03);
    }

    if ($oldversion < 2019031500.01) {

        $defaulttimesplittings = get_config('analytics', 'timesplittings');
        if ($defaulttimesplittings !== false) {
            set_config('defaulttimesplittingsevaluation', $defaulttimesplittings, 'analytics');
            unset_config('timesplittings', 'analytics');
        }

        // Main savepoint reached.
        upgrade_main_savepoint(true, 2019031500.01);
    }

    if ($oldversion < 2019032200.02) {
        // The no_teaching model might have been marked as not-trained by mistake (static models are always trained).
        $DB->set_field('analytics_models', 'trained', 1, ['target' => '\core\analytics\target\no_teaching']);
        upgrade_main_savepoint(true, 2019032200.02);
    }

    if ($oldversion < 2019032900.00) {

        // Define table badge_competencies to be renamed to badge_alignment.
        $table = new xmldb_table('badge_competencies');

        // Be careful if this step gets run twice.
        if ($dbman->table_exists($table)) {
            $key = new xmldb_key('competenciesbadge', XMLDB_KEY_FOREIGN, ['badgeid'], 'badge', ['id']);

            // Launch drop key competenciesbadge.
            $dbman->drop_key($table, $key);

            $key = new xmldb_key('alignmentsbadge', XMLDB_KEY_FOREIGN, ['badgeid'], 'badge', ['id']);

            // Launch add key alignmentsbadge.
            $dbman->add_key($table, $key);

            // Launch rename table for badge_alignment.
            $dbman->rename_table($table, 'badge_alignment');
        }

        upgrade_main_savepoint(true, 2019032900.00);
    }

    if ($oldversion < 2019032900.01) {
        $sql = "UPDATE {task_scheduled}
                   SET classname = ?
                 WHERE component = ?
                   AND classname = ?";
        $DB->execute($sql, [
            '\core\task\question_preview_cleanup_task',
            'moodle',
            '\core\task\question_cron_task'
        ]);

        // Main savepoint reached.
        upgrade_main_savepoint(true, 2019032900.01);
     }

    if ($oldversion < 2019040200.01) {
        // Removing the themes BSB, Clean, More from core.
        // If these theme wish to be retained empty this array before upgrade.
        $themes = array('theme_bootstrapbase' => 'bootstrapbase',
                'theme_clean' => 'clean', 'theme_more' => 'more');
        foreach ($themes as $key => $theme) {
            if (check_dir_exists($CFG->dirroot . '/theme/' . $theme, false)) {
                // Ignore the themes that have been re-downloaded.
                unset($themes[$key]);
            }
        }
        // Check we actually have themes to remove.
        if (count($themes) > 0) {
            list($insql, $inparams) = $DB->get_in_or_equal($themes, SQL_PARAMS_NAMED);

            // Replace the theme usage.
            $DB->set_field_select('course', 'theme', 'classic', "theme $insql", $inparams);
            $DB->set_field_select('course_categories', 'theme', 'classic', "theme $insql", $inparams);
            $DB->set_field_select('user', 'theme', 'classic', "theme $insql", $inparams);
            $DB->set_field_select('mnet_host', 'theme', 'classic', "theme $insql", $inparams);
            $DB->set_field_select('cohort', 'theme', 'classic', "theme $insql", $inparams);

            // Replace the theme configs.
            if (in_array(get_config('core', 'theme'), $themes)) {
                set_config('theme', 'classic');
            }
            if (in_array(get_config('core', 'thememobile'), $themes)) {
                set_config('thememobile', 'classic');
            }
            if (in_array(get_config('core', 'themelegacy'), $themes)) {
                set_config('themelegacy', 'classic');
            }
            if (in_array(get_config('core', 'themetablet'), $themes)) {
                set_config('themetablet', 'classic');
            }

            // Hacky emulation of plugin uninstallation.
            foreach ($themes as $key => $theme) {
                unset_all_config_for_plugin($key);
            }
        }

        // Main savepoint reached.
        upgrade_main_savepoint(true, 2019040200.01);
    }

    if ($oldversion < 2019040600.02) {

        // Define key fileid (foreign) to be dropped form analytics_train_samples.
        $table = new xmldb_table('analytics_train_samples');
        $key = new xmldb_key('fileid', XMLDB_KEY_FOREIGN, ['fileid'], 'files', ['id']);

        // Launch drop key fileid.
        $dbman->drop_key($table, $key);

        // Define field fileid to be dropped from analytics_train_samples.
        $table = new xmldb_table('analytics_train_samples');
        $field = new xmldb_field('fileid');

        // Conditionally launch drop field fileid.
        if ($dbman->field_exists($table, $field)) {
            $dbman->drop_field($table, $field);
        }

        // Main savepoint reached.
        upgrade_main_savepoint(true, 2019040600.02);
    }

    if ($oldversion < 2019040600.04) {
        // Define field and index to be added to backup_controllers.
        $table = new xmldb_table('backup_controllers');
        $field = new xmldb_field('progress', XMLDB_TYPE_NUMBER, '15, 14', null, XMLDB_NOTNULL, null, '0', 'timemodified');
        $index = new xmldb_index('useritem_ix', XMLDB_INDEX_NOTUNIQUE, ['userid', 'itemid']);
        // Conditionally launch add field progress.
        if (!$dbman->field_exists($table, $field)) {
            $dbman->add_field($table, $field);
        }
        // Conditionally launch add index useritem_ix.
        if (!$dbman->index_exists($table, $index)) {
            $dbman->add_index($table, $index);
        }

        // Main savepoint reached.
        upgrade_main_savepoint(true, 2019040600.04);
    }

    if ($oldversion < 2019041000.02) {

        // Define field fullmessagetrust to be added to messages.
        $table = new xmldb_table('messages');
        $field = new xmldb_field('fullmessagetrust', XMLDB_TYPE_INTEGER, '2', null, XMLDB_NOTNULL, null, '0', 'timecreated');

        // Conditionally launch add field fullmessagetrust.
        if (!$dbman->field_exists($table, $field)) {
            $dbman->add_field($table, $field);
        }

        // Main savepoint reached.
        upgrade_main_savepoint(true, 2019041000.02);
    }

    if ($oldversion < 2019041300.01) {
        // Add the field 'name' to the 'analytics_models' table.
        $table = new xmldb_table('analytics_models');
        $field = new xmldb_field('name', XMLDB_TYPE_CHAR, '1333', null, null, null, null, 'trained');

        if (!$dbman->field_exists($table, $field)) {
            $dbman->add_field($table, $field);
        }
        // Main savepoint reached.
        upgrade_main_savepoint(true, 2019041300.01);
    }

    if ($oldversion < 2019041800.01) {
        // STEP 1. For the existing and migrated self-conversations, set the type to the new MESSAGE_CONVERSATION_TYPE_SELF, update
        // the convhash and star them.
        $sql = "SELECT mcm.conversationid, mcm.userid, MAX(mcm.id) as maxid
                  FROM {message_conversation_members} mcm
            INNER JOIN {user} u ON mcm.userid = u.id
                 WHERE u.deleted = 0
              GROUP BY mcm.conversationid, mcm.userid
                HAVING COUNT(*) > 1";
        $selfconversationsrs = $DB->get_recordset_sql($sql);
        $maxids = [];
        foreach ($selfconversationsrs as $selfconversation) {
            $DB->update_record('message_conversations',
                ['id' => $selfconversation->conversationid,
                 'type' => \core_message\api::MESSAGE_CONVERSATION_TYPE_SELF,
                 'convhash' => \core_message\helper::get_conversation_hash([$selfconversation->userid])
                ]
            );

            // Star the existing self-conversation.
            $favouriterecord = new \stdClass();
            $favouriterecord->component = 'core_message';
            $favouriterecord->itemtype = 'message_conversations';
            $favouriterecord->itemid = $selfconversation->conversationid;
            $userctx = \context_user::instance($selfconversation->userid);
            $favouriterecord->contextid = $userctx->id;
            $favouriterecord->userid = $selfconversation->userid;
            if (!$DB->record_exists('favourite', (array)$favouriterecord)) {
                $favouriterecord->timecreated = time();
                $favouriterecord->timemodified = $favouriterecord->timecreated;
                $DB->insert_record('favourite', $favouriterecord);
            }

            // Set the self-conversation member with maxid to remove it later.
            $maxids[] = $selfconversation->maxid;
        }
        $selfconversationsrs->close();

        // Remove the repeated member with the higher id for all the existing self-conversations.
        if (!empty($maxids)) {
            list($insql, $inparams) = $DB->get_in_or_equal($maxids);
            $DB->delete_records_select('message_conversation_members', "id $insql", $inparams);
        }

        // STEP 2. Migrate existing self-conversation relying on old message tables, setting the type to the new
        // MESSAGE_CONVERSATION_TYPE_SELF and the convhash to the proper one. Star them also.

        // On the messaging legacy tables, self-conversations are only present in the 'message_read' table, so we don't need to
        // check the content in the 'message' table.
        $sql = "SELECT mr.*
                  FROM {message_read} mr
            INNER JOIN {user} u ON mr.useridfrom = u.id
                 WHERE mr.useridfrom = mr.useridto AND mr.notification = 0 AND u.deleted = 0";
        $legacyselfmessagesrs = $DB->get_recordset_sql($sql);
        foreach ($legacyselfmessagesrs as $message) {
            // Get the self-conversation or create and star it if doesn't exist.
            $conditions = [
                'type' => \core_message\api::MESSAGE_CONVERSATION_TYPE_SELF,
                'convhash' => \core_message\helper::get_conversation_hash([$message->useridfrom])
            ];
            $selfconversation = $DB->get_record('message_conversations', $conditions);
            if (empty($selfconversation)) {
                // Create the self-conversation.
                $selfconversation = new \stdClass();
                $selfconversation->type = \core_message\api::MESSAGE_CONVERSATION_TYPE_SELF;
                $selfconversation->convhash = \core_message\helper::get_conversation_hash([$message->useridfrom]);
                $selfconversation->enabled = 1;
                $selfconversation->timecreated = time();
                $selfconversation->timemodified = $selfconversation->timecreated;

                $selfconversation->id = $DB->insert_record('message_conversations', $selfconversation);

                // Add user to this self-conversation.
                $member = new \stdClass();
                $member->conversationid = $selfconversation->id;
                $member->userid = $message->useridfrom;
                $member->timecreated = time();

                $member->id = $DB->insert_record('message_conversation_members', $member);

                // Star the self-conversation.
                $favouriterecord = new \stdClass();
                $favouriterecord->component = 'core_message';
                $favouriterecord->itemtype = 'message_conversations';
                $favouriterecord->itemid = $selfconversation->id;
                $userctx = \context_user::instance($message->useridfrom);
                $favouriterecord->contextid = $userctx->id;
                $favouriterecord->userid = $message->useridfrom;
                if (!$DB->record_exists('favourite', (array)$favouriterecord)) {
                    $favouriterecord->timecreated = time();
                    $favouriterecord->timemodified = $favouriterecord->timecreated;
                    $DB->insert_record('favourite', $favouriterecord);
                }
            }

            // Create the object we will be inserting into the database.
            $tabledata = new \stdClass();
            $tabledata->useridfrom = $message->useridfrom;
            $tabledata->conversationid = $selfconversation->id;
            $tabledata->subject = $message->subject;
            $tabledata->fullmessage = $message->fullmessage;
            $tabledata->fullmessageformat = $message->fullmessageformat ?? FORMAT_MOODLE;
            $tabledata->fullmessagehtml = $message->fullmessagehtml;
            $tabledata->smallmessage = $message->smallmessage;
            $tabledata->timecreated = $message->timecreated;

            $messageid = $DB->insert_record('messages', $tabledata);

            // Check if we need to mark this message as deleted (self-conversations add this information on the
            // timeuserfromdeleted field.
            if ($message->timeuserfromdeleted) {
                $mua = new \stdClass();
                $mua->userid = $message->useridfrom;
                $mua->messageid = $messageid;
                $mua->action = \core_message\api::MESSAGE_ACTION_DELETED;
                $mua->timecreated = $message->timeuserfromdeleted;

                $DB->insert_record('message_user_actions', $mua);
            }

            // Mark this message as read.
            $mua = new \stdClass();
            $mua->userid = $message->useridto;
            $mua->messageid = $messageid;
            $mua->action = \core_message\api::MESSAGE_ACTION_READ;
            $mua->timecreated = $message->timeread;

            $DB->insert_record('message_user_actions', $mua);

            // The self-conversation message has been migrated. Delete the record from the legacy table as soon as possible
            // to avoid migrate it twice.
            $DB->delete_records('message_read', ['id' => $message->id]);
        }
        $legacyselfmessagesrs->close();

        // Main savepoint reached.
        upgrade_main_savepoint(true, 2019041800.01);
    }

    if ($oldversion < 2019042200.01) {

        // Define table role_sortorder to be dropped.
        $table = new xmldb_table('role_sortorder');

        // Conditionally launch drop table for role_sortorder.
        if ($dbman->table_exists($table)) {
            $dbman->drop_table($table);
        }

        // Main savepoint reached.
        upgrade_main_savepoint(true, 2019042200.01);
    }

    if ($oldversion < 2019042200.02) {

        // Let's update all (old core) targets to their new (core_course) locations.
        $targets = [
            '\core\analytics\target\course_competencies' => '\core_course\analytics\target\course_competencies',
            '\core\analytics\target\course_completion' => '\core_course\analytics\target\course_completion',
            '\core\analytics\target\course_dropout' => '\core_course\analytics\target\course_dropout',
            '\core\analytics\target\course_gradetopass' => '\core_course\analytics\target\course_gradetopass',
            '\core\analytics\target\no_teaching' => '\core_course\analytics\target\no_teaching',
        ];

        foreach ($targets as $oldclass => $newclass) {
            $DB->set_field('analytics_models', 'target', $newclass, ['target' => $oldclass]);
        }

        // Main savepoint reached.
        upgrade_main_savepoint(true, 2019042200.02);
    }

    if ($oldversion < 2019042300.01) {
        $sql = "UPDATE {capabilities}
                   SET name = ?,
                       contextlevel = ?
                 WHERE name = ?";
        $DB->execute($sql, ['moodle/category:viewcourselist', CONTEXT_COURSECAT, 'moodle/course:browse']);

        $sql = "UPDATE {role_capabilities}
                   SET capability = ?
                 WHERE capability = ?";
        $DB->execute($sql, ['moodle/category:viewcourselist', 'moodle/course:browse']);

        // Main savepoint reached.
        upgrade_main_savepoint(true, 2019042300.01);
    }

    if ($oldversion < 2019042300.03) {

        // Add new customdata field to message table.
        $table = new xmldb_table('message');
        $field = new xmldb_field('customdata', XMLDB_TYPE_TEXT, null, null, null, null, null, 'eventtype');

        // Conditionally launch add field output.
        if (!$dbman->field_exists($table, $field)) {
            $dbman->add_field($table, $field);
        }

        // Add new customdata field to notifications and messages table.
        $table = new xmldb_table('notifications');
        $field = new xmldb_field('customdata', XMLDB_TYPE_TEXT, null, null, null, null, null, 'timecreated');

        // Conditionally launch add field output.
        if (!$dbman->field_exists($table, $field)) {
            $dbman->add_field($table, $field);
        }

        $table = new xmldb_table('messages');
        // Conditionally launch add field output.
        if (!$dbman->field_exists($table, $field)) {
            $dbman->add_field($table, $field);
        }

        // Main savepoint reached.
        upgrade_main_savepoint(true, 2019042300.03);
    }

    if ($oldversion < 2019042700.01) {

        // Define field firstanalysis to be added to analytics_used_analysables.
        $table = new xmldb_table('analytics_used_analysables');

        // Declaring it as null initially (although it is NOT NULL).
        $field = new xmldb_field('firstanalysis', XMLDB_TYPE_INTEGER, '10', null, null, null, null, 'analysableid');

        // Conditionally launch add field firstanalysis.
        if (!$dbman->field_exists($table, $field)) {
            $dbman->add_field($table, $field);

            // Set existing values to the current timeanalysed value.
            $recordset = $DB->get_recordset('analytics_used_analysables');
            foreach ($recordset as $record) {
                $record->firstanalysis = $record->timeanalysed;
                $DB->update_record('analytics_used_analysables', $record);
            }
            $recordset->close();

            // Now make the field 'NOT NULL'.
            $field = new xmldb_field('firstanalysis', XMLDB_TYPE_INTEGER, '10',
                null, XMLDB_NOTNULL, null, null, 'analysableid');
            $dbman->change_field_notnull($table, $field);
        }

        // Main savepoint reached.
        upgrade_main_savepoint(true, 2019042700.01);
    }

    if ($oldversion < 2019050300.01) {
        // Delete all stale favourite records which were left behind when a course was deleted.
        $params = ['component' => 'core_message', 'itemtype' => 'message_conversations'];
        $sql = "SELECT fav.id as id
                  FROM {favourite} fav
             LEFT JOIN {context} ctx ON (ctx.id = fav.contextid)
                 WHERE fav.component = :component
                       AND fav.itemtype = :itemtype
                       AND ctx.id IS NULL";

        if ($records = $DB->get_fieldset_sql($sql, $params)) {
            // Just for safety, delete by chunks.
            $chunks = array_chunk($records, 1000);
            foreach ($chunks as $chunk) {
                list($insql, $inparams) = $DB->get_in_or_equal($chunk);
                $DB->delete_records_select('favourite', "id $insql", $inparams);
            }
        }

        upgrade_main_savepoint(true, 2019050300.01);
    }

    if ($oldversion < 2019050600.00) {

        // Define field apiversion to be added to badge_backpack.
        $table = new xmldb_table('badge_backpack');
        $field = new xmldb_field('apiversion', XMLDB_TYPE_CHAR, '12', null, XMLDB_NOTNULL, null, '1.0', 'password');

        // Conditionally launch add field apiversion.
        if (!$dbman->field_exists($table, $field)) {
            $dbman->add_field($table, $field);
        }

        // Define table badge_external_backpack to be created.
        $table = new xmldb_table('badge_external_backpack');

        // Adding fields to table badge_external_backpack.
        $table->add_field('id', XMLDB_TYPE_INTEGER, '10', null, XMLDB_NOTNULL, XMLDB_SEQUENCE, null);
        $table->add_field('backpackapiurl', XMLDB_TYPE_CHAR, '255', null, XMLDB_NOTNULL, null, null);
        $table->add_field('backpackweburl', XMLDB_TYPE_CHAR, '255', null, XMLDB_NOTNULL, null, null);
        $table->add_field('apiversion', XMLDB_TYPE_CHAR, '12', null, XMLDB_NOTNULL, null, '1.0');
        $table->add_field('sortorder', XMLDB_TYPE_INTEGER, '10', null, XMLDB_NOTNULL, null, '0');
        $table->add_field('password', XMLDB_TYPE_CHAR, '255', null, null, null, null);

        // Adding keys to table badge_external_backpack.
        $table->add_key('primary', XMLDB_KEY_PRIMARY, ['id']);
        $table->add_key('backpackapiurlkey', XMLDB_KEY_UNIQUE, ['backpackapiurl']);
        $table->add_key('backpackweburlkey', XMLDB_KEY_UNIQUE, ['backpackweburl']);

        // Conditionally launch create table for badge_external_backpack.
        if (!$dbman->table_exists($table)) {
            $dbman->create_table($table);
        }

        // Define field entityid to be added to badge_external.
        $table = new xmldb_table('badge_external');
        $field = new xmldb_field('entityid', XMLDB_TYPE_CHAR, '255', null, null, null, null, 'collectionid');

        // Conditionally launch add field entityid.
        if (!$dbman->field_exists($table, $field)) {
            $dbman->add_field($table, $field);
        }

        // Define table badge_external_identifier to be created.
        $table = new xmldb_table('badge_external_identifier');

        // Adding fields to table badge_external_identifier.
        $table->add_field('id', XMLDB_TYPE_INTEGER, '10', null, XMLDB_NOTNULL, XMLDB_SEQUENCE, null);
        $table->add_field('sitebackpackid', XMLDB_TYPE_INTEGER, '10', null, XMLDB_NOTNULL, null, null);
        $table->add_field('internalid', XMLDB_TYPE_CHAR, '128', null, XMLDB_NOTNULL, null, null);
        $table->add_field('externalid', XMLDB_TYPE_CHAR, '128', null, XMLDB_NOTNULL, null, null);
        $table->add_field('type', XMLDB_TYPE_CHAR, '16', null, XMLDB_NOTNULL, null, null);

        // Adding keys to table badge_external_identifier.
        $table->add_key('primary', XMLDB_KEY_PRIMARY, ['id']);
        $table->add_key('fk_backpackid', XMLDB_KEY_FOREIGN, ['sitebackpackid'], 'badge_backpack', ['id']);
        $table->add_key('backpack-internal-external', XMLDB_KEY_UNIQUE, ['sitebackpackid', 'internalid', 'externalid', 'type']);

        // Conditionally launch create table for badge_external_identifier.
        if (!$dbman->table_exists($table)) {
            $dbman->create_table($table);
        }

        // Define field externalbackpackid to be added to badge_backpack.
        $table = new xmldb_table('badge_backpack');
        $field = new xmldb_field('externalbackpackid', XMLDB_TYPE_INTEGER, '10', null, null, null, null, 'password');

        // Conditionally launch add field externalbackpackid.
        if (!$dbman->field_exists($table, $field)) {
            $dbman->add_field($table, $field);
        }

        // Define key externalbackpack (foreign) to be added to badge_backpack.
        $key = new xmldb_key('externalbackpack', XMLDB_KEY_FOREIGN, ['externalbackpackid'], 'badge_external_backpack', ['id']);

        // Launch add key externalbackpack.
        $dbman->add_key($table, $key);

        $field = new xmldb_field('apiversion');

        // Conditionally launch drop field apiversion.
        if ($dbman->field_exists($table, $field)) {
            $dbman->drop_field($table, $field);
        }

        $field = new xmldb_field('backpackurl');

        // Conditionally launch drop field backpackurl.
        if ($dbman->field_exists($table, $field)) {
            $dbman->drop_field($table, $field);
        }

        // Add default backpacks.
        require_once($CFG->dirroot . '/badges/upgradelib.php'); // Core install and upgrade related functions only for badges.
        badges_install_default_backpacks();

        // Main savepoint reached.
        upgrade_main_savepoint(true, 2019050600.00);
    }

    if ($oldversion < 2019051300.01) {
        $DB->set_field('analytics_models', 'enabled', '1', ['target' => '\core_user\analytics\target\upcoming_activities_due']);

        // Main savepoint reached.
        upgrade_main_savepoint(true, 2019051300.01);
    }

    // Automatically generated Moodle v3.7.0 release upgrade line.
    // Put any upgrade step following this.

    if ($oldversion < 2019060600.02) {
        // Renaming 'opentogoogle' config to 'opentowebcrawlers'.
        $opentogooglevalue = get_config('core', 'opentogoogle');

        // Move the value over if it was previously configured.
        if ($opentogooglevalue !== false) {
            set_config('opentowebcrawlers', $opentogooglevalue);
        }

        // Remove the now unused value.
        unset_config('opentogoogle');

        // Main savepoint reached.
        upgrade_main_savepoint(true, 2019060600.02);
    }

    if ($oldversion < 2019062900.00) {
        // Debugsmtp is now only available via config.php.
        $DB->delete_records('config', array('name' => 'debugsmtp'));

        // Main savepoint reached.
        upgrade_main_savepoint(true, 2019062900.00);
    }

    if ($oldversion < 2019070400.01) {

        $basecolors = ['#81ecec', '#74b9ff', '#a29bfe', '#dfe6e9', '#00b894',
            '#0984e3', '#b2bec3', '#fdcb6e', '#fd79a8', '#6c5ce7'];

        $colornr = 1;
        foreach ($basecolors as $color) {
            set_config('coursecolor' .  $colornr, $color, 'core_admin');
            $colornr++;
        }

        upgrade_main_savepoint(true, 2019070400.01);
    }

    if ($oldversion < 2019072200.00) {

        // Define field relativedatesmode to be added to course.
        $table = new xmldb_table('course');
        $field = new xmldb_field('relativedatesmode', XMLDB_TYPE_INTEGER, '1', null, XMLDB_NOTNULL, null, '0', 'enddate');

        // Conditionally launch add field relativedatesmode.
        if (!$dbman->field_exists($table, $field)) {
            $dbman->add_field($table, $field);
        }

        // Main savepoint reached.
        upgrade_main_savepoint(true, 2019072200.00);
    }

    if ($oldversion < 2019072500.01) {
        // Remove the "popup" processor from the list of default processors for the messagecontactrequests notification.
        $oldloggedinconfig = get_config('message', 'message_provider_moodle_messagecontactrequests_loggedin');
        $oldloggedoffconfig = get_config('message', 'message_provider_moodle_messagecontactrequests_loggedoff');
        $newloggedinconfig = implode(',', array_filter(explode(',', $oldloggedinconfig), function($value) {
            return $value != 'popup';
        }));
        $newloggedoffconfig = implode(',', array_filter(explode(',', $oldloggedoffconfig), function($value) {
            return $value != 'popup';
        }));
        set_config('message_provider_moodle_messagecontactrequests_loggedin', $newloggedinconfig, 'message');
        set_config('message_provider_moodle_messagecontactrequests_loggedoff', $newloggedoffconfig, 'message');

        upgrade_main_savepoint(true, 2019072500.01);
    }

    if ($oldversion < 2019072500.03) {
        unset_config('httpswwwroot');

        upgrade_main_savepoint(true, 2019072500.03);
    }

    if ($oldversion < 2019073100.00) {
        // Update the empty tag instructions to null.
        $instructions = get_config('core', 'auth_instructions');

        if (trim(html_to_text($instructions)) === '') {
            set_config('auth_instructions', '');
        }

        // Main savepoint reached.
        upgrade_main_savepoint(true, 2019073100.00);
    }

    if ($oldversion < 2019083000.01) {

        // If block_community is no longer present, remove it.
        if (!file_exists($CFG->dirroot . '/blocks/community/communitycourse.php')) {
            // Drop table that is no longer needed.
            $table = new xmldb_table('block_community');
            if ($dbman->table_exists($table)) {
                $dbman->drop_table($table);
            }

            // Delete instances.
            $instances = $DB->get_records_list('block_instances', 'blockname', ['community']);
            $instanceids = array_keys($instances);

            if (!empty($instanceids)) {
                $DB->delete_records_list('block_positions', 'blockinstanceid', $instanceids);
                $DB->delete_records_list('block_instances', 'id', $instanceids);
                list($sql, $params) = $DB->get_in_or_equal($instanceids, SQL_PARAMS_NAMED);
                $params['contextlevel'] = CONTEXT_BLOCK;
                $DB->delete_records_select('context', "contextlevel=:contextlevel AND instanceid " . $sql, $params);

                $preferences = array();
                foreach ($instances as $instanceid => $instance) {
                    $preferences[] = 'block' . $instanceid . 'hidden';
                    $preferences[] = 'docked_block_instance_' . $instanceid;
                }
                $DB->delete_records_list('user_preferences', 'name', $preferences);
            }

            // Delete the block from the block table.
            $DB->delete_records('block', array('name' => 'community'));

            // Remove capabilities.
            capabilities_cleanup('block_community');
            // Clean config.
            unset_all_config_for_plugin('block_community');

            // Remove Moodle-level community based capabilities.
            $capabilitiestoberemoved = ['block/community:addinstance', 'block/community:myaddinstance'];
            // Delete any role_capabilities for the old roles.
            $DB->delete_records_list('role_capabilities', 'capability', $capabilitiestoberemoved);
            // Delete the capability itself.
            $DB->delete_records_list('capabilities', 'name', $capabilitiestoberemoved);
        }

        upgrade_main_savepoint(true, 2019083000.01);
    }

    if ($oldversion < 2019083000.02) {
        // Remove unused config.
        unset_config('enablecoursepublishing');
        upgrade_main_savepoint(true, 2019083000.02);
    }

    if ($oldversion < 2019083000.04) {
        // Delete "orphaned" subscriptions.
        $sql = "SELECT DISTINCT es.userid
                  FROM {event_subscriptions} es
             LEFT JOIN {user} u ON u.id = es.userid
                 WHERE u.deleted = 1 OR u.id IS NULL";
        $deletedusers = $DB->get_fieldset_sql($sql);
        if ($deletedusers) {
            list($sql, $params) = $DB->get_in_or_equal($deletedusers);

            // Delete orphaned subscriptions.
            $DB->execute("DELETE FROM {event_subscriptions} WHERE userid " . $sql, $params);
        }

        upgrade_main_savepoint(true, 2019083000.04);
    }

    if ($oldversion < 2019090500.01) {

        // Define index analysableid (not unique) to be added to analytics_used_analysables.
        $table = new xmldb_table('analytics_used_analysables');
        $index = new xmldb_index('analysableid', XMLDB_INDEX_NOTUNIQUE, ['analysableid']);

        // Conditionally launch add index analysableid.
        if (!$dbman->index_exists($table, $index)) {
            $dbman->add_index($table, $index);
        }

        // Main savepoint reached.
        upgrade_main_savepoint(true, 2019090500.01);
    }

    if ($oldversion < 2019092700.01) {
        upgrade_rename_prediction_actions_useful_incorrectly_flagged();
        upgrade_main_savepoint(true, 2019092700.01);
    }

    if ($oldversion < 2019100800.02) {
        // Rename the official moodle sites directory the site is registered with.
        $DB->execute("UPDATE {registration_hubs}
                         SET hubname = ?, huburl = ?
                       WHERE huburl = ?", ['moodle', 'https://stats.moodle.org', 'https://moodle.net']);

        // Convert the hub site specific settings to the new naming format without the hub URL in the name.
        $hubconfig = get_config('hub');

        if (!empty($hubconfig)) {
            foreach (upgrade_convert_hub_config_site_param_names($hubconfig, 'https://moodle.net') as $name => $value) {
                set_config($name, $value, 'hub');
            }
        }

        upgrade_main_savepoint(true, 2019100800.02);
    }

    if ($oldversion < 2019100900.00) {
        // If block_participants is no longer present, remove it.
        if (!file_exists($CFG->dirroot . '/blocks/participants/block_participants.php')) {
            // Delete instances.
            $instances = $DB->get_records_list('block_instances', 'blockname', ['participants']);
            $instanceids = array_keys($instances);

            if (!empty($instanceids)) {
                $DB->delete_records_list('block_positions', 'blockinstanceid', $instanceids);
                $DB->delete_records_list('block_instances', 'id', $instanceids);
                list($sql, $params) = $DB->get_in_or_equal($instanceids, SQL_PARAMS_NAMED);
                $params['contextlevel'] = CONTEXT_BLOCK;
                $DB->delete_records_select('context', "contextlevel=:contextlevel AND instanceid " . $sql, $params);

                $preferences = array();
                foreach ($instances as $instanceid => $instance) {
                    $preferences[] = 'block' . $instanceid . 'hidden';
                    $preferences[] = 'docked_block_instance_' . $instanceid;
                }
                $DB->delete_records_list('user_preferences', 'name', $preferences);
            }

            // Delete the block from the block table.
            $DB->delete_records('block', array('name' => 'participants'));

            // Remove capabilities.
            capabilities_cleanup('block_participants');

            // Clean config.
            unset_all_config_for_plugin('block_participants');
        }

        upgrade_main_savepoint(true, 2019100900.00);
    }

    if ($oldversion < 2019101600.01) {

        // Change the setting $CFG->requestcategoryselection into $CFG->lockrequestcategory with opposite value.
        set_config('lockrequestcategory', empty($CFG->requestcategoryselection));

        upgrade_main_savepoint(true, 2019101600.01);
    }

    if ($oldversion < 2019101800.02) {

        // Get the table by its previous name.
        $table = new xmldb_table('analytics_models');
        if ($dbman->table_exists($table)) {

            // Define field contextids to be added to analytics_models.
            $field = new xmldb_field('contextids', XMLDB_TYPE_TEXT, null, null, null, null, null, 'version');

            // Conditionally launch add field contextids.
            if (!$dbman->field_exists($table, $field)) {
                $dbman->add_field($table, $field);
            }
        }

        // Main savepoint reached.
        upgrade_main_savepoint(true, 2019101800.02);
    }

    if ($oldversion < 2019102500.04) {
        // Define table h5p_libraries to be created.
        $table = new xmldb_table('h5p_libraries');

        // Adding fields to table h5p_libraries.
        $table->add_field('id', XMLDB_TYPE_INTEGER, '10', null, XMLDB_NOTNULL, XMLDB_SEQUENCE, null);
        $table->add_field('machinename', XMLDB_TYPE_CHAR, '255', null, XMLDB_NOTNULL, null, null);
        $table->add_field('title', XMLDB_TYPE_CHAR, '255', null, XMLDB_NOTNULL, null, null);
        $table->add_field('majorversion', XMLDB_TYPE_INTEGER, '4', null, XMLDB_NOTNULL, null, null);
        $table->add_field('minorversion', XMLDB_TYPE_INTEGER, '4', null, XMLDB_NOTNULL, null, null);
        $table->add_field('patchversion', XMLDB_TYPE_INTEGER, '4', null, XMLDB_NOTNULL, null, null);
        $table->add_field('runnable', XMLDB_TYPE_INTEGER, '1', null, XMLDB_NOTNULL, null, null);
        $table->add_field('fullscreen', XMLDB_TYPE_INTEGER, '1', null, XMLDB_NOTNULL, null, '0');
        $table->add_field('embedtypes', XMLDB_TYPE_CHAR, '255', null, XMLDB_NOTNULL, null, null);
        $table->add_field('preloadedjs', XMLDB_TYPE_TEXT, null, null, null, null, null);
        $table->add_field('preloadedcss', XMLDB_TYPE_TEXT, null, null, null, null, null);
        $table->add_field('droplibrarycss', XMLDB_TYPE_TEXT, null, null, null, null, null);
        $table->add_field('semantics', XMLDB_TYPE_TEXT, null, null, null, null, null);
        $table->add_field('addto', XMLDB_TYPE_TEXT, null, null, null, null, null);

        // Adding keys to table h5p_libraries.
        $table->add_key('primary', XMLDB_KEY_PRIMARY, ['id']);

        // Adding indexes to table h5p_libraries.
        $table->add_index('machinemajorminorpatch', XMLDB_INDEX_NOTUNIQUE,
            ['machinename', 'majorversion', 'minorversion', 'patchversion', 'runnable']);

        // Conditionally launch create table for h5p_libraries.
        if (!$dbman->table_exists($table)) {
            $dbman->create_table($table);
        }

        // Define table h5p_library_dependencies to be created.
        $table = new xmldb_table('h5p_library_dependencies');

        // Adding fields to table h5p_library_dependencies.
        $table->add_field('id', XMLDB_TYPE_INTEGER, '10', null, XMLDB_NOTNULL, XMLDB_SEQUENCE, null);
        $table->add_field('libraryid', XMLDB_TYPE_INTEGER, '10', null, XMLDB_NOTNULL, null, null);
        $table->add_field('requiredlibraryid', XMLDB_TYPE_INTEGER, '10', null, XMLDB_NOTNULL, null, null);
        $table->add_field('dependencytype', XMLDB_TYPE_CHAR, '255', null, XMLDB_NOTNULL, null, null);

        // Adding keys to table h5p_library_dependencies.
        $table->add_key('primary', XMLDB_KEY_PRIMARY, ['id']);
        $table->add_key('libraryid', XMLDB_KEY_FOREIGN, ['libraryid'], 'h5p_libraries', ['id']);
        $table->add_key('requiredlibraryid', XMLDB_KEY_FOREIGN, ['requiredlibraryid'], 'h5p_libraries', ['id']);

        // Conditionally launch create table for h5p_library_dependencies.
        if (!$dbman->table_exists($table)) {
            $dbman->create_table($table);
        }

        // Define table h5p to be created.
        $table = new xmldb_table('h5p');

        // Adding fields to table h5p.
        $table->add_field('id', XMLDB_TYPE_INTEGER, '10', null, XMLDB_NOTNULL, XMLDB_SEQUENCE, null);
        $table->add_field('jsoncontent', XMLDB_TYPE_TEXT, null, null, XMLDB_NOTNULL, null, null);
        $table->add_field('mainlibraryid', XMLDB_TYPE_INTEGER, '10', null, XMLDB_NOTNULL, null, null);
        $table->add_field('displayoptions', XMLDB_TYPE_INTEGER, '4', null, null, null, null);
        $table->add_field('pathnamehash', XMLDB_TYPE_CHAR, '40', null, XMLDB_NOTNULL, null, null);
        $table->add_field('contenthash', XMLDB_TYPE_CHAR, '40', null, XMLDB_NOTNULL, null, null);
        $table->add_field('filtered', XMLDB_TYPE_TEXT, null, null, null, null, null);
        $table->add_field('timecreated', XMLDB_TYPE_INTEGER, '10', null, XMLDB_NOTNULL, null, '0');
        $table->add_field('timemodified', XMLDB_TYPE_INTEGER, '10', null, XMLDB_NOTNULL, null, '0');

        // Adding keys to table h5p.
        $table->add_key('primary', XMLDB_KEY_PRIMARY, ['id']);
        $table->add_key('mainlibraryid', XMLDB_KEY_FOREIGN, ['mainlibraryid'], 'h5p_libraries', ['id']);

        // Conditionally launch create table for h5p.
        if (!$dbman->table_exists($table)) {
            $dbman->create_table($table);
        }

        // Define table h5p_contents_libraries to be created.
        $table = new xmldb_table('h5p_contents_libraries');

        // Adding fields to table h5p_contents_libraries.
        $table->add_field('id', XMLDB_TYPE_INTEGER, '10', null, XMLDB_NOTNULL, XMLDB_SEQUENCE, null);
        $table->add_field('h5pid', XMLDB_TYPE_INTEGER, '10', null, XMLDB_NOTNULL, null, null);
        $table->add_field('libraryid', XMLDB_TYPE_INTEGER, '10', null, XMLDB_NOTNULL, null, null);
        $table->add_field('dependencytype', XMLDB_TYPE_CHAR, '10', null, XMLDB_NOTNULL, null, null);
        $table->add_field('dropcss', XMLDB_TYPE_INTEGER, '1', null, XMLDB_NOTNULL, null, null);
        $table->add_field('weight', XMLDB_TYPE_INTEGER, '10', null, XMLDB_NOTNULL, null, null);

        // Adding keys to table h5p_contents_libraries.
        $table->add_key('primary', XMLDB_KEY_PRIMARY, ['id']);
        $table->add_key('h5pid', XMLDB_KEY_FOREIGN, ['h5pid'], 'h5p', ['id']);
        $table->add_key('libraryid', XMLDB_KEY_FOREIGN, ['libraryid'], 'h5p_libraries', ['id']);

        // Conditionally launch create table for h5p_contents_libraries.
        if (!$dbman->table_exists($table)) {
            $dbman->create_table($table);
        }

        // Define table h5p_libraries_cachedassets to be created.
        $table = new xmldb_table('h5p_libraries_cachedassets');

        // Adding fields to table h5p_libraries_cachedassets.
        $table->add_field('id', XMLDB_TYPE_INTEGER, '10', null, XMLDB_NOTNULL, XMLDB_SEQUENCE, null);
        $table->add_field('libraryid', XMLDB_TYPE_INTEGER, '10', null, XMLDB_NOTNULL, null, null);
        $table->add_field('hash', XMLDB_TYPE_CHAR, '255', null, XMLDB_NOTNULL, null, null);

        // Adding keys to table h5p_libraries_cachedassets.
        $table->add_key('primary', XMLDB_KEY_PRIMARY, ['id']);
        $table->add_key('libraryid', XMLDB_KEY_FOREIGN, ['libraryid'], 'h5p_libraries_cachedassets', ['id']);

        // Conditionally launch create table for h5p_libraries_cachedassets.
        if (!$dbman->table_exists($table)) {
            $dbman->create_table($table);
        }

        // Main savepoint reached.
        upgrade_main_savepoint(true, 2019102500.04);
    }

    if ($oldversion < 2019103000.13) {

        upgrade_analytics_fix_contextids_defaults();

        // Main savepoint reached.
        upgrade_main_savepoint(true, 2019103000.13);
    }

    if ($oldversion < 2019111300.00) {

        // Define field coremajor to be added to h5p_libraries.
        $table = new xmldb_table('h5p_libraries');
        $field = new xmldb_field('coremajor', XMLDB_TYPE_INTEGER, '4', null, null, null, null, 'addto');

        // Conditionally launch add field coremajor.
        if (!$dbman->field_exists($table, $field)) {
            $dbman->add_field($table, $field);
        }

        $field = new xmldb_field('coreminor', XMLDB_TYPE_INTEGER, '4', null, null, null, null, 'coremajor');

        // Conditionally launch add field coreminor.
        if (!$dbman->field_exists($table, $field)) {
            $dbman->add_field($table, $field);
        }

        // Main savepoint reached.
        upgrade_main_savepoint(true, 2019111300.00);
    }

    // Automatically generated Moodle v3.8.0 release upgrade line.
    // Put any upgrade step following this.

    if ($oldversion < 2019120500.01) {
        // Delete any role assignments for roles which no longer exist.
        $DB->delete_records_select('role_assignments', "roleid NOT IN (SELECT id FROM {role})");

        // Main savepoint reached.
        upgrade_main_savepoint(true, 2019120500.01);
    }

    if ($oldversion < 2019121800.00) {
        // Upgrade MIME types for existing streaming files.
        $filetypes = array(
            '%.fmp4' => 'video/mp4',
            '%.ts' => 'video/MP2T',
            '%.mpd' => 'application/dash+xml',
            '%.m3u8' => 'application/x-mpegURL',
        );

        $select = $DB->sql_like('filename', '?', false);
        foreach ($filetypes as $extension => $mimetype) {
            $DB->set_field_select(
                'files',
                'mimetype',
                $mimetype,
                $select,
                array($extension)
            );
        }

        upgrade_main_savepoint(true, 2019121800.00);
    }

    if ($oldversion < 2019122000.01) {
        // Clean old upgrade setting not used anymore.
        unset_config('linkcoursesectionsupgradescriptwasrun');
        upgrade_main_savepoint(true, 2019122000.01);
    }

    if ($oldversion < 2020010900.02) {
        $table = new xmldb_table('event');

        // This index will improve the performance when the Events API retrieves category and group events.
        $index = new xmldb_index('eventtype', XMLDB_INDEX_NOTUNIQUE, ['eventtype']);
        if (!$dbman->index_exists($table, $index)) {
            $dbman->add_index($table, $index);
        }

        // This index improves the performance of backups, deletion and visibilty changes on activities.
        $index = new xmldb_index('modulename-instance', XMLDB_INDEX_NOTUNIQUE, ['modulename', 'instance']);
        if (!$dbman->index_exists($table, $index)) {
            $dbman->add_index($table, $index);
        }

        upgrade_main_savepoint(true, 2020010900.02);
    }

    if ($oldversion < 2020011700.02) {
        // Delete all orphaned subscription events.
        $select = "subscriptionid IS NOT NULL
                   AND subscriptionid NOT IN (SELECT id from {event_subscriptions})";
        $DB->delete_records_select('event', $select);

        upgrade_main_savepoint(true, 2020011700.02);
    }

    if ($oldversion < 2020013000.01) {
        global $DB;
        // Delete any associated files.
        $fs = get_file_storage();
        $sql = "SELECT cuc.id, cuc.userid
                  FROM {competency_usercomp} cuc
             LEFT JOIN {user} u ON cuc.userid = u.id
                 WHERE u.deleted = 1";
        $usercompetencies = $DB->get_records_sql($sql);
        foreach ($usercompetencies as $usercomp) {
            $DB->delete_records('competency_evidence', ['usercompetencyid' => $usercomp->id]);
            $DB->delete_records('competency_usercompcourse', ['userid' => $usercomp->userid]);
            $DB->delete_records('competency_usercompplan', ['userid' => $usercomp->userid]);
            $DB->delete_records('competency_usercomp', ['userid' => $usercomp->userid]);
        }

        $sql = "SELECT cue.id, cue.userid
                  FROM {competency_userevidence} cue
             LEFT JOIN {user} u ON cue.userid = u.id
                 WHERE u.deleted = 1";
        $userevidences = $DB->get_records_sql($sql);
        foreach ($userevidences as $userevidence) {
            $DB->delete_records('competency_userevidencecomp', ['userevidenceid' => $userevidence->id]);
            $DB->delete_records('competency_userevidence', ['id' => $userevidence->id]);

            if ($record = $DB->get_record('context', ['contextlevel' => CONTEXT_USER, 'instanceid' => $userevidence->userid],
                    '*', IGNORE_MISSING)) {
                // Delete all orphaned user evidences files.
                $fs->delete_area_files($record->id, 'core_competency', 'userevidence', $userevidence->userid);
            }
        }

        $sql = "SELECT cp.id
                  FROM {competency_plan} cp
             LEFT JOIN {user} u ON cp.userid = u.id
                 WHERE u.deleted = 1";
        $userplans = $DB->get_records_sql($sql);
        foreach ($userplans as $userplan) {
            $DB->delete_records('competency_plancomp', ['planid' => $userplan->id]);
            $DB->delete_records('competency_plan', ['id' => $userplan->id]);
        }

        // Main savepoint reached.
        upgrade_main_savepoint(true, 2020013000.01);
    }

    if ($oldversion < 2020040200.01) {
        // Clean up completion criteria records referring to courses that no longer exist.
        $select = 'criteriatype = :type AND courseinstance NOT IN (SELECT id FROM {course})';
        $params = ['type' => 8]; // COMPLETION_CRITERIA_TYPE_COURSE.

        $DB->delete_records_select('course_completion_criteria', $select, $params);

        // Main savepoint reached.
        upgrade_main_savepoint(true, 2020040200.01);
    }

    if ($oldversion < 2020040700.00) {
        // Remove deprecated Mozilla OpenBadges backpack.
        $url = 'https://backpack.openbadges.org';
        $bp = $DB->get_record('badge_external_backpack', ['backpackapiurl' => $url]);
        if ($bp) {
            // Remove connections for users to this backpack.
            $sql = "SELECT DISTINCT bb.id
                      FROM {badge_backpack} bb
                 LEFT JOIN {badge_external} be ON be. backpackid = bb.externalbackpackid
                     WHERE bb.externalbackpackid = :backpackid";
            $params = ['backpackid' => $bp->id];
            $externalbackpacks = $DB->get_fieldset_sql($sql, $params);
            if ($externalbackpacks) {
                list($sql, $params) = $DB->get_in_or_equal($externalbackpacks);

                // Delete user external collections references to this backpack.
                $DB->execute("DELETE FROM {badge_external} WHERE backpackid " . $sql, $params);
            }
            $DB->delete_records('badge_backpack', ['externalbackpackid' => $bp->id]);

            // Delete deprecated backpack entry.
            $DB->delete_records('badge_external_backpack', ['backpackapiurl' => $url]);
        }

        // Set active external backpack to Badgr.io.
        $url = 'https://api.badgr.io/v2';
        if ($bp = $DB->get_record('badge_external_backpack', ['backpackapiurl' => $url])) {
            set_config('badges_site_backpack', $bp->id);
        } else {
            unset_config('badges_site_backpack');
        }

        upgrade_main_savepoint(true, 2020040700.00);
    }

    if ($oldversion < 2020041500.00) {
        // Define table to store contentbank contents.
        $table = new xmldb_table('contentbank_content');

        // Adding fields to table content_bank.
        $table->add_field('id', XMLDB_TYPE_INTEGER, '10', null, XMLDB_NOTNULL, XMLDB_SEQUENCE, null);
        $table->add_field('name', XMLDB_TYPE_CHAR, '255', null, XMLDB_NOTNULL, null, null);
        $table->add_field('contenttype', XMLDB_TYPE_CHAR, '100', null, XMLDB_NOTNULL, null, null);
        $table->add_field('contextid', XMLDB_TYPE_INTEGER, '10', null, XMLDB_NOTNULL, null, null);
        $table->add_field('instanceid', XMLDB_TYPE_INTEGER, '10', null, null, null, null);
        $table->add_field('configdata', XMLDB_TYPE_TEXT, null, null, null, null, null);
        $table->add_field('usercreated', XMLDB_TYPE_INTEGER, '10', null, XMLDB_NOTNULL, null, null);
        $table->add_field('usermodified', XMLDB_TYPE_INTEGER, '10', null, null, null, null);
        $table->add_field('timecreated', XMLDB_TYPE_INTEGER, '10', null, XMLDB_NOTNULL, null, '0');
        $table->add_field('timemodified', XMLDB_TYPE_INTEGER, '10', null, null, null, '0');

        // Adding keys to table contentbank_content.
        $table->add_key('primary', XMLDB_KEY_PRIMARY, ['id']);
        $table->add_key('contextid', XMLDB_KEY_FOREIGN, ['contextid'], 'context', ['id']);
        $table->add_key('usermodified', XMLDB_KEY_FOREIGN, ['usermodified'], 'user', ['id']);
        $table->add_key('usercreated', XMLDB_KEY_FOREIGN, ['usercreated'], 'user', ['id']);

        // Adding indexes to table contentbank_content.
        $table->add_index('name', XMLDB_INDEX_NOTUNIQUE, ['name']);
        $table->add_index('instance', XMLDB_INDEX_NOTUNIQUE, ['contextid', 'contenttype', 'instanceid']);

        if (!$dbman->table_exists($table)) {
            $dbman->create_table($table);
        }

        // Main savepoint reached.
        upgrade_main_savepoint(true, 2020041500.00);
    }

    if ($oldversion < 2020041700.01) {
        // Upgrade h5p MIME type for existing h5p files.
        $select = $DB->sql_like('filename', '?', false);
        $DB->set_field_select(
            'files',
            'mimetype',
            'application/zip.h5p',
            $select,
            array('%.h5p')
        );

        upgrade_main_savepoint(true, 2020041700.01);
    }

    if ($oldversion < 2020042800.01) {
        // Delete obsolete config value.
        unset_config('enablesafebrowserintegration');
        // Clean up config of the old plugin.
        unset_all_config_for_plugin('quizaccess_safebrowser');

        upgrade_main_savepoint(true, 2020042800.01);
    }

    if ($oldversion < 2020051900.01) {
        // Define field component to be added to event.
        $table = new xmldb_table('event');
        $field = new xmldb_field('component', XMLDB_TYPE_CHAR, '100', null, null, null, null, 'repeatid');

        // Conditionally launch add field component.
        if (!$dbman->field_exists($table, $field)) {
            $dbman->add_field($table, $field);
        }

        // Define index component (not unique) to be added to event.
        $table = new xmldb_table('event');
        $index = new xmldb_index('component', XMLDB_INDEX_NOTUNIQUE, ['component', 'eventtype', 'instance']);

        // Conditionally launch add index component.
        if (!$dbman->index_exists($table, $index)) {
            $dbman->add_index($table, $index);
        }

        // Main savepoint reached.
        upgrade_main_savepoint(true, 2020051900.01);
    }

    if ($oldversion < 2020052000.00) {
        // Define table badge_backpack_oauth2 to be created.
        $table = new xmldb_table('badge_backpack_oauth2');

        // Adding fields to table badge_backpack_oauth2.
        $table->add_field('id', XMLDB_TYPE_INTEGER, '10', null, XMLDB_NOTNULL, XMLDB_SEQUENCE, null);
        $table->add_field('usermodified', XMLDB_TYPE_INTEGER, '10', null, XMLDB_NOTNULL, null, '0');
        $table->add_field('timecreated', XMLDB_TYPE_INTEGER, '10', null, XMLDB_NOTNULL, null, '0');
        $table->add_field('timemodified', XMLDB_TYPE_INTEGER, '10', null, XMLDB_NOTNULL, null, '0');
        $table->add_field('userid', XMLDB_TYPE_INTEGER, '10', null, XMLDB_NOTNULL, null, null);
        $table->add_field('issuerid', XMLDB_TYPE_INTEGER, '10', null, XMLDB_NOTNULL, null, null);
        $table->add_field('externalbackpackid', XMLDB_TYPE_INTEGER, '10', null, XMLDB_NOTNULL, null, null);
        $table->add_field('token', XMLDB_TYPE_TEXT, null, null, XMLDB_NOTNULL, null, null);
        $table->add_field('refreshtoken', XMLDB_TYPE_TEXT, null, null, XMLDB_NOTNULL, null, null);
        $table->add_field('expires', XMLDB_TYPE_INTEGER, '10', null, null, null, null);
        $table->add_field('scope', XMLDB_TYPE_TEXT, null, null, null, null, null);

        // Adding keys to table badge_backpack_oauth2.
        $table->add_key('primary', XMLDB_KEY_PRIMARY, ['id']);
        $table->add_key('usermodified', XMLDB_KEY_FOREIGN, ['usermodified'], 'user', ['id']);
        $table->add_key('userid', XMLDB_KEY_FOREIGN, ['userid'], 'user', ['id']);
        $table->add_key('issuerid', XMLDB_KEY_FOREIGN, ['issuerid'], 'oauth2_issuer', ['id']);
        $table->add_key('externalbackpackid', XMLDB_KEY_FOREIGN, ['externalbackpackid'], 'badge_external_backpack', ['id']);
        // Conditionally launch create table for badge_backpack_oauth2.
        if (!$dbman->table_exists($table)) {
            $dbman->create_table($table);
        }

        // Define field oauth2_issuerid to be added to badge_external_backpack.
        $tablebadgeexternalbackpack = new xmldb_table('badge_external_backpack');
        $fieldoauth2issuerid = new xmldb_field('oauth2_issuerid', XMLDB_TYPE_INTEGER, '10', null, null, null, null, 'password');
        $keybackpackoauth2key = new xmldb_key('backpackoauth2key', XMLDB_KEY_FOREIGN, ['oauth2_issuerid'], 'oauth2_issuer', ['id']);

        // Conditionally launch add field oauth2_issuerid.
        if (!$dbman->field_exists($tablebadgeexternalbackpack, $fieldoauth2issuerid)) {
            $dbman->add_field($tablebadgeexternalbackpack, $fieldoauth2issuerid);

            // Launch add key backpackoauth2key.
            $dbman->add_key($tablebadgeexternalbackpack, $keybackpackoauth2key);
        }

        // Define field assertion to be added to badge_external.
        $tablebadgeexternal = new xmldb_table('badge_external');
        $fieldassertion = new xmldb_field('assertion', XMLDB_TYPE_TEXT, null, null, null, null, null, 'entityid');

        // Conditionally launch add field assertion.
        if (!$dbman->field_exists($tablebadgeexternal, $fieldassertion)) {
            $dbman->add_field($tablebadgeexternal, $fieldassertion);
        }

        // Main savepoint reached.
        upgrade_main_savepoint(true, 2020052000.00);
    }

    if ($oldversion < 2020052200.01) {

        // Define field custom to be added to license.
        $table = new xmldb_table('license');
        $field = new xmldb_field('custom', XMLDB_TYPE_INTEGER, '1', null, XMLDB_NOTNULL, null, '0');

        // Conditionally launch add field custom.
        if (!$dbman->field_exists($table, $field)) {
            $dbman->add_field($table, $field);
        }

        // Define field sortorder to be added to license.
        $field = new xmldb_field('sortorder', XMLDB_TYPE_INTEGER, '5', null, XMLDB_NOTNULL, null, '0');

        // Conditionally launch add field sortorder.
        if (!$dbman->field_exists($table, $field)) {
            $dbman->add_field($table, $field);
        }

        // Define index license (not unique) to be added to files.
        $table = new xmldb_table('files');
        $index = new xmldb_index('license', XMLDB_INDEX_NOTUNIQUE, ['license']);

        // Conditionally launch add index license.
        if (!$dbman->index_exists($table, $index)) {
            $dbman->add_index($table, $index);
        }

        // Upgrade the core license details.
        upgrade_core_licenses();

        // Main savepoint reached.
        upgrade_main_savepoint(true, 2020052200.01);
    }

    if ($oldversion < 2020060500.01) {
        // Define field moodlenetprofile to be added to user.
        $table = new xmldb_table('user');
        $field = new xmldb_field('moodlenetprofile', XMLDB_TYPE_CHAR, '255', null, null, null, null, 'alternatename');

        // Conditionally launch add field moodlenetprofile.
        if (!$dbman->field_exists($table, $field)) {
            $dbman->add_field($table, $field);
        }

        // Main savepoint reached.
        upgrade_main_savepoint(true, 2020060500.01);
    }

    // Automatically generated Moodle v3.9.0 release upgrade line.
    // Put any upgrade step following this.
    if ($oldversion < 2020061500.02) {
        // Update default digital age consent map according to the current legislation on each country.

        // The default age of digital consent map for 38 and below.
        $oldageofdigitalconsentmap = implode(PHP_EOL, [
            '*, 16',
            'AT, 14',
            'ES, 14',
            'US, 13'
        ]);

        // Check if the current age of digital consent map matches the old one.
        if (get_config('moodle', 'agedigitalconsentmap') === $oldageofdigitalconsentmap) {
            // If the site is still using the old defaults, upgrade to the new default.
            $ageofdigitalconsentmap = implode(PHP_EOL, [
                '*, 16',
                'AT, 14',
                'BE, 13',
                'BG, 14',
                'CY, 14',
                'CZ, 15',
                'DK, 13',
                'EE, 13',
                'ES, 14',
                'FI, 13',
                'FR, 15',
                'GB, 13',
                'GR, 15',
                'IT, 14',
                'LT, 14',
                'LV, 13',
                'MT, 13',
                'NO, 13',
                'PT, 13',
                'SE, 13',
                'US, 13'
            ]);
            set_config('agedigitalconsentmap', $ageofdigitalconsentmap);
        }

        upgrade_main_savepoint(true, 2020061500.02);
    }

    if ($oldversion < 2020062600.01) {
        // Add index to the token field in the external_tokens table.
        $table = new xmldb_table('external_tokens');
        $index = new xmldb_index('token', XMLDB_INDEX_NOTUNIQUE, ['token']);

        if (!$dbman->index_exists($table, $index)) {
            $dbman->add_index($table, $index);
        }

        upgrade_main_savepoint(true, 2020062600.01);
    }

    if ($oldversion < 2020071100.01) {
        // Clean up completion criteria records referring to NULL course prerequisites.
        $select = 'criteriatype = :type AND courseinstance IS NULL';
        $params = ['type' => 8]; // COMPLETION_CRITERIA_TYPE_COURSE.

        $DB->delete_records_select('course_completion_criteria', $select, $params);

        // Main savepoint reached.
        upgrade_main_savepoint(true, 2020071100.01);
    }

    if ($oldversion < 2020072300.01) {
        // Restore and set the guest user if it has been previously removed via GDPR, or set to an nonexistent
        // user account.
        $currentguestuser = $DB->get_record('user', array('id' => $CFG->siteguest));

        if (!$currentguestuser) {
            if (!$guest = $DB->get_record('user', array('username' => 'guest', 'mnethostid' => $CFG->mnet_localhost_id))) {
                // Create a guest user account.
                $guest = new stdClass();
                $guest->auth        = 'manual';
                $guest->username    = 'guest';
                $guest->password    = hash_internal_user_password('guest');
                $guest->firstname   = get_string('guestuser');
                $guest->lastname    = ' ';
                $guest->email       = 'root@localhost';
                $guest->description = get_string('guestuserinfo');
                $guest->mnethostid  = $CFG->mnet_localhost_id;
                $guest->confirmed   = 1;
                $guest->lang        = $CFG->lang;
                $guest->timemodified= time();
                $guest->id = $DB->insert_record('user', $guest);
            }
            // Set the guest user.
            set_config('siteguest', $guest->id);
        }

        // Main savepoint reached.
        upgrade_main_savepoint(true, 2020072300.01);
    }

    if ($oldversion < 2021052500.01) {
        // Delete all user evidence files from users that have been deleted.
        $sql = "SELECT DISTINCT f.*
                  FROM {files} f
             LEFT JOIN {context} c ON f.contextid = c.id
                 WHERE f.component = :component
                   AND f.filearea = :filearea
                   AND c.id IS NULL";
        $stalefiles = $DB->get_records_sql($sql, ['component' => 'core_competency', 'filearea' => 'userevidence']);

        $fs = get_file_storage();
        foreach ($stalefiles as $stalefile) {
            $fs->get_file_instance($stalefile)->delete();
        }

        upgrade_main_savepoint(true, 2021052500.01);
    }

    if ($oldversion < 2021052500.02) {

        // Define field timecreated to be added to task_adhoc.
        $table = new xmldb_table('task_adhoc');
        $field = new xmldb_field('timecreated', XMLDB_TYPE_INTEGER, '10', null, XMLDB_NOTNULL, null, '0', 'blocking');

        // Conditionally launch add field timecreated.
        if (!$dbman->field_exists($table, $field)) {
            $dbman->add_field($table, $field);
        }

        // Main savepoint reached.
        upgrade_main_savepoint(true, 2021052500.02);
    }

    if ($oldversion < 2021052500.04) {
        // Define field metadatasettings to be added to h5p_libraries.
        $table = new xmldb_table('h5p_libraries');
        $field = new xmldb_field('metadatasettings', XMLDB_TYPE_TEXT, null, null, null, null, null, 'coreminor');

        // Conditionally launch add field metadatasettings.
        if (!$dbman->field_exists($table, $field)) {
            $dbman->add_field($table, $field);
        }

        // Get installed library files that have no metadata settings value.
        $params = [
            'component' => 'core_h5p',
            'filearea' => 'libraries',
            'filename' => 'library.json',
        ];
        $sql = "SELECT l.id, f.id as fileid
                  FROM {files} f
             LEFT JOIN {h5p_libraries} l ON f.itemid = l.id
                 WHERE f.component = :component
                       AND f.filearea = :filearea
                       AND f.filename = :filename";
        $libraries = $DB->get_records_sql($sql, $params);

        // Update metadatasettings field when the attribute is present in the library.json file.
        $fs = get_file_storage();
        foreach ($libraries as $library) {
            $jsonfile = $fs->get_file_by_id($library->fileid);
            $jsoncontent = json_decode($jsonfile->get_content());
            if (isset($jsoncontent->metadataSettings)) {
                unset($library->fileid);
                $library->metadatasettings = json_encode($jsoncontent->metadataSettings);
                $DB->update_record('h5p_libraries', $library);
            }
        }

        // Main savepoint reached.
        upgrade_main_savepoint(true, 2021052500.04);
    }

    if ($oldversion < 2021052500.05) {
        // Define fields to be added to task_scheduled.
        $table = new xmldb_table('task_scheduled');
        $field = new xmldb_field('timestarted', XMLDB_TYPE_INTEGER, '10', null, null, null, null, 'disabled');
        if (!$dbman->field_exists($table, $field)) {
            $dbman->add_field($table, $field);
        }
        $field = new xmldb_field('hostname', XMLDB_TYPE_CHAR, '255', null, null, null, null, 'timestarted');
        if (!$dbman->field_exists($table, $field)) {
            $dbman->add_field($table, $field);
        }
        $field = new xmldb_field('pid', XMLDB_TYPE_INTEGER, '10', null, null, null, null, 'hostname');
        if (!$dbman->field_exists($table, $field)) {
            $dbman->add_field($table, $field);
        }

        // Define fields to be added to task_adhoc.
        $table = new xmldb_table('task_adhoc');
        $field = new xmldb_field('timestarted', XMLDB_TYPE_INTEGER, '10', null, null, null, null, 'blocking');
        if (!$dbman->field_exists($table, $field)) {
            $dbman->add_field($table, $field);
        }
        $field = new xmldb_field('hostname', XMLDB_TYPE_CHAR, '255', null, null, null, null, 'timestarted');
        if (!$dbman->field_exists($table, $field)) {
            $dbman->add_field($table, $field);
        }
        $field = new xmldb_field('pid', XMLDB_TYPE_INTEGER, '10', null, null, null, null, 'hostname');
        if (!$dbman->field_exists($table, $field)) {
            $dbman->add_field($table, $field);
        }

        // Define fields to be added to task_log.
        $table = new xmldb_table('task_log');
        $field = new xmldb_field('hostname', XMLDB_TYPE_CHAR, '255', null, null, null, null, 'output');
        if (!$dbman->field_exists($table, $field)) {
            $dbman->add_field($table, $field);
        }
        $field = new xmldb_field('pid', XMLDB_TYPE_INTEGER, '10', null, null, null, null, 'hostname');
        if (!$dbman->field_exists($table, $field)) {
            $dbman->add_field($table, $field);
        }

        // Main savepoint reached.
        upgrade_main_savepoint(true, 2021052500.05);
    }

    if ($oldversion < 2021052500.06) {
        // Define table to store virus infected details.
        $table = new xmldb_table('infected_files');

        // Adding fields to table infected_files.
        $table->add_field('id', XMLDB_TYPE_INTEGER, '10', null, XMLDB_NOTNULL, XMLDB_SEQUENCE, null);
        $table->add_field('filename', XMLDB_TYPE_TEXT, null, null, XMLDB_NOTNULL, null, null);
        $table->add_field('quarantinedfile', XMLDB_TYPE_TEXT, null, null, null, null, null);
        $table->add_field('userid', XMLDB_TYPE_INTEGER, '10', null, XMLDB_NOTNULL, null, null);
        $table->add_field('reason', XMLDB_TYPE_TEXT, null, null, XMLDB_NOTNULL, null, null);
        $table->add_field('timecreated', XMLDB_TYPE_INTEGER, '10', null, XMLDB_NOTNULL, null, '0');

        // Adding keys to table infected_files.
        $table->add_key('primary', XMLDB_KEY_PRIMARY, ['id']);
        $table->add_key('userid', XMLDB_KEY_FOREIGN, ['userid'], 'user', ['id']);

        // Conditionally launch create table for infected_files.
        if (!$dbman->table_exists($table)) {
            $dbman->create_table($table);
        }
        upgrade_main_savepoint(true, 2021052500.06);
    }

    if ($oldversion < 2021052500.13) {
        // Remove all the files with component='core_h5p' and filearea='editor' because they won't be used anymore.
        $fs = get_file_storage();
        $syscontext = context_system::instance();
        $fs->delete_area_files($syscontext->id, 'core_h5p', 'editor');

        // Main savepoint reached.
        upgrade_main_savepoint(true, 2021052500.13);
    }

    if ($oldversion < 2021052500.15) {
        // Copy From id captures the id of the source course when a new course originates from a restore
        // of another course on the same site.
        $table = new xmldb_table('course');
        $field = new xmldb_field('originalcourseid', XMLDB_TYPE_INTEGER, '10', null, null, null, null);

        if (!$dbman->field_exists($table, $field)) {
            $dbman->add_field($table, $field);
        }

        // Main savepoint reached.
        upgrade_main_savepoint(true, 2021052500.15);
    }

    if ($oldversion < 2021052500.19) {
        // Define table oauth2_refresh_token to be created.
        $table = new xmldb_table('oauth2_refresh_token');

        // Adding fields to table oauth2_refresh_token.
        $table->add_field('id', XMLDB_TYPE_INTEGER, '10', null, XMLDB_NOTNULL, XMLDB_SEQUENCE, null);
        $table->add_field('timecreated', XMLDB_TYPE_INTEGER, '10', null, XMLDB_NOTNULL, null, null);
        $table->add_field('timemodified', XMLDB_TYPE_INTEGER, '10', null, XMLDB_NOTNULL, null, null);
        $table->add_field('userid', XMLDB_TYPE_INTEGER, '10', null, XMLDB_NOTNULL, null, null);
        $table->add_field('issuerid', XMLDB_TYPE_INTEGER, '10', null, XMLDB_NOTNULL, null, null);
        $table->add_field('token', XMLDB_TYPE_TEXT, null, null, XMLDB_NOTNULL, null, null);
        $table->add_field('scopehash', XMLDB_TYPE_CHAR, 40, null, XMLDB_NOTNULL, null, null);

        // Adding keys to table oauth2_refresh_token.
        $table->add_key('primary', XMLDB_KEY_PRIMARY, ['id']);
        $table->add_key('issueridkey', XMLDB_KEY_FOREIGN, ['issuerid'], 'oauth2_issuer', ['id']);
        $table->add_key('useridkey', XMLDB_KEY_FOREIGN, ['userid'], 'user', ['id']);

        // Adding indexes to table oauth2_refresh_token.
        $table->add_index('userid-issuerid-scopehash', XMLDB_INDEX_UNIQUE, array('userid', 'issuerid', 'scopehash'));

        // Conditionally launch create table for oauth2_refresh_token.
        if (!$dbman->table_exists($table)) {
            $dbman->create_table($table);
        }

        // Main savepoint reached.
        upgrade_main_savepoint(true, 2021052500.19);
    }

    if ($oldversion < 2021052500.20) {

        // Define index modulename-instance-eventtype (not unique) to be added to event.
        $table = new xmldb_table('event');
        $index = new xmldb_index('modulename-instance-eventtype', XMLDB_INDEX_NOTUNIQUE, ['modulename', 'instance', 'eventtype']);

        // Conditionally launch add index modulename-instance-eventtype.
        if (!$dbman->index_exists($table, $index)) {
            $dbman->add_index($table, $index);
        }

        // Define index modulename-instance (not unique) to be dropped form event.
        $table = new xmldb_table('event');
        $index = new xmldb_index('modulename-instance', XMLDB_INDEX_NOTUNIQUE, ['modulename', 'instance']);

        // Conditionally launch drop index modulename-instance.
        if ($dbman->index_exists($table, $index)) {
            $dbman->drop_index($table, $index);
        }

        // Main savepoint reached.
        upgrade_main_savepoint(true, 2021052500.20);
    }

    if ($oldversion < 2021052500.24) {
        // Define fields tutorial and example to be added to h5p_libraries.
        $table = new xmldb_table('h5p_libraries');

        // Add tutorial field.
        $field = new xmldb_field('tutorial', XMLDB_TYPE_TEXT, null, null, null, null, null, 'metadatasettings');
        if (!$dbman->field_exists($table, $field)) {
            $dbman->add_field($table, $field);
        }

        // Add example field.
        $field = new xmldb_field('example', XMLDB_TYPE_TEXT, null, null, null, null, null, 'tutorial');

        if (!$dbman->field_exists($table, $field)) {
            $dbman->add_field($table, $field);
        }

        // Main savepoint reached.
        upgrade_main_savepoint(true, 2021052500.24);
    }

    if ($oldversion < 2021052500.26) {
        // Delete orphaned course_modules_completion rows; these were not deleted properly
        // by remove_course_contents function.
        $DB->delete_records_select('course_modules_completion', "
                NOT EXISTS (
                        SELECT 1
                          FROM {course_modules} cm
                         WHERE cm.id = {course_modules_completion}.coursemoduleid
                )");
        upgrade_main_savepoint(true, 2021052500.26);
    }

    if ($oldversion < 2021052500.27) {
        // Script to fix incorrect records of "hidden" field in existing grade items.
        $sql = "SELECT cm.instance, cm.course
                  FROM {course_modules} cm
                  JOIN {modules} m ON m.id = cm.module
                 WHERE m.name = :module AND cm.visible = :visible";
        $hidequizlist = $DB->get_recordset_sql($sql, ['module' => 'quiz', 'visible' => 0]);

        foreach ($hidequizlist as $hidequiz) {
            $params = [
                'itemmodule'    => 'quiz',
                'courseid'      => $hidequiz->course,
                'iteminstance'  => $hidequiz->instance,
            ];

            $DB->set_field('grade_items', 'hidden', 1, $params);
        }
        $hidequizlist->close();

        upgrade_main_savepoint(true, 2021052500.27);
    }

    if ($oldversion < 2021052500.29) {
        // Get the current guest user which is also set as 'deleted'.
        $guestuser = $DB->get_record('user', ['id' => $CFG->siteguest, 'deleted' => 1]);
        // If there is a deleted guest user, reset the user to not be deleted and make sure the related
        // user context exists.
        if ($guestuser) {
            $guestuser->deleted = 0;
            $DB->update_record('user', $guestuser);

            // Get the guest user context.
            $guestusercontext = $DB->get_record('context',
                ['contextlevel' => CONTEXT_USER, 'instanceid' => $guestuser->id]);

            // If the guest user context does not exist, create it.
            if (!$guestusercontext) {
                $record = new stdClass();
                $record->contextlevel = CONTEXT_USER;
                $record->instanceid = $guestuser->id;
                $record->depth = 0;
                // The path is not known before insert.
                $record->path = null;
                $record->locked = 0;

                $record->id = $DB->insert_record('context', $record);

                // Update the path.
                $record->path = '/' . SYSCONTEXTID . '/' . $record->id;
                $record->depth = substr_count($record->path, '/');
                $DB->update_record('context', $record);
            }
        }

        // Main savepoint reached.
        upgrade_main_savepoint(true, 2021052500.29);
    }

    if ($oldversion < 2021052500.30) {
        // Reset analytics model output dir if it's the default value.
        $modeloutputdir = get_config('analytics', 'modeloutputdir');
        if (strcasecmp($modeloutputdir, $CFG->dataroot . DIRECTORY_SEPARATOR . 'models') == 0) {
            set_config('modeloutputdir', '', 'analytics');
        }

        // Main savepoint reached.
        upgrade_main_savepoint(true, 2021052500.30);
    }

    if ($oldversion < 2021052500.32) {
        // Define field downloadcontent to be added to course.
        $table = new xmldb_table('course');
        $field = new xmldb_field('downloadcontent', XMLDB_TYPE_INTEGER, '1', null, null, null, null, 'visibleold');

        if (!$dbman->field_exists($table, $field)) {
            $dbman->add_field($table, $field);
        }

        // Main savepoint reached.
        upgrade_main_savepoint(true, 2021052500.32);
    }

    if ($oldversion < 2021052500.33) {
        $table = new xmldb_table('badge_backpack');

        // There is no key_exists, so test the equivalent index.
        $oldindex = new xmldb_index('backpackcredentials', XMLDB_KEY_UNIQUE, ['userid', 'externalbackpackid']);
        if (!$dbman->index_exists($table, $oldindex)) {
            // All external backpack providers/hosts are now exclusively stored in badge_external_backpack.
            // All credentials are stored in badge_backpack and are unique per user, backpack.
            $uniquekey = new xmldb_key('backpackcredentials', XMLDB_KEY_UNIQUE, ['userid', 'externalbackpackid']);
            $dbman->add_key($table, $uniquekey);
        }

        // Drop the password field as this is moved to badge_backpack.
        $table = new xmldb_table('badge_external_backpack');
        $field = new xmldb_field('password', XMLDB_TYPE_CHAR, '50');
        if ($dbman->field_exists($table, $field)) {
            // If there is a current backpack set then copy it across to the new structure.
            if ($CFG->badges_defaultissuercontact) {
                // Get the currently used site backpacks.
                $records = $DB->get_records_select('badge_external_backpack', "password IS NOT NULL AND password != ''");
                $backpack = [
                    'userid' => '0',
                    'email' => $CFG->badges_defaultissuercontact,
                    'backpackuid' => -1
                ];

                // Create records corresponding to the site backpacks.
                foreach ($records as $record) {
                    $backpack['password'] = $record->password;
                    $backpack['externalbackpackid'] = $record->id;
                    $DB->insert_record('badge_backpack', (object) $backpack);
                }
            }

            $dbman->drop_field($table, $field);
        }

        // Main savepoint reached.
        upgrade_main_savepoint(true, 2021052500.33);
    }

    if ($oldversion < 2021052500.36) {
        // Define table payment_accounts to be created.
        $table = new xmldb_table('payment_accounts');

        // Adding fields to table payment_accounts.
        $table->add_field('id', XMLDB_TYPE_INTEGER, '10', null, XMLDB_NOTNULL, XMLDB_SEQUENCE, null);
        $table->add_field('name', XMLDB_TYPE_CHAR, '255', null, XMLDB_NOTNULL, null, null);
        $table->add_field('idnumber', XMLDB_TYPE_CHAR, '100', null, null, null, null);
        $table->add_field('contextid', XMLDB_TYPE_INTEGER, '10', null, XMLDB_NOTNULL, null, null);
        $table->add_field('enabled', XMLDB_TYPE_INTEGER, '1', null, XMLDB_NOTNULL, null, '0');
        $table->add_field('archived', XMLDB_TYPE_INTEGER, '1', null, XMLDB_NOTNULL, null, '0');
        $table->add_field('timecreated', XMLDB_TYPE_INTEGER, '10', null, null, null, null);
        $table->add_field('timemodified', XMLDB_TYPE_INTEGER, '10', null, null, null, null);

        // Adding keys to table payment_accounts.
        $table->add_key('primary', XMLDB_KEY_PRIMARY, ['id']);

        // Conditionally launch create table for payment_accounts.
        if (!$dbman->table_exists($table)) {
            $dbman->create_table($table);
        }

        // Define table payment_gateways to be created.
        $table = new xmldb_table('payment_gateways');

        // Adding fields to table payment_gateways.
        $table->add_field('id', XMLDB_TYPE_INTEGER, '10', null, XMLDB_NOTNULL, XMLDB_SEQUENCE, null);
        $table->add_field('accountid', XMLDB_TYPE_INTEGER, '10', null, XMLDB_NOTNULL, null, null);
        $table->add_field('gateway', XMLDB_TYPE_CHAR, '100', null, XMLDB_NOTNULL, null, null);
        $table->add_field('enabled', XMLDB_TYPE_INTEGER, '1', null, XMLDB_NOTNULL, null, '1');
        $table->add_field('config', XMLDB_TYPE_TEXT, null, null, null, null, null);
        $table->add_field('timecreated', XMLDB_TYPE_INTEGER, '10', null, XMLDB_NOTNULL, null, null);
        $table->add_field('timemodified', XMLDB_TYPE_INTEGER, '10', null, XMLDB_NOTNULL, null, null);

        // Adding keys to table payment_gateways.
        $table->add_key('primary', XMLDB_KEY_PRIMARY, ['id']);
        $table->add_key('accountid', XMLDB_KEY_FOREIGN, ['accountid'], 'payment_accounts', ['id']);

        // Conditionally launch create table for payment_gateways.
        if (!$dbman->table_exists($table)) {
            $dbman->create_table($table);
        }

        // Define table payments to be created.
        $table = new xmldb_table('payments');

        // Adding fields to table payments.
        $table->add_field('id', XMLDB_TYPE_INTEGER, '10', null, XMLDB_NOTNULL, XMLDB_SEQUENCE, null);
        $table->add_field('component', XMLDB_TYPE_CHAR, '100', null, XMLDB_NOTNULL, null, null);
        $table->add_field('paymentarea', XMLDB_TYPE_CHAR, '50', null, XMLDB_NOTNULL, null, null);
        $table->add_field('itemid', XMLDB_TYPE_INTEGER, '10', null, XMLDB_NOTNULL, null, null);
        $table->add_field('userid', XMLDB_TYPE_INTEGER, '10', null, XMLDB_NOTNULL, null, null);
        $table->add_field('amount', XMLDB_TYPE_CHAR, '20', null, XMLDB_NOTNULL, null, null);
        $table->add_field('currency', XMLDB_TYPE_CHAR, '3', null, XMLDB_NOTNULL, null, null);
        $table->add_field('accountid', XMLDB_TYPE_INTEGER, '10', null, XMLDB_NOTNULL, null, null);
        $table->add_field('gateway', XMLDB_TYPE_CHAR, '100', null, XMLDB_NOTNULL, null, null);
        $table->add_field('timecreated', XMLDB_TYPE_INTEGER, '10', null, XMLDB_NOTNULL, null, '0');
        $table->add_field('timemodified', XMLDB_TYPE_INTEGER, '10', null, XMLDB_NOTNULL, null, '0');

        // Adding keys to table payments.
        $table->add_key('primary', XMLDB_KEY_PRIMARY, ['id']);
        $table->add_key('userid', XMLDB_KEY_FOREIGN, ['userid'], 'user', ['id']);
        $table->add_key('accountid', XMLDB_KEY_FOREIGN, ['accountid'], 'payment_accounts', ['id']);

        // Adding indexes to table payments.
        $table->add_index('gateway', XMLDB_INDEX_NOTUNIQUE, ['gateway']);
        $table->add_index('component-paymentarea-itemid', XMLDB_INDEX_NOTUNIQUE, ['component', 'paymentarea', 'itemid']);

        // Conditionally launch create table for payments.
        if (!$dbman->table_exists($table)) {
            $dbman->create_table($table);
        }

        // Main savepoint reached.
        upgrade_main_savepoint(true, 2021052500.36);
    }

    if ($oldversion < 2021052500.42) {
        // Get all lessons that are set with a completion criteria of 'requires grade' but with no grade type set.
        $sql = "SELECT cm.id
                  FROM {course_modules} cm
                  JOIN {lesson} l ON l.id = cm.instance
                  JOIN {modules} m ON m.id = cm.module
                 WHERE m.name = :name AND cm.completiongradeitemnumber IS NOT NULL AND l.grade = :grade";

        do {
            if ($invalidconfigrations = $DB->get_records_sql($sql, ['name' => 'lesson', 'grade' => 0], 0, 1000)) {
                list($insql, $inparams) = $DB->get_in_or_equal(array_keys($invalidconfigrations), SQL_PARAMS_NAMED);
                $DB->set_field_select('course_modules', 'completiongradeitemnumber', null, "id $insql", $inparams);
            }
        } while ($invalidconfigrations);

        upgrade_main_savepoint(true, 2021052500.42);
    }

    if ($oldversion < 2021052500.55) {
        $DB->delete_records_select('event', "eventtype = 'category' AND categoryid = 0 AND userid <> 0");

        upgrade_main_savepoint(true, 2021052500.55);
    }

    if ($oldversion < 2021052500.59) {
        // Define field visibility to be added to contentbank_content.
        $table = new xmldb_table('contentbank_content');
        $field = new xmldb_field('visibility', XMLDB_TYPE_INTEGER, '1', null, XMLDB_NOTNULL, null, '1', 'contextid');

        // Conditionally launch add field visibility.
        if (!$dbman->field_exists($table, $field)) {
            $dbman->add_field($table, $field);
        }

        // Main savepoint reached.
        upgrade_main_savepoint(true, 2021052500.59);
    }

    if ($oldversion < 2021052500.60) {

        // We are going to remove the field 'hidepicture' from the groups
        // so we need to remove the pictures from those groups. But we prevent
        // the execution twice because this could be executed again when upgrading
        // to different versions.
        if ($dbman->field_exists('groups', 'hidepicture')) {

            $sql = "SELECT g.id, g.courseid, ctx.id AS contextid
                       FROM {groups} g
                       JOIN {context} ctx
                         ON ctx.instanceid = g.courseid
                        AND ctx.contextlevel = :contextlevel
                      WHERE g.hidepicture = 1";

            // Selecting all the groups that have hide picture enabled, and organising them by context.
            $groupctx = [];
            $records = $DB->get_recordset_sql($sql, ['contextlevel' => CONTEXT_COURSE]);
            foreach ($records as $record) {
                if (!isset($groupctx[$record->contextid])) {
                    $groupctx[$record->contextid] = [];
                }
                $groupctx[$record->contextid][] = $record->id;
            }
            $records->close();

            // Deleting the group files.
            $fs = get_file_storage();
            foreach ($groupctx as $contextid => $groupids) {
                list($in, $inparams) = $DB->get_in_or_equal($groupids, SQL_PARAMS_NAMED);
                $fs->delete_area_files_select($contextid, 'group', 'icon', $in, $inparams);
            }

            // Updating the database to remove picture from all those groups.
            $sql = "UPDATE {groups} SET picture = :pic WHERE hidepicture = :hide";
            $DB->execute($sql, ['pic' => 0, 'hide' => 1]);
        }

        // Define field hidepicture to be dropped from groups.
        $table = new xmldb_table('groups');
        $field = new xmldb_field('hidepicture');

        // Conditionally launch drop field hidepicture.
        if ($dbman->field_exists($table, $field)) {
            $dbman->drop_field($table, $field);
        }

        // Main savepoint reached.
        upgrade_main_savepoint(true, 2021052500.60);
    }

    if ($oldversion < 2021052500.64) {
        // Get all the external backpacks and update the sortorder column, to avoid repeated/wrong values. As sortorder was not
        // used since now, the id column will be the criteria to follow for re-ordering them with a valid value.
        $i = 1;
        $records = $DB->get_records('badge_external_backpack', null, 'id ASC');
        foreach ($records as $record) {
            $record->sortorder = $i++;
            $DB->update_record('badge_external_backpack', $record);
        }

        upgrade_main_savepoint(true, 2021052500.64);
    }

    if ($oldversion < 2021052500.67) {
        // The $CFG->badges_site_backpack setting has been removed because it's not required anymore. From now, the default backpack
        // will be the one with lower sortorder value.
        unset_config('badges_site_backpack');

        upgrade_main_savepoint(true, 2021052500.67);
    }

    if ($oldversion < 2021052500.69) {

        // Define field type to be added to oauth2_issuer.
        $table = new xmldb_table('oauth2_issuer');
        $field = new xmldb_field('servicetype', XMLDB_TYPE_CHAR, '255', null, null, null, null, 'requireconfirmation');

        // Conditionally launch add field type.
        if (!$dbman->field_exists($table, $field)) {
            $dbman->add_field($table, $field);
        }

        // Set existing values to the proper servicetype value.
        // It's not critical if the servicetype column doesn't contain the proper value for Google, Microsoft, Facebook or
        // Nextcloud services because, for now, this value is used for services using different discovery method.
        // However, let's try to upgrade it using the default value for the baseurl or image. If any of these default values
        // have been changed, the servicetype column will remain NULL.
        $recordset = $DB->get_recordset('oauth2_issuer');
        foreach ($recordset as $record) {
            if ($record->baseurl == 'https://accounts.google.com/') {
                $record->servicetype = 'google';
                $DB->update_record('oauth2_issuer', $record);
            } else if ($record->image == 'https://www.microsoft.com/favicon.ico') {
                $record->servicetype = 'microsoft';
                $DB->update_record('oauth2_issuer', $record);
            } else if ($record->image == 'https://facebookbrand.com/wp-content/uploads/2016/05/flogo_rgb_hex-brc-site-250.png') {
                $record->servicetype = 'facebook';
                $DB->update_record('oauth2_issuer', $record);
            } else if ($record->image == 'https://nextcloud.com/wp-content/themes/next/assets/img/common/favicon.png?x16328') {
                $record->servicetype = 'nextcloud';
                $DB->update_record('oauth2_issuer', $record);
            }
        }
        $recordset->close();

        // Main savepoint reached.
        upgrade_main_savepoint(true, 2021052500.69);
    }

    if ($oldversion < 2021052500.74) {
        // Define field 'showactivitydates' to be added to course table.
        $table = new xmldb_table('course');
        $field = new xmldb_field('showactivitydates', XMLDB_TYPE_INTEGER, '1', null,
            XMLDB_NOTNULL, null, '0', 'originalcourseid');

        if (!$dbman->field_exists($table, $field)) {
            $dbman->add_field($table, $field);
        }

        // Main savepoint reached.
        upgrade_main_savepoint(true, 2021052500.74);
    }

    if ($oldversion < 2021052500.75) {
        // Define field 'showcompletionconditions' to be added to course.
        $table = new xmldb_table('course');
        $field = new xmldb_field('showcompletionconditions', XMLDB_TYPE_INTEGER, '1', null,
            XMLDB_NOTNULL, null, '1', 'completionnotify');

        if (!$dbman->field_exists($table, $field)) {
            $dbman->add_field($table, $field);
        }

        // Main savepoint reached.
        upgrade_main_savepoint(true, 2021052500.75);
    }

    if ($oldversion < 2021052500.78) {

        // Define field enabled to be added to h5p_libraries.
        $table = new xmldb_table('h5p_libraries');
        $field = new xmldb_field('enabled', XMLDB_TYPE_INTEGER, '1', null, null, null, '1', 'example');

        // Conditionally launch add field enabled.
        if (!$dbman->field_exists($table, $field)) {
            $dbman->add_field($table, $field);
        }

        // Main savepoint reached.
        upgrade_main_savepoint(true, 2021052500.78);
    }

    if ($oldversion < 2021052500.83) {

        // Define field loginpagename to be added to oauth2_issuer.
        $table = new xmldb_table('oauth2_issuer');
        $field = new xmldb_field('loginpagename', XMLDB_TYPE_CHAR, '255', null, null, null, null, 'servicetype');

        // Conditionally launch add field loginpagename.
        if (!$dbman->field_exists($table, $field)) {
            $dbman->add_field($table, $field);
        }

        // Main savepoint reached.
        upgrade_main_savepoint(true, 2021052500.83);
    }

    if ($oldversion < 2021052500.84) {
        require_once($CFG->dirroot . '/user/profile/field/social/upgradelib.php');
        $table = new xmldb_table('user');
        $tablecolumns = ['icq', 'skype', 'aim', 'yahoo', 'msn', 'url'];

        foreach ($tablecolumns as $column) {
            $field = new xmldb_field($column);
            if ($dbman->field_exists($table, $field)) {
                user_profile_social_moveto_profilefield($column);
                $dbman->drop_field($table, $field);
            }
        }

        // Update all module availability if it relies on the old user fields.
        user_profile_social_update_module_availability();

        // Remove field mapping for oauth2.
        $DB->delete_records('oauth2_user_field_mapping', array('internalfield' => 'url'));

        // Main savepoint reached.
        upgrade_main_savepoint(true, 2021052500.84);
    }

    if ($oldversion < 2021052500.85) {
        require_once($CFG->libdir . '/db/upgradelib.php');

        // Check if this site has executed the problematic upgrade steps.
        $needsfixing = upgrade_calendar_site_status(false);

        // Only queue the task if this site has been affected by the problematic upgrade step.
        if ($needsfixing) {

            // Create adhoc task to search and recover orphaned calendar events.
            $record = new \stdClass();
            $record->classname = '\core\task\calendar_fix_orphaned_events';

            // Next run time based from nextruntime computation in \core\task\manager::queue_adhoc_task().
            $nextruntime = time() - 1;
            $record->nextruntime = $nextruntime;
            $DB->insert_record('task_adhoc', $record);
        }

        // Main savepoint reached.
        upgrade_main_savepoint(true, 2021052500.85);
    }

    if ($oldversion < 2021052500.87) {
        // Changing the default of field showcompletionconditions on table course to 0.
        $table = new xmldb_table('course');
        $field = new xmldb_field('showcompletionconditions', XMLDB_TYPE_INTEGER, '1', null, null, null, null, 'showactivitydates');

        // Launch change of nullability for field showcompletionconditions.
        $dbman->change_field_notnull($table, $field);

        // Launch change of default for field showcompletionconditions.
        $dbman->change_field_default($table, $field);

        // Set showcompletionconditions to null for courses which don't track completion.
        $sql = "UPDATE {course}
                   SET showcompletionconditions = null
                 WHERE enablecompletion <> 1";
        $DB->execute($sql);

        // Main savepoint reached.
        upgrade_main_savepoint(true, 2021052500.87);
    }

    if ($oldversion < 2021052500.90) {
        // Remove usemodchooser user preference for every user.
        $DB->delete_records('user_preferences', ['name' => 'usemodchooser']);

        // Main savepoint reached.
        upgrade_main_savepoint(true, 2021052500.90);
    }

    if ($oldversion < 2021060200.00) {

        // Define index name (not unique) to be added to user_preferences.
        $table = new xmldb_table('user_preferences');
        $index = new xmldb_index('name', XMLDB_INDEX_NOTUNIQUE, ['name']);

        // Conditionally launch add index name.
        if (!$dbman->index_exists($table, $index)) {
            $dbman->add_index($table, $index);
        }

        // Main savepoint reached.
        upgrade_main_savepoint(true, 2021060200.00);
    }

    if ($oldversion < 2021060900.00) {
        // Update the externalfield to be larger.
        $table = new xmldb_table('oauth2_user_field_mapping');
        $field = new xmldb_field('externalfield', XMLDB_TYPE_CHAR, '500', null, XMLDB_NOTNULL, false, null, 'issuerid');
        $dbman->change_field_type($table, $field);

        // Main savepoint reached.
        upgrade_main_savepoint(true, 2021060900.00);
    }

    if ($oldversion < 2021072800.01) {
        // Define table reportbuilder_report to be created.
        $table = new xmldb_table('reportbuilder_report');

        // Adding fields to table reportbuilder_report.
        $table->add_field('id', XMLDB_TYPE_INTEGER, '10', null, XMLDB_NOTNULL, XMLDB_SEQUENCE, null);
        $table->add_field('source', XMLDB_TYPE_CHAR, '255', null, XMLDB_NOTNULL, null, null);
        $table->add_field('type', XMLDB_TYPE_INTEGER, '2', null, XMLDB_NOTNULL, null, '0');
        $table->add_field('contextid', XMLDB_TYPE_INTEGER, '10', null, XMLDB_NOTNULL, null, null);
        $table->add_field('component', XMLDB_TYPE_CHAR, '100', null, XMLDB_NOTNULL, null, null);
        $table->add_field('area', XMLDB_TYPE_CHAR, '100', null, XMLDB_NOTNULL, null, null);
        $table->add_field('itemid', XMLDB_TYPE_INTEGER, '10', null, XMLDB_NOTNULL, null, '0');
        $table->add_field('usercreated', XMLDB_TYPE_INTEGER, '10', null, XMLDB_NOTNULL, null, '0');
        $table->add_field('usermodified', XMLDB_TYPE_INTEGER, '10', null, XMLDB_NOTNULL, null, '0');
        $table->add_field('timecreated', XMLDB_TYPE_INTEGER, '10', null, XMLDB_NOTNULL, null, '0');
        $table->add_field('timemodified', XMLDB_TYPE_INTEGER, '10', null, XMLDB_NOTNULL, null, '0');

        // Adding keys to table reportbuilder_report.
        $table->add_key('primary', XMLDB_KEY_PRIMARY, ['id']);
        $table->add_key('usercreated', XMLDB_KEY_FOREIGN, ['usercreated'], 'user', ['id']);
        $table->add_key('usermodified', XMLDB_KEY_FOREIGN, ['usermodified'], 'user', ['id']);
        $table->add_key('contextid', XMLDB_KEY_FOREIGN, ['contextid'], 'context', ['id']);

        // Conditionally launch create table for reportbuilder_report.
        if (!$dbman->table_exists($table)) {
            $dbman->create_table($table);
        }

        // Main savepoint reached.
        upgrade_main_savepoint(true, 2021072800.01);
    }

    if ($oldversion < 2021090200.01) {
        // Remove qformat_webct (unless it has manually been added back).
        if (!file_exists($CFG->dirroot . '/question/format/webct/format.php')) {
            unset_all_config_for_plugin('qformat_webct');
        }

        // Main savepoint reached.
        upgrade_main_savepoint(true, 2021090200.01);
    }

    if ($oldversion < 2021091100.01) {
        // If message_jabber is no longer present, remove it.
        if (!file_exists($CFG->dirroot . '/message/output/jabber/message_output_jabber.php')) {
            // Remove Jabber from the notification plugins list.
            $DB->delete_records('message_processors', ['name' => 'jabber']);

            // Remove user preference settings.
            $DB->delete_records('user_preferences', ['name' => 'message_processor_jabber_jabberid']);
            $sql = 'SELECT *
                    FROM {user_preferences} up
                    WHERE ' . $DB->sql_like('up.name', ':name', false, false) . ' AND ' .
                        $DB->sql_like('up.value', ':value', false, false);
            $params = [
                'name' => 'message_provider_%',
                'value' => '%jabber%',
            ];
            $jabbersettings = $DB->get_recordset_sql($sql, $params);
            foreach ($jabbersettings as $jabbersetting) {
                // Remove 'jabber' from the value.
                $jabbersetting->value = implode(',', array_diff(explode(',', $jabbersetting->value), ['jabber']));
                $DB->update_record('user_preferences', $jabbersetting);
            }
            $jabbersettings->close();

            // Clean config settings.
            unset_config('jabberhost');
            unset_config('jabberserver');
            unset_config('jabberusername');
            unset_config('jabberpassword');
            unset_config('jabberport');

            // Remove default notification preferences.
            $like = $DB->sql_like('name', '?', true, true, false, '|');
            $params = [$DB->sql_like_escape('jabber_provider_', '|') . '%'];
            $DB->delete_records_select('config_plugins', $like, $params);

            // Clean config config settings.
            unset_all_config_for_plugin('message_jabber');
        }

        upgrade_main_savepoint(true, 2021091100.01);
    }

    if ($oldversion < 2021091100.02) {
        // Set the description field to HTML format for the Default course category.
        $category = $DB->get_record('course_categories', ['id' => 1]);

        if ($category->descriptionformat == FORMAT_MOODLE) {
            // Format should be changed only if it's still set to FORMAT_MOODLE.
            if (!is_null($category->description)) {
                // If description is not empty, format the content to HTML.
                $category->description = format_text($category->description, FORMAT_MOODLE);
            }
            $category->descriptionformat = FORMAT_HTML;
            $DB->update_record('course_categories', $category);
        }

        // Main savepoint reached.
        upgrade_main_savepoint(true, 2021091100.02);
    }

    if ($oldversion < 2021091700.01) {
        // Default 'off' for existing sites as this is the behaviour they had earlier.
        set_config('enroladminnewcourse', false);

        // Main savepoint reached.
        upgrade_main_savepoint(true, 2021091700.01);
    }

    if ($oldversion < 2021091700.02) {
        // If portfolio_picasa is no longer present, remove it.
        if (!file_exists($CFG->dirroot . '/portfolio/picasa/version.php')) {
            $instance = $DB->get_record('portfolio_instance', ['plugin' => 'picasa']);
            if (!empty($instance)) {
                // Remove all records from portfolio_instance_config.
                $DB->delete_records('portfolio_instance_config', ['instance' => $instance->id]);
                // Remove all records from portfolio_instance_user.
                $DB->delete_records('portfolio_instance_user', ['instance' => $instance->id]);
                // Remove all records from portfolio_log.
                $DB->delete_records('portfolio_log', ['portfolio' => $instance->id]);
                // Remove all records from portfolio_tempdata.
                $DB->delete_records('portfolio_tempdata', ['instance' => $instance->id]);
                // Remove the record from the portfolio_instance table.
                $DB->delete_records('portfolio_instance', ['id' => $instance->id]);
            }

            // Clean config.
            unset_all_config_for_plugin('portfolio_picasa');
        }

        upgrade_main_savepoint(true, 2021091700.02);
    }

    if ($oldversion < 2021091700.03) {
        // If repository_picasa is no longer present, remove it.
        if (!file_exists($CFG->dirroot . '/repository/picasa/version.php')) {
            $instance = $DB->get_record('repository', ['type' => 'picasa']);
            if (!empty($instance)) {
                // Remove all records from repository_instance_config table.
                $DB->delete_records('repository_instance_config', ['instanceid' => $instance->id]);
                // Remove all records from repository_instances table.
                $DB->delete_records('repository_instances', ['typeid' => $instance->id]);
                // Remove the record from the repository table.
                $DB->delete_records('repository', ['id' => $instance->id]);
            }

            // Clean config.
            unset_all_config_for_plugin('picasa');

            // Remove orphaned files.
            upgrade_delete_orphaned_file_records();
        }

        upgrade_main_savepoint(true, 2021091700.03);
    }

    if ($oldversion < 2021091700.04) {
        // Remove media_swf (unless it has manually been added back).
        if (!file_exists($CFG->dirroot . '/media/player/swf/classes/plugin.php')) {
            unset_all_config_for_plugin('media_swf');
        }

        upgrade_main_savepoint(true, 2021091700.04);
    }

    if ($oldversion < 2021092400.01) {
        // If tool_health is no longer present, remove it.
        if (!file_exists($CFG->dirroot . '/admin/tool/health/version.php')) {
            // Clean config.
            unset_all_config_for_plugin('tool_health');
        }

        // Main savepoint reached.
        upgrade_main_savepoint(true, 2021092400.01);
    }

    if ($oldversion < 2021092400.03) {
        // Remove repository_picasa configuration (unless it has manually been added back).
        if (!file_exists($CFG->dirroot . '/repository/picasa/version.php')) {
            unset_all_config_for_plugin('repository_picasa');
        }

        upgrade_main_savepoint(true, 2021092400.03);
    }

    if ($oldversion < 2021100300.01) {
        // Remove repository_skydrive (unless it has manually been added back).
        if (!file_exists($CFG->dirroot . '/repository/skydrive/lib.php')) {
            unset_all_config_for_plugin('repository_skydrive');
        }

        // Main savepoint reached.
        upgrade_main_savepoint(true, 2021100300.01);
    }

    if ($oldversion < 2021100300.02) {
        // Remove filter_censor (unless it has manually been added back).
        if (!file_exists($CFG->dirroot . '/filter/censor/filter.php')) {
            unset_all_config_for_plugin('filter_censor');
        }

        // Main savepoint reached.
        upgrade_main_savepoint(true, 2021100300.02);
    }

    if ($oldversion < 2021100600.01) {
        // Remove qformat_examview (unless it has manually been added back).
        if (!file_exists($CFG->dirroot . '/question/format/examview/format.php')) {
            unset_all_config_for_plugin('qformat_examview');
        }

        // Main savepoint reached.
        upgrade_main_savepoint(true, 2021100600.01);
    }

    if ($oldversion < 2021100600.02) {
        $table = new xmldb_table('course_completion_defaults');

        // Adding fields to table course_completion_defaults.
        $field = new xmldb_field('completionpassgrade', XMLDB_TYPE_INTEGER, '1', null,
            XMLDB_NOTNULL, null, '0', 'completionusegrade');

        // Conditionally launch add field for course_completion_defaults.
        if (!$dbman->field_exists($table, $field)) {
            $dbman->add_field($table, $field);
        }

        upgrade_main_savepoint(true, 2021100600.02);
    }

    if ($oldversion < 2021100600.03) {
        $table = new xmldb_table('course_modules');

        // Adding new fields to table course_module table.
        $field = new xmldb_field('completionpassgrade', XMLDB_TYPE_INTEGER, '1', null,
            XMLDB_NOTNULL, null, '0', 'completionexpected');
        // Conditionally launch create table for course_completion_defaults.
        if (!$dbman->field_exists($table, $field)) {
            $dbman->add_field($table, $field);
        }

        upgrade_main_savepoint(true, 2021100600.03);
    }

    if ($oldversion < 2021100600.04) {
        // Define index itemtype-mod-inst-course (not unique) to be added to grade_items.
        $table = new xmldb_table('grade_items');
        $index = new xmldb_index('itemtype-mod-inst-course', XMLDB_INDEX_NOTUNIQUE,
            ['itemtype', 'itemmodule', 'iteminstance', 'courseid']);

        // Conditionally launch add index itemtype-mod-inst-course.
        if (!$dbman->index_exists($table, $index)) {
            $dbman->add_index($table, $index);
        }

        // Main savepoint reached.
        upgrade_main_savepoint(true, 2021100600.04);
    }

    if ($oldversion < 2021101900.01) {
        $table = new xmldb_table('reportbuilder_report');

        // Define field name to be added to reportbuilder_report.
        $field = new xmldb_field('name', XMLDB_TYPE_CHAR, '255', null, null, null, null, 'id');
        if (!$dbman->field_exists($table, $field)) {
            $dbman->add_field($table, $field);
        }

        // Define field conditiondata to be added to reportbuilder_report.
        $field = new xmldb_field('conditiondata', XMLDB_TYPE_TEXT, null, null, null, null, null, 'type');
        if (!$dbman->field_exists($table, $field)) {
            $dbman->add_field($table, $field);
        }

        // Define table reportbuilder_column to be created.
        $table = new xmldb_table('reportbuilder_column');

        // Adding fields to table reportbuilder_column.
        $table->add_field('id', XMLDB_TYPE_INTEGER, '10', null, XMLDB_NOTNULL, XMLDB_SEQUENCE, null);
        $table->add_field('reportid', XMLDB_TYPE_INTEGER, '10', null, XMLDB_NOTNULL, null, '0');
        $table->add_field('uniqueidentifier', XMLDB_TYPE_CHAR, '255', null, XMLDB_NOTNULL, null, null);
        $table->add_field('aggregation', XMLDB_TYPE_CHAR, '32', null, null, null, null);
        $table->add_field('heading', XMLDB_TYPE_CHAR, '255', null, null, null, null);
        $table->add_field('columnorder', XMLDB_TYPE_INTEGER, '10', null, XMLDB_NOTNULL, null, null);
        $table->add_field('sortenabled', XMLDB_TYPE_INTEGER, '1', null, XMLDB_NOTNULL, null, '0');
        $table->add_field('sortdirection', XMLDB_TYPE_INTEGER, '1', null, XMLDB_NOTNULL, null, null);
        $table->add_field('sortorder', XMLDB_TYPE_INTEGER, '10', null, null, null, null);
        $table->add_field('usercreated', XMLDB_TYPE_INTEGER, '10', null, XMLDB_NOTNULL, null, '0');
        $table->add_field('usermodified', XMLDB_TYPE_INTEGER, '10', null, XMLDB_NOTNULL, null, '0');
        $table->add_field('timecreated', XMLDB_TYPE_INTEGER, '10', null, XMLDB_NOTNULL, null, '0');
        $table->add_field('timemodified', XMLDB_TYPE_INTEGER, '10', null, XMLDB_NOTNULL, null, '0');

        // Adding keys to table reportbuilder_column.
        $table->add_key('primary', XMLDB_KEY_PRIMARY, ['id']);
        $table->add_key('reportid', XMLDB_KEY_FOREIGN, ['reportid'], 'reportbuilder_report', ['id']);
        $table->add_key('usercreated', XMLDB_KEY_FOREIGN, ['usercreated'], 'user', ['id']);
        $table->add_key('usermodified', XMLDB_KEY_FOREIGN, ['usermodified'], 'user', ['id']);

        // Conditionally launch create table for reportbuilder_column.
        if (!$dbman->table_exists($table)) {
            $dbman->create_table($table);
        }

        // Define table reportbuilder_filter to be created.
        $table = new xmldb_table('reportbuilder_filter');

        // Adding fields to table reportbuilder_filter.
        $table->add_field('id', XMLDB_TYPE_INTEGER, '10', null, XMLDB_NOTNULL, XMLDB_SEQUENCE, null);
        $table->add_field('reportid', XMLDB_TYPE_INTEGER, '10', null, XMLDB_NOTNULL, null, '0');
        $table->add_field('uniqueidentifier', XMLDB_TYPE_CHAR, '255', null, XMLDB_NOTNULL, null, null);
        $table->add_field('heading', XMLDB_TYPE_CHAR, '255', null, null, null, null);
        $table->add_field('iscondition', XMLDB_TYPE_INTEGER, '1', null, XMLDB_NOTNULL, null, '0');
        $table->add_field('filterorder', XMLDB_TYPE_INTEGER, '10', null, XMLDB_NOTNULL, null, null);
        $table->add_field('usercreated', XMLDB_TYPE_INTEGER, '10', null, XMLDB_NOTNULL, null, '0');
        $table->add_field('usermodified', XMLDB_TYPE_INTEGER, '10', null, XMLDB_NOTNULL, null, '0');
        $table->add_field('timecreated', XMLDB_TYPE_INTEGER, '10', null, XMLDB_NOTNULL, null, '0');
        $table->add_field('timemodified', XMLDB_TYPE_INTEGER, '10', null, XMLDB_NOTNULL, null, '0');

        // Adding keys to table reportbuilder_filter.
        $table->add_key('primary', XMLDB_KEY_PRIMARY, ['id']);
        $table->add_key('reportid', XMLDB_KEY_FOREIGN, ['reportid'], 'reportbuilder_report', ['id']);
        $table->add_key('usercreated', XMLDB_KEY_FOREIGN, ['usercreated'], 'user', ['id']);
        $table->add_key('usermodified', XMLDB_KEY_FOREIGN, ['usermodified'], 'user', ['id']);

        // Conditionally launch create table for reportbuilder_filter.
        if (!$dbman->table_exists($table)) {
            $dbman->create_table($table);
        }

        // Main savepoint reached.
        upgrade_main_savepoint(true, 2021101900.01);
    }

    if ($oldversion < 2021102600.01) {
        // Remove block_quiz_results (unless it has manually been added back).
        if (!file_exists($CFG->dirroot . '/blocks/quiz_result/block_quiz_results.php')) {
            // Delete instances.
            $instances = $DB->get_records_list('block_instances', 'blockname', ['quiz_results']);
            $instanceids = array_keys($instances);

            if (!empty($instanceids)) {
                blocks_delete_instances($instanceids);
            }

            // Delete the block from the block table.
            $DB->delete_records('block', array('name' => 'quiz_results'));

            // Remove capabilities.
            capabilities_cleanup('block_quiz_results');
            // Clean config.
            unset_all_config_for_plugin('block_quiz_results');

            // Remove Moodle-level quiz_results based capabilities.
            $capabilitiestoberemoved = ['block/quiz_results:addinstance'];
            // Delete any role_capabilities for the old roles.
            $DB->delete_records_list('role_capabilities', 'capability', $capabilitiestoberemoved);
            // Delete the capability itself.
            $DB->delete_records_list('capabilities', 'name', $capabilitiestoberemoved);
        }

        upgrade_main_savepoint(true, 2021102600.01);
    }

    if ($oldversion < 2021102900.02) {
        // If portfolio_boxnet is no longer present, remove it.
        if (!file_exists($CFG->dirroot . '/portfolio/boxnet/version.php')) {
            $instance = $DB->get_record('portfolio_instance', ['plugin' => 'boxnet']);
            if (!empty($instance)) {
                // Remove all records from portfolio_instance_config.
                $DB->delete_records('portfolio_instance_config', ['instance' => $instance->id]);
                // Remove all records from portfolio_instance_user.
                $DB->delete_records('portfolio_instance_user', ['instance' => $instance->id]);
                // Remove all records from portfolio_log.
                $DB->delete_records('portfolio_log', ['portfolio' => $instance->id]);
                // Remove all records from portfolio_tempdata.
                $DB->delete_records('portfolio_tempdata', ['instance' => $instance->id]);
                // Remove the record from the portfolio_instance table.
                $DB->delete_records('portfolio_instance', ['id' => $instance->id]);
            }

            // Clean config.
            unset_all_config_for_plugin('portfolio_boxnet');
        }

        // If repository_boxnet is no longer present, remove it.
        if (!file_exists($CFG->dirroot . '/repository/boxnet/version.php')) {
            $instance = $DB->get_record('repository', ['type' => 'boxnet']);
            if (!empty($instance)) {
                // Remove all records from repository_instance_config table.
                $DB->delete_records('repository_instance_config', ['instanceid' => $instance->id]);
                // Remove all records from repository_instances table.
                $DB->delete_records('repository_instances', ['typeid' => $instance->id]);
                // Remove the record from the repository table.
                $DB->delete_records('repository', ['id' => $instance->id]);
            }

            // Clean config.
            unset_all_config_for_plugin('repository_boxnet');

            // The boxnet repository plugin stores some config in 'boxnet' incorrectly.
            unset_all_config_for_plugin('boxnet');

            // Remove orphaned files.
            upgrade_delete_orphaned_file_records();
        }

        upgrade_main_savepoint(true, 2021102900.02);
    }

    if ($oldversion < 2021110100.00) {

        // Define table reportbuilder_audience to be created.
        $table = new xmldb_table('reportbuilder_audience');

        // Adding fields to table reportbuilder_audience.
        $table->add_field('id', XMLDB_TYPE_INTEGER, '10', null, XMLDB_NOTNULL, XMLDB_SEQUENCE, null);
        $table->add_field('reportid', XMLDB_TYPE_INTEGER, '10', null, XMLDB_NOTNULL, null, null);
        $table->add_field('classname', XMLDB_TYPE_CHAR, '255', null, XMLDB_NOTNULL, null, null);
        $table->add_field('configdata', XMLDB_TYPE_TEXT, null, null, XMLDB_NOTNULL, null, null);
        $table->add_field('usercreated', XMLDB_TYPE_INTEGER, '10', null, XMLDB_NOTNULL, null, '0');
        $table->add_field('usermodified', XMLDB_TYPE_INTEGER, '10', null, XMLDB_NOTNULL, null, '0');
        $table->add_field('timecreated', XMLDB_TYPE_INTEGER, '10', null, XMLDB_NOTNULL, null, '0');
        $table->add_field('timemodified', XMLDB_TYPE_INTEGER, '10', null, XMLDB_NOTNULL, null, '0');

        // Adding keys to table reportbuilder_audience.
        $table->add_key('primary', XMLDB_KEY_PRIMARY, ['id']);
        $table->add_key('reportid', XMLDB_KEY_FOREIGN, ['reportid'], 'reportbuilder_report', ['id']);
        $table->add_key('usercreated', XMLDB_KEY_FOREIGN, ['usercreated'], 'user', ['id']);
        $table->add_key('usermodified', XMLDB_KEY_FOREIGN, ['usermodified'], 'user', ['id']);

        // Conditionally launch create table for reportbuilder_audience.
        if (!$dbman->table_exists($table)) {
            $dbman->create_table($table);
        }

        // Main savepoint reached.
        upgrade_main_savepoint(true, 2021110100.00);
    }

    if ($oldversion < 2021110800.02) {
        // Define a field 'downloadcontent' in the 'course_modules' table.
        $table = new xmldb_table('course_modules');
        $field = new xmldb_field('downloadcontent', XMLDB_TYPE_INTEGER, '1', null, null, null, 1, 'deletioninprogress');

        // Conditionally launch add field 'downloadcontent'.
        if (!$dbman->field_exists($table, $field)) {
            $dbman->add_field($table, $field);
        }

        // Main savepoint reached.
        upgrade_main_savepoint(true, 2021110800.02);
    }

    if ($oldversion < 2021110800.03) {

        // Define field settingsdata to be added to reportbuilder_report.
        $table = new xmldb_table('reportbuilder_report');
        $field = new xmldb_field('settingsdata', XMLDB_TYPE_TEXT, null, null, null, null, null, 'conditiondata');

        // Conditionally launch add field settingsdata.
        if (!$dbman->field_exists($table, $field)) {
            $dbman->add_field($table, $field);
        }

        // Main savepoint reached.
        upgrade_main_savepoint(true, 2021110800.03);
    }

<<<<<<< HEAD
    if ($oldversion < 2021111700.00) {
        $mycoursespage = new stdClass();
        $mycoursespage->userid = null;
        $mycoursespage->name = '__courses';
        $mycoursespage->private = 0;
        $mycoursespage->sortorder  = 0;
        $DB->insert_record('my_pages', $mycoursespage);

        upgrade_main_savepoint(true, 2021111700.00);
=======
    if ($oldversion < 2021111600.01) {

        // Define field uniquerows to be added to reportbuilder_report.
        $table = new xmldb_table('reportbuilder_report');
        $field = new xmldb_field('uniquerows', XMLDB_TYPE_INTEGER, '1', null, XMLDB_NOTNULL, null, '0', 'type');

        // Conditionally launch add field uniquerows.
        if (!$dbman->field_exists($table, $field)) {
            $dbman->add_field($table, $field);
        }

        // Main savepoint reached.
        upgrade_main_savepoint(true, 2021111600.01);
>>>>>>> be11216d
    }

    return true;
}<|MERGE_RESOLUTION|>--- conflicted
+++ resolved
@@ -3145,7 +3145,6 @@
         upgrade_main_savepoint(true, 2021110800.03);
     }
 
-<<<<<<< HEAD
     if ($oldversion < 2021111700.00) {
         $mycoursespage = new stdClass();
         $mycoursespage->userid = null;
@@ -3155,8 +3154,9 @@
         $DB->insert_record('my_pages', $mycoursespage);
 
         upgrade_main_savepoint(true, 2021111700.00);
-=======
-    if ($oldversion < 2021111600.01) {
+    }
+
+    if ($oldversion < 2021111700.01) {
 
         // Define field uniquerows to be added to reportbuilder_report.
         $table = new xmldb_table('reportbuilder_report');
@@ -3168,8 +3168,7 @@
         }
 
         // Main savepoint reached.
-        upgrade_main_savepoint(true, 2021111600.01);
->>>>>>> be11216d
+        upgrade_main_savepoint(true, 2021111700.01);
     }
 
     return true;
