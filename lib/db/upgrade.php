--- conflicted
+++ resolved
@@ -1626,7 +1626,6 @@
         upgrade_main_savepoint(true, 2025032800.01);
     }
 
-<<<<<<< HEAD
     // Remove chat and survey and respective analytics indicators.
     if ($oldversion < 2025040100.01) {
         $indicatorstoremove = [];
@@ -1666,18 +1665,20 @@
             }
             $models->close();
         }
-=======
+        // Main savepoint reached.
+        upgrade_main_savepoint(true, 2025040100.01);
+    }
+
     // Remove overriddenmark field from grade_grades.
-    if ($oldversion < 2025040100.01) {
+    if ($oldversion < 2025040700.00) {
         $table = new xmldb_table('grade_grades');
         $field = new xmldb_field('overriddenmark');
         if ($dbman->field_exists($table, $field)) {
             $dbman->drop_field($table, $field);
         }
 
->>>>>>> 60e96c9c
-        // Main savepoint reached.
-        upgrade_main_savepoint(true, 2025040100.01);
+        // Main savepoint reached.
+        upgrade_main_savepoint(true, 2025040700.00);
     }
 
     return true;
