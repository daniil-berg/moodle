<?php
// This file is part of Moodle - http://moodle.org/
//
// Moodle is free software: you can redistribute it and/or modify
// it under the terms of the GNU General Public License as published by
// the Free Software Foundation, either version 3 of the License, or
// (at your option) any later version.
//
// Moodle is distributed in the hope that it will be useful,
// but WITHOUT ANY WARRANTY; without even the implied warranty of
// MERCHANTABILITY or FITNESS FOR A PARTICULAR PURPOSE.  See the
// GNU General Public License for more details.
//
// You should have received a copy of the GNU General Public License
// along with Moodle.  If not, see <http://www.gnu.org/licenses/>.

/**
 * This file keeps track of upgrades to Moodle.
 *
 * Sometimes, changes between versions involve
 * alterations to database structures and other
 * major things that may break installations.
 *
 * The upgrade function in this file will attempt
 * to perform all the necessary actions to upgrade
 * your older installation to the current version.
 *
 * If there's something it cannot do itself, it
 * will tell you what you need to do.
 *
 * The commands in here will all be database-neutral,
 * using the methods of database_manager class
 *
 * Please do not forget to use upgrade_set_timeout()
 * before any action that may take longer time to finish.
 *
 * @package   core_install
 * @category  upgrade
 * @copyright 2006 onwards Martin Dougiamas  http://dougiamas.com
 * @license   http://www.gnu.org/copyleft/gpl.html GNU GPL v3 or later
 */

defined('MOODLE_INTERNAL') || die();

/**
 * Main upgrade tasks to be executed on Moodle version bump
 *
 * This function is automatically executed after one bump in the Moodle core
 * version is detected. It's in charge of performing the required tasks
 * to raise core from the previous version to the next one.
 *
 * It's a collection of ordered blocks of code, named "upgrade steps",
 * each one performing one isolated (from the rest of steps) task. Usually
 * tasks involve creating new DB objects or performing manipulation of the
 * information for cleanup/fixup purposes.
 *
 * Each upgrade step has a fixed structure, that can be summarised as follows:
 *
 * if ($oldversion < XXXXXXXXXX.XX) {
 *     // Explanation of the update step, linking to issue in the Tracker if necessary
 *     upgrade_set_timeout(XX); // Optional for big tasks
 *     // Code to execute goes here, usually the XMLDB Editor will
 *     // help you here. See {@link http://docs.moodle.org/dev/XMLDB_editor}.
 *     upgrade_main_savepoint(true, XXXXXXXXXX.XX);
 * }
 *
 * All plugins within Moodle (modules, blocks, reports...) support the existence of
 * their own upgrade.php file, using the "Frankenstyle" component name as
 * defined at {@link http://docs.moodle.org/dev/Frankenstyle}, for example:
 *     - {@link xmldb_page_upgrade($oldversion)}. (modules don't require the plugintype ("mod_") to be used.
 *     - {@link xmldb_auth_manual_upgrade($oldversion)}.
 *     - {@link xmldb_workshopform_accumulative_upgrade($oldversion)}.
 *     - ....
 *
 * In order to keep the contents of this file reduced, it's allowed to create some helper
 * functions to be used here in the {@link upgradelib.php} file at the same directory. Note
 * that such a file must be manually included from upgrade.php, and there are some restrictions
 * about what can be used within it.
 *
 * For more information, take a look to the documentation available:
 *     - Data definition API: {@link http://docs.moodle.org/dev/Data_definition_API}
 *     - Upgrade API: {@link http://docs.moodle.org/dev/Upgrade_API}
 *
 * @param int $oldversion
 * @return bool always true
 */
function xmldb_main_upgrade($oldversion) {
    global $CFG, $USER, $DB, $OUTPUT, $SITE;

    require_once($CFG->libdir.'/db/upgradelib.php'); // Core Upgrade-related functions

    $dbman = $DB->get_manager(); // loads ddl manager and xmldb classes

    if ($oldversion < 2011120500) {
        // just in case somebody hacks upgrade scripts or env, we really can not continue
        echo("You need to upgrade to 2.2.x first!\n");
        exit(1);
        // Note this savepoint is 100% unreachable, but needed to pass the upgrade checks
        upgrade_main_savepoint(true, 2011120500);
    }

    // Moodle v2.2.0 release upgrade line
    // Put any upgrade step following this

    if ($oldversion < 2011120500.02) {

        upgrade_set_timeout(60*20); // This may take a while
        // MDL-28180. Some missing restrictions in certain backup & restore operations
        // were causing incorrect duplicates in the course_completion_aggr_methd table.
        // This upgrade step takes rid of them.
        $sql = 'SELECT course, criteriatype, MIN(id) AS minid
                  FROM {course_completion_aggr_methd}
              GROUP BY course, criteriatype
                HAVING COUNT(*) > 1';
        $duprs = $DB->get_recordset_sql($sql);
        foreach ($duprs as $duprec) {
            // We need to handle NULLs in criteriatype diferently
            if (is_null($duprec->criteriatype)) {
                $where = 'course = ? AND criteriatype IS NULL AND id > ?';
                $params = array($duprec->course, $duprec->minid);
            } else {
                $where = 'course = ? AND criteriatype = ? AND id > ?';
                $params = array($duprec->course, $duprec->criteriatype, $duprec->minid);
            }
            $DB->delete_records_select('course_completion_aggr_methd', $where, $params);
        }
        $duprs->close();

        // Main savepoint reached
        upgrade_main_savepoint(true, 2011120500.02);
    }

    if ($oldversion < 2011120500.03) {

        // Changing precision of field value on table user_preferences to (1333)
        $table = new xmldb_table('user_preferences');
        $field = new xmldb_field('value', XMLDB_TYPE_CHAR, '1333', null, XMLDB_NOTNULL, null, null, 'name');

        // Launch change of precision for field value
        $dbman->change_field_precision($table, $field);

        // Main savepoint reached
        upgrade_main_savepoint(true, 2011120500.03);
    }

    if ($oldversion < 2012020200.03) {

        // Define index rolecontext (not unique) to be added to role_assignments
        $table = new xmldb_table('role_assignments');
        $index = new xmldb_index('rolecontext', XMLDB_INDEX_NOTUNIQUE, array('roleid', 'contextid'));

        // Conditionally launch add index rolecontext
        if (!$dbman->index_exists($table, $index)) {
            $dbman->add_index($table, $index);
        }

        // Define index usercontextrole (not unique) to be added to role_assignments
        $index = new xmldb_index('usercontextrole', XMLDB_INDEX_NOTUNIQUE, array('userid', 'contextid', 'roleid'));

        // Conditionally launch add index usercontextrole
        if (!$dbman->index_exists($table, $index)) {
            $dbman->add_index($table, $index);
        }

        // Main savepoint reached
        upgrade_main_savepoint(true, 2012020200.03);
    }

    if ($oldversion < 2012020200.06) {
        // Previously we always allowed users to override their email address via the messaging system
        // We have now added a setting to allow admins to turn this this ability on and off
        // While this setting defaults to 0 (off) we're setting it to 1 (on) to maintain the behaviour for upgrading sites
        set_config('messagingallowemailoverride', 1);

        // Main savepoint reached
        upgrade_main_savepoint(true, 2012020200.06);
    }

    if ($oldversion < 2012021700.01) {
        // Changing precision of field uniquehash on table post to 255
        $table = new xmldb_table('post');
        $field = new xmldb_field('uniquehash', XMLDB_TYPE_CHAR, '255', null, XMLDB_NOTNULL, null, null, 'content');

        // Launch change of precision for field uniquehash
        $dbman->change_field_precision($table, $field);

        // Main savepoint reached
        upgrade_main_savepoint(true, 2012021700.01);
    }

    if ($oldversion < 2012021700.02) {
        // Somewhere before 1.9 summary and content column in post table were not null. In 1.9+
        // not null became false.
        $columns = $DB->get_columns('post');

        // Fix discrepancies in summary field after upgrade from 1.9
        if (array_key_exists('summary', $columns) && $columns['summary']->not_null != false) {
            $table = new xmldb_table('post');
            $summaryfield = new xmldb_field('summary', XMLDB_TYPE_TEXT, 'big', null, null, null, null, 'subject');

            if ($dbman->field_exists($table, $summaryfield)) {
                $dbman->change_field_notnull($table, $summaryfield);
            }

        }

        // Fix discrepancies in content field after upgrade from 1.9
        if (array_key_exists('content', $columns) && $columns['content']->not_null != false) {
            $table = new xmldb_table('post');
            $contentfield = new xmldb_field('content', XMLDB_TYPE_TEXT, 'big', null, null, null, null, 'summary');

            if ($dbman->field_exists($table, $contentfield)) {
                $dbman->change_field_notnull($table, $contentfield);
            }

        }

        upgrade_main_savepoint(true, 2012021700.02);
    }

    // The ability to backup user (private) files is out completely - MDL-29248
    if ($oldversion < 2012030100.01) {
        unset_config('backup_general_user_files', 'backup');
        unset_config('backup_general_user_files_locked', 'backup');
        unset_config('backup_auto_user_files', 'backup');

        upgrade_main_savepoint(true, 2012030100.01);
    }

    if ($oldversion < 2012030900.01) {
        // Migrate all numbers to signed & all texts and binaries to big size.
        // It should be safe to interrupt this and continue later.
        upgrade_mysql_fix_unsigned_and_lob_columns();

        // Main savepoint reached
        upgrade_main_savepoint(true, 2012030900.01);
    }

    if ($oldversion < 2012031500.01) {
        // Upgrade old course_allowed_modules data to be permission overrides.
        if ($CFG->restrictmodulesfor === 'all') {
            $courses = $DB->get_records_menu('course', array(), 'id', 'id, 1');
        } else if ($CFG->restrictmodulesfor === 'requested') {
            $courses = $DB->get_records_menu('course', array('restrictmodules' => 1), 'id', 'id, 1');
        } else {
            $courses = array();
        }

        if (!$dbman->table_exists('course_allowed_modules')) {
            // Upgrade must already have been run on this server. This might happen,
            // for example, during development of these changes.
            $courses = array();
        }

        $modidtoname = $DB->get_records_menu('modules', array(), 'id', 'id, name');

        $coursecount = count($courses);
        if ($coursecount) {
            $pbar = new progress_bar('allowedmods', 500, true);
            $transaction = $DB->start_delegated_transaction();
        }

        $i = 0;
        foreach ($courses as $courseid => $notused) {
            $i += 1;
            upgrade_set_timeout(60); // 1 minute per course should be fine.

            $allowedmoduleids = $DB->get_records_menu('course_allowed_modules',
            array('course' => $courseid), 'module', 'module, 1');
            if (empty($allowedmoduleids)) {
                // This seems to be the best match for backwards compatibility,
                // not necessarily with the old code in course_allowed_module function,
                // but with the code that used to be in the coures settings form.
                $allowedmoduleids = explode(',', $CFG->defaultallowedmodules);
                $allowedmoduleids = array_combine($allowedmoduleids, $allowedmoduleids);
            }

            $context = context_course::instance($courseid);

            list($roleids) = get_roles_with_cap_in_context($context, 'moodle/course:manageactivities');
            list($managerroleids) = get_roles_with_cap_in_context($context, 'moodle/site:config');
            foreach ($managerroleids as $roleid) {
                unset($roleids[$roleid]);
            }

            foreach ($modidtoname as $modid => $modname) {
                if (isset($allowedmoduleids[$modid])) {
                    // Module is allowed, no worries.
                    continue;
                }

                $capability = 'mod/' . $modname . ':addinstance';
                foreach ($roleids as $roleid) {
                    assign_capability($capability, CAP_PREVENT, $roleid, $context);
                }
            }

            $pbar->update($i, $coursecount, "Upgrading legacy course_allowed_modules data - $i/$coursecount.");
        }

        if ($coursecount) {
            $transaction->allow_commit();
        }

        upgrade_main_savepoint(true, 2012031500.01);
    }

    if ($oldversion < 2012031500.02) {

        // Define field restrictmodules to be dropped from course
        $table = new xmldb_table('course');
        $field = new xmldb_field('restrictmodules');

        // Conditionally launch drop field requested
        if ($dbman->field_exists($table, $field)) {
            $dbman->drop_field($table, $field);
        }

        upgrade_main_savepoint(true, 2012031500.02);
    }

    if ($oldversion < 2012031500.03) {

        // Define table course_allowed_modules to be dropped
        $table = new xmldb_table('course_allowed_modules');

        // Conditionally launch drop table for course_allowed_modules
        if ($dbman->table_exists($table)) {
            $dbman->drop_table($table);
        }

        upgrade_main_savepoint(true, 2012031500.03);
    }

    if ($oldversion < 2012031500.04) {
        // Clean up the old admin settings.
        unset_config('restrictmodulesfor');
        unset_config('restrictbydefault');
        unset_config('defaultallowedmodules');

        upgrade_main_savepoint(true, 2012031500.04);
    }

    if ($oldversion < 2012032300.02) {
        // Migrate the old admin debug setting.
        if ($CFG->debug == 38911) {
            set_config('debug', DEBUG_DEVELOPER);
        } else if ($CFG->debug == 6143) {
            set_config('debug', DEBUG_ALL);
        }
        upgrade_main_savepoint(true, 2012032300.02);
    }

    if ($oldversion < 2012042300.00) {
        // This change makes the course_section index unique.

        // xmldb does not allow changing index uniqueness - instead we must drop
        // index then add it again
        $table = new xmldb_table('course_sections');
        $index = new xmldb_index('course_section', XMLDB_INDEX_NOTUNIQUE, array('course', 'section'));

        // Conditionally launch drop index course_section
        if ($dbman->index_exists($table, $index)) {
            $dbman->drop_index($table, $index);
        }

        // Look for any duplicate course_sections entries. There should not be
        // any but on some busy systems we found a few, maybe due to previous
        // bugs.
        $transaction = $DB->start_delegated_transaction();
        $rs = $DB->get_recordset_sql('
                SELECT DISTINCT
                    cs.id, cs.course
                FROM
                    {course_sections} cs
                    INNER JOIN {course_sections} older
                        ON cs.course = older.course AND cs.section = older.section
                        AND older.id < cs.id');
        foreach ($rs as $rec) {
            $DB->delete_records('course_sections', array('id' => $rec->id));
            // We can't use rebuild_course_cache() here because introducing sectioncache later
            // so reset modinfo manually.
            $DB->set_field('course', 'modinfo', null, array('id' => $rec->course));
        }
        $rs->close();
        $transaction->allow_commit();

        // Define index course_section (unique) to be added to course_sections
        $index = new xmldb_index('course_section', XMLDB_INDEX_UNIQUE, array('course', 'section'));

        // Conditionally launch add index course_section
        if (!$dbman->index_exists($table, $index)) {
            $dbman->add_index($table, $index);
        }

        // Main savepoint reached
        upgrade_main_savepoint(true, 2012042300.00);
    }

    if ($oldversion < 2012042300.02) {
        require_once($CFG->dirroot.'/completion/criteria/completion_criteria.php');
        // Delete orphaned criteria which were left when modules were removed
        if ($DB->get_dbfamily() === 'mysql') {
            $sql = "DELETE cc FROM {course_completion_criteria} cc
                    LEFT JOIN {course_modules} cm ON cm.id = cc.moduleinstance
                    WHERE cm.id IS NULL AND cc.criteriatype = ".COMPLETION_CRITERIA_TYPE_ACTIVITY;
        } else {
            $sql = "DELETE FROM {course_completion_criteria}
                    WHERE NOT EXISTS (
                        SELECT 'x' FROM {course_modules}
                        WHERE {course_modules}.id = {course_completion_criteria}.moduleinstance)
                    AND {course_completion_criteria}.criteriatype = ".COMPLETION_CRITERIA_TYPE_ACTIVITY;
        }
        $DB->execute($sql);

        // Main savepoint reached
        upgrade_main_savepoint(true, 2012042300.02);
    }

    if ($oldversion < 2012050300.01) {
        // Make sure deleted users do not have picture flag.
        $DB->set_field('user', 'picture', 0, array('deleted'=>1, 'picture'=>1));
        upgrade_main_savepoint(true, 2012050300.01);
    }

    if ($oldversion < 2012050300.02) {

        // Changing precision of field picture on table user to (10)
        $table = new xmldb_table('user');
        $field = new xmldb_field('picture', XMLDB_TYPE_INTEGER, '10', null, XMLDB_NOTNULL, null, '0', 'secret');

        // Launch change of precision for field picture
        $dbman->change_field_precision($table, $field);

        // Main savepoint reached
        upgrade_main_savepoint(true, 2012050300.02);
    }

    if ($oldversion < 2012050300.03) {

        // Define field coursedisplay to be added to course
        $table = new xmldb_table('course');
        $field = new xmldb_field('coursedisplay', XMLDB_TYPE_INTEGER, '2', null, XMLDB_NOTNULL, null, '0', 'completionnotify');

        // Conditionally launch add field coursedisplay
        if (!$dbman->field_exists($table, $field)) {
            $dbman->add_field($table, $field);
        }

        // Main savepoint reached
        upgrade_main_savepoint(true, 2012050300.03);
    }

    if ($oldversion < 2012050300.04) {

        // Define table course_display to be dropped
        $table = new xmldb_table('course_display');

        // Conditionally launch drop table for course_display
        if ($dbman->table_exists($table)) {
            $dbman->drop_table($table);
        }

        // Main savepoint reached
        upgrade_main_savepoint(true, 2012050300.04);
    }

    if ($oldversion < 2012050300.05) {

        // Clean up removed admin setting.
        unset_config('navlinkcoursesections');

        upgrade_main_savepoint(true, 2012050300.05);
    }

    if ($oldversion < 2012050400.01) {

        // Define index sortorder (not unique) to be added to course
        $table = new xmldb_table('course');
        $index = new xmldb_index('sortorder', XMLDB_INDEX_NOTUNIQUE, array('sortorder'));

        // Conditionally launch add index sortorder
        if (!$dbman->index_exists($table, $index)) {
            $dbman->add_index($table, $index);
        }

        // Main savepoint reached
        upgrade_main_savepoint(true, 2012050400.01);
    }

    if ($oldversion < 2012050400.02) {

        // Clean up removed admin setting.
        unset_config('enablecourseajax');

        upgrade_main_savepoint(true, 2012050400.02);
    }

    if ($oldversion < 2012051100.01) {

        // Define field idnumber to be added to groups
        $table = new xmldb_table('groups');
        $field = new xmldb_field('idnumber', XMLDB_TYPE_CHAR, '100', null, XMLDB_NOTNULL, null, null, 'courseid');
        $index = new xmldb_index('idnumber', XMLDB_INDEX_NOTUNIQUE, array('idnumber'));

        // Conditionally launch add field idnumber
        if (!$dbman->field_exists($table, $field)) {
            $dbman->add_field($table, $field);
        }

        // Conditionally launch add index idnumber
        if (!$dbman->index_exists($table, $index)) {
            $dbman->add_index($table, $index);
        }

        // Define field idnumber to be added to groupings
        $table = new xmldb_table('groupings');
        $field = new xmldb_field('idnumber', XMLDB_TYPE_CHAR, '100', null, XMLDB_NOTNULL, null, null, 'name');
        $index = new xmldb_index('idnumber', XMLDB_INDEX_NOTUNIQUE, array('idnumber'));

        // Conditionally launch add field idnumber
        if (!$dbman->field_exists($table, $field)) {
            $dbman->add_field($table, $field);
        }

        // Conditionally launch add index idnumber
        if (!$dbman->index_exists($table, $index)) {
            $dbman->add_index($table, $index);
        }

        // Main savepoint reached
        upgrade_main_savepoint(true, 2012051100.01);
    }

    if ($oldversion < 2012051100.03) {

        // Amend course table to add sectioncache cache
        $table = new xmldb_table('course');
        $field = new xmldb_field('sectioncache', XMLDB_TYPE_TEXT, null, null, null, null, null, 'showgrades');
        if (!$dbman->field_exists($table, $field)) {
            $dbman->add_field($table, $field);
        }

        // Amend course_sections to add date, time and groupingid availability
        // conditions and a setting about whether to show them
        $table = new xmldb_table('course_sections');
        $field = new xmldb_field('availablefrom', XMLDB_TYPE_INTEGER, '10', null, XMLDB_NOTNULL, null, '0', 'visible');
        if (!$dbman->field_exists($table, $field)) {
            $dbman->add_field($table, $field);
        }
        $field = new xmldb_field('availableuntil', XMLDB_TYPE_INTEGER, '10', null, XMLDB_NOTNULL, null, '0', 'availablefrom');
        if (!$dbman->field_exists($table, $field)) {
            $dbman->add_field($table, $field);
        }
        $field = new xmldb_field('showavailability', XMLDB_TYPE_INTEGER, '1', null, XMLDB_NOTNULL, null, '0', 'availableuntil');
        // Conditionally launch add field showavailability
        if (!$dbman->field_exists($table, $field)) {
            $dbman->add_field($table, $field);
        }
        $field = new xmldb_field('groupingid', XMLDB_TYPE_INTEGER, '10', null, XMLDB_NOTNULL, null, '0', 'showavailability');
        // Conditionally launch add field groupingid
        if (!$dbman->field_exists($table, $field)) {
            $dbman->add_field($table, $field);
        }

        // Add course_sections_availability to add completion & grade availability conditions
        $table = new xmldb_table('course_sections_availability');

        $table->add_field('id', XMLDB_TYPE_INTEGER, '10', null, XMLDB_NOTNULL, XMLDB_SEQUENCE, null);
        $table->add_field('coursesectionid', XMLDB_TYPE_INTEGER, '10', null, XMLDB_NOTNULL, null, null);
        $table->add_field('sourcecmid', XMLDB_TYPE_INTEGER, '10', null, null, null, null);
        $table->add_field('requiredcompletion', XMLDB_TYPE_INTEGER, '1', null, null, null, null);
        $table->add_field('gradeitemid', XMLDB_TYPE_INTEGER, '10', null, null, null, null);
        $table->add_field('grademin', XMLDB_TYPE_NUMBER, '10, 5', null, null, null, null);
        $table->add_field('grademax', XMLDB_TYPE_NUMBER, '10, 5', null, null, null, null);

        $table->add_key('primary', XMLDB_KEY_PRIMARY, array('id'));
        $table->add_key('coursesectionid', XMLDB_KEY_FOREIGN, array('coursesectionid'), 'course_sections', array('id'));
        $table->add_key('sourcecmid', XMLDB_KEY_FOREIGN, array('sourcecmid'), 'course_modules', array('id'));
        $table->add_key('gradeitemid', XMLDB_KEY_FOREIGN, array('gradeitemid'), 'grade_items', array('id'));

        if (!$dbman->table_exists($table)) {
            $dbman->create_table($table);
        }

        // Main savepoint reached
        upgrade_main_savepoint(true, 2012051100.03);
    }

    if ($oldversion < 2012052100.00) {

        // Define field referencefileid to be added to files.
        $table = new xmldb_table('files');

        // Define field referencefileid to be added to files.
        $field = new xmldb_field('referencefileid', XMLDB_TYPE_INTEGER, '10', null, null, null, null, 'sortorder');

        // Conditionally launch add field referencefileid.
        if (!$dbman->field_exists($table, $field)) {
            $dbman->add_field($table, $field);
        }

        // Define field referencelastsync to be added to files.
        $field = new xmldb_field('referencelastsync', XMLDB_TYPE_INTEGER, '10', null, null, null, null, 'referencefileid');

        // Conditionally launch add field referencelastsync.
        if (!$dbman->field_exists($table, $field)) {
            $dbman->add_field($table, $field);
        }

        // Define field referencelifetime to be added to files.
        $field = new xmldb_field('referencelifetime', XMLDB_TYPE_INTEGER, '10', null, null, null, null, 'referencelastsync');

        // Conditionally launch add field referencelifetime.
        if (!$dbman->field_exists($table, $field)) {
            $dbman->add_field($table, $field);
        }

        $key = new xmldb_key('referencefileid', XMLDB_KEY_FOREIGN, array('referencefileid'), 'files_reference', array('id'));
        // Launch add key referencefileid
        $dbman->add_key($table, $key);

        // Define table files_reference to be created.
        $table = new xmldb_table('files_reference');

        // Adding fields to table files_reference.
        $table->add_field('id', XMLDB_TYPE_INTEGER, '10', null, XMLDB_NOTNULL, XMLDB_SEQUENCE, null);
        $table->add_field('repositoryid', XMLDB_TYPE_INTEGER, '10', null, XMLDB_NOTNULL, null, null);
        $table->add_field('lastsync', XMLDB_TYPE_INTEGER, '10', null, null, null, null);
        $table->add_field('lifetime', XMLDB_TYPE_INTEGER, '10', null, null, null, null);
        $table->add_field('reference', XMLDB_TYPE_TEXT, null, null, null, null, null);

        // Adding keys to table files_reference.
        $table->add_key('primary', XMLDB_KEY_PRIMARY, array('id'));
        $table->add_key('repositoryid', XMLDB_KEY_FOREIGN, array('repositoryid'), 'repository_instances', array('id'));

        // Conditionally launch create table for files_reference
        if (!$dbman->table_exists($table)) {
            $dbman->create_table($table);
        }

        // Main savepoint reached
        upgrade_main_savepoint(true, 2012052100.00);
    }

    if ($oldversion < 2012052500.03) { // fix invalid course_completion_records MDL-27368
        //first get all instances of duplicate records
        $sql = 'SELECT userid, course FROM {course_completions} WHERE (deleted IS NULL OR deleted <> 1) GROUP BY userid, course HAVING (count(id) > 1)';
        $duplicates = $DB->get_recordset_sql($sql, array());

        foreach ($duplicates as $duplicate) {
            $pointer = 0;
            //now get all the records for this user/course
            $sql = 'userid = ? AND course = ? AND (deleted IS NULL OR deleted <> 1)';
            $completions = $DB->get_records_select('course_completions', $sql,
                array($duplicate->userid, $duplicate->course), 'timecompleted DESC, timestarted DESC');
            $needsupdate = false;
            $origcompletion = null;
            foreach ($completions as $completion) {
                $pointer++;
                if ($pointer === 1) { //keep 1st record but delete all others.
                    $origcompletion = $completion;
                } else {
                    //we need to keep the "oldest" of all these fields as the valid completion record.
                    $fieldstocheck = array('timecompleted', 'timestarted', 'timeenrolled');
                    foreach ($fieldstocheck as $f) {
                        if ($origcompletion->$f > $completion->$f) {
                            $origcompletion->$f = $completion->$f;
                            $needsupdate = true;
                        }
                    }
                    $DB->delete_records('course_completions', array('id'=>$completion->id));
                }
            }
            if ($needsupdate) {
                $DB->update_record('course_completions', $origcompletion);
            }
        }

        // Main savepoint reached
        upgrade_main_savepoint(true, 2012052500.03);
    }

    if ($oldversion < 2012052900.00) {
        // Clean up all duplicate records in the course_completions table in preparation
        // for adding a new index there.
        upgrade_course_completion_remove_duplicates(
            'course_completions',
            array('userid', 'course'),
            array('timecompleted', 'timestarted', 'timeenrolled')
        );

        // Main savepoint reached
        upgrade_main_savepoint(true, 2012052900.00);
    }

    if ($oldversion < 2012052900.01) {
        // Add indexes to prevent new duplicates in the course_completions table.
        // Define index useridcourse (unique) to be added to course_completions
        $table = new xmldb_table('course_completions');
        $index = new xmldb_index('useridcourse', XMLDB_INDEX_UNIQUE, array('userid', 'course'));

        // Conditionally launch add index useridcourse
        if (!$dbman->index_exists($table, $index)) {
            $dbman->add_index($table, $index);
        }

        // Main savepoint reached
        upgrade_main_savepoint(true, 2012052900.01);
    }

    if ($oldversion < 2012052900.02) {
        // Clean up all duplicate records in the course_completion_crit_compl table in preparation
        // for adding a new index there.
        upgrade_course_completion_remove_duplicates(
            'course_completion_crit_compl',
            array('userid', 'course', 'criteriaid'),
            array('timecompleted')
        );

        // Main savepoint reached
        upgrade_main_savepoint(true, 2012052900.02);
    }

    if ($oldversion < 2012052900.03) {
        // Add indexes to prevent new duplicates in the course_completion_crit_compl table.
        // Define index useridcoursecriteraid (unique) to be added to course_completion_crit_compl
        $table = new xmldb_table('course_completion_crit_compl');
        $index = new xmldb_index('useridcoursecriteraid', XMLDB_INDEX_UNIQUE, array('userid', 'course', 'criteriaid'));

        // Conditionally launch add index useridcoursecriteraid
        if (!$dbman->index_exists($table, $index)) {
            $dbman->add_index($table, $index);
        }

        // Main savepoint reached
        upgrade_main_savepoint(true, 2012052900.03);
    }

    if ($oldversion < 2012052900.04) {
        // Clean up all duplicate records in the course_completion_aggr_methd table in preparation
        // for adding a new index there.
        upgrade_course_completion_remove_duplicates(
            'course_completion_aggr_methd',
            array('course', 'criteriatype')
        );

        // Main savepoint reached
        upgrade_main_savepoint(true, 2012052900.04);
    }

    if ($oldversion < 2012052900.05) {
        // Add indexes to prevent new duplicates in the course_completion_aggr_methd table.
        // Define index coursecriteratype (unique) to be added to course_completion_aggr_methd
        $table = new xmldb_table('course_completion_aggr_methd');
        $index = new xmldb_index('coursecriteriatype', XMLDB_INDEX_UNIQUE, array('course', 'criteriatype'));

        // Conditionally launch add index coursecriteratype
        if (!$dbman->index_exists($table, $index)) {
            $dbman->add_index($table, $index);
        }

        // Main savepoint reached
        upgrade_main_savepoint(true, 2012052900.05);
    }

    if ($oldversion < 2012060600.01) {
        // Add field referencehash to files_reference
        $table = new xmldb_table('files_reference');
        $field = new xmldb_field('referencehash', XMLDB_TYPE_CHAR, '40', null, XMLDB_NOTNULL, null, null, 'reference');
        if (!$dbman->field_exists($table, $field)) {
            $dbman->add_field($table, $field);
        }
        upgrade_main_savepoint(true, 2012060600.01);
    }

    if ($oldversion < 2012060600.02) {
        // Populate referencehash field with SHA1 hash of the reference - this shoudl affect only 2.3dev sites
        // that were using the feature for testing. Production sites have the table empty.
        $rs = $DB->get_recordset('files_reference', null, '', 'id, reference');
        foreach ($rs as $record) {
            $hash = sha1($record->reference);
            $DB->set_field('files_reference', 'referencehash', $hash, array('id' => $record->id));
        }
        $rs->close();

        upgrade_main_savepoint(true, 2012060600.02);
    }

    if ($oldversion < 2012060600.03) {
        // Merge duplicate records in files_reference that were created during the development
        // phase at 2.3dev sites. This is needed so we can create the unique index over
        // (repositoryid, referencehash) fields.
        $sql = "SELECT repositoryid, referencehash, MIN(id) AS minid
                  FROM {files_reference}
              GROUP BY repositoryid, referencehash
                HAVING COUNT(*) > 1";
        $duprs = $DB->get_recordset_sql($sql);
        foreach ($duprs as $duprec) {
            // get the list of all ids in {files_reference} that need to be remapped
            $dupids = $DB->get_records_select('files_reference', "repositoryid = ? AND referencehash = ? AND id > ?",
                array($duprec->repositoryid, $duprec->referencehash, $duprec->minid), '', 'id');
            $dupids = array_keys($dupids);
            // relink records in {files} that are now referring to a duplicate record
            // in {files_reference} to refer to the first one
            list($subsql, $subparams) = $DB->get_in_or_equal($dupids);
            $DB->set_field_select('files', 'referencefileid', $duprec->minid, "referencefileid $subsql", $subparams);
            // and finally remove all orphaned records from {files_reference}
            $DB->delete_records_list('files_reference', 'id', $dupids);
        }
        $duprs->close();

        upgrade_main_savepoint(true, 2012060600.03);
    }

    if ($oldversion < 2012060600.04) {
        // Add a unique index over repositoryid and referencehash fields in files_reference table
        $table = new xmldb_table('files_reference');
        $index = new xmldb_index('uq_external_file', XMLDB_INDEX_UNIQUE, array('repositoryid', 'referencehash'));

        if (!$dbman->index_exists($table, $index)) {
            $dbman->add_index($table, $index);
        }

        upgrade_main_savepoint(true, 2012060600.04);
    }

    if ($oldversion < 2012061800.01) {

        // Define field screenreader to be dropped from user
        $table = new xmldb_table('user');
        $field = new xmldb_field('ajax');

        // Conditionally launch drop field screenreader
        if ($dbman->field_exists($table, $field)) {
            $dbman->drop_field($table, $field);
        }

        // Main savepoint reached
        upgrade_main_savepoint(true, 2012061800.01);
    }

    if ($oldversion < 2012062000.00) {
        // Add field newcontextid to backup_files_template
        $table = new xmldb_table('backup_files_template');
        $field = new xmldb_field('newcontextid', XMLDB_TYPE_INTEGER, '10', null, null, null, null, 'info');

        if (!$dbman->field_exists($table, $field)) {
            $dbman->add_field($table, $field);
        }

        upgrade_main_savepoint(true, 2012062000.00);
    }

    if ($oldversion < 2012062000.01) {
        // Add field newitemid to backup_files_template
        $table = new xmldb_table('backup_files_template');
        $field = new xmldb_field('newitemid', XMLDB_TYPE_INTEGER, '10', null, null, null, null, 'newcontextid');

        if (!$dbman->field_exists($table, $field)) {
            $dbman->add_field($table, $field);
        }

        upgrade_main_savepoint(true, 2012062000.01);
    }

    // Moodle v2.3.0 release upgrade line
    // Put any upgrade step following this

    if ($oldversion < 2012062500.02) {
        // Drop some old backup tables, not used anymore

        // Define table backup_files to be dropped
        $table = new xmldb_table('backup_files');

        // Conditionally launch drop table for backup_files
        if ($dbman->table_exists($table)) {
            $dbman->drop_table($table);
        }

        // Define table backup_ids to be dropped
        $table = new xmldb_table('backup_ids');

        // Conditionally launch drop table for backup_ids
        if ($dbman->table_exists($table)) {
            $dbman->drop_table($table);
        }

        // Main savepoint reached
        upgrade_main_savepoint(true, 2012062500.02);
    }

    if ($oldversion < 2012070600.04) {
        // Define table course_modules_avail_fields to be created
        $table = new xmldb_table('course_modules_avail_fields');

        // Adding fields to table course_modules_avail_fields
        $table->add_field('id', XMLDB_TYPE_INTEGER, '10', null, XMLDB_NOTNULL, XMLDB_SEQUENCE, null);
        $table->add_field('coursemoduleid', XMLDB_TYPE_INTEGER, '10', null, XMLDB_NOTNULL, null, null);
        $table->add_field('userfield', XMLDB_TYPE_CHAR, '50', null, null, null, null);
        $table->add_field('customfieldid', XMLDB_TYPE_INTEGER, '10', null, null, null, null);
        $table->add_field('operator', XMLDB_TYPE_CHAR, '20', null, XMLDB_NOTNULL, null, null);
        $table->add_field('value', XMLDB_TYPE_CHAR, '255', null, XMLDB_NOTNULL, null, null);

        // Adding keys to table course_modules_avail_fields
        $table->add_key('primary', XMLDB_KEY_PRIMARY, array('id'));
        $table->add_key('coursemoduleid', XMLDB_KEY_FOREIGN, array('coursemoduleid'), 'course_modules', array('id'));

        // Conditionally launch create table for course_modules_avail_fields
        if (!$dbman->table_exists($table)) {
            $dbman->create_table($table);
        }

        // Main savepoint reached
        upgrade_main_savepoint(true, 2012070600.04);
    }

    if ($oldversion < 2012070600.05) {
        // Define table course_sections_avail_fields to be created
        $table = new xmldb_table('course_sections_avail_fields');

        // Adding fields to table course_sections_avail_fields
        $table->add_field('id', XMLDB_TYPE_INTEGER, '10', null, XMLDB_NOTNULL, XMLDB_SEQUENCE, null);
        $table->add_field('coursesectionid', XMLDB_TYPE_INTEGER, '10', null, XMLDB_NOTNULL, null, null);
        $table->add_field('userfield', XMLDB_TYPE_CHAR, '50', null, null, null, null);
        $table->add_field('customfieldid', XMLDB_TYPE_INTEGER, '10', null, null, null, null);
        $table->add_field('operator', XMLDB_TYPE_CHAR, '20', null, XMLDB_NOTNULL, null, null);
        $table->add_field('value', XMLDB_TYPE_CHAR, '255', null, XMLDB_NOTNULL, null, null);

        // Adding keys to table course_sections_avail_fields
        $table->add_key('primary', XMLDB_KEY_PRIMARY, array('id'));
        $table->add_key('coursesectionid', XMLDB_KEY_FOREIGN, array('coursesectionid'), 'course_sections', array('id'));

        // Conditionally launch create table for course_sections_avail_fields
        if (!$dbman->table_exists($table)) {
            $dbman->create_table($table);
        }

        // Main savepoint reached
        upgrade_main_savepoint(true, 2012070600.05);
    }

    if ($oldversion < 2012070600.06) {

        // Drop "deleted" fields
        $table = new xmldb_table('course_completions');
        $field = new xmldb_field('timenotified');
        $field = new xmldb_field('deleted');

        // Conditionally launch drop field deleted from course_completions
        if ($dbman->field_exists($table, $field)) {
            $dbman->drop_field($table, $field);
        }

        $field = new xmldb_field('timenotified');
        // Conditionally launch drop field timenotified from course_completions
        if ($dbman->field_exists($table, $field)) {
            $dbman->drop_field($table, $field);
        }

        // Main savepoint reached
        upgrade_main_savepoint(true, 2012070600.06);
    }

    if ($oldversion < 2012070600.07) {
        $table = new xmldb_table('course_completion_crit_compl');
        $field = new xmldb_field('deleted');

        // Conditionally launch drop field deleted from course_completion_crit_compl
        if ($dbman->field_exists($table, $field)) {
            $dbman->drop_field($table, $field);
        }
        // Main savepoint reached
        upgrade_main_savepoint(true, 2012070600.07);
    }

    if ($oldversion < 2012070600.08) {

        // Drop unused table "course_completion_notify"
        $table = new xmldb_table('course_completion_notify');

        // Conditionally launch drop table course_completion_notify
        if ($dbman->table_exists($table)) {
            $dbman->drop_table($table);
        }

        // Main savepoint reached
        upgrade_main_savepoint(true, 2012070600.08);
     }

    if ($oldversion < 2012070600.09) {

        // Define index path (not unique) to be added to context
        $table = new xmldb_table('context');
        $index = new xmldb_index('path', XMLDB_INDEX_NOTUNIQUE, array('path'), array('varchar_pattern_ops'));

        // Recreate index with new pattern hint
        if ($DB->get_dbfamily() === 'postgres') {
            if ($dbman->index_exists($table, $index)) {
                $dbman->drop_index($table, $index);
            }
            $dbman->add_index($table, $index);
        }

        // Main savepoint reached
        upgrade_main_savepoint(true, 2012070600.09);
    }

    if ($oldversion < 2012070600.10) {

        // Define index name (unique) to be dropped form role
        $table = new xmldb_table('role');
        $index = new xmldb_index('name', XMLDB_INDEX_UNIQUE, array('name'));

        // Conditionally launch drop index name
        if ($dbman->index_exists($table, $index)) {
            $dbman->drop_index($table, $index);
        }

        // Main savepoint reached
        upgrade_main_savepoint(true, 2012070600.10);
    }

    if ($oldversion < 2012070600.11) {

        // Define index component-itemid-userid (not unique) to be added to role_assignments
        $table = new xmldb_table('role_assignments');
        $index = new xmldb_index('component-itemid-userid', XMLDB_INDEX_NOTUNIQUE, array('component', 'itemid', 'userid'));

        // Conditionally launch add index component-itemid-userid
        if (!$dbman->index_exists($table, $index)) {
            $dbman->add_index($table, $index);
        }

        // Main savepoint reached
        upgrade_main_savepoint(true, 2012070600.11);
    }

    if ($oldversion < 2012071900.01) {
        // Cleanup after simpeltests tool
        capabilities_cleanup('tool_unittest');
        unset_all_config_for_plugin('tool_unittest');

        upgrade_main_savepoint(true, 2012071900.01);
    }

    if ($oldversion < 2012072400.00) {
        // Remove obsolete xhtml strict setting - use THEME->doctype in theme config if necessary,
        // see theme_config->doctype in lib/outputlib.php for more details.
        unset_config('xmlstrictheaders');
        upgrade_main_savepoint(true, 2012072400.00);
    }

    if ($oldversion < 2012072401.00) {

        // Saves orphaned questions from the Dark Side
        upgrade_save_orphaned_questions();

        // Main savepoint reached
        upgrade_main_savepoint(true, 2012072401.00);
    }

    if ($oldversion < 2012072600.01) {
        // Handle events with empty eventtype //MDL-32827

        $DB->set_field('event', 'eventtype', 'site', array('eventtype' => '', 'courseid' => $SITE->id));
        $DB->set_field_select('event', 'eventtype', 'due', "eventtype = '' AND courseid != 0 AND groupid = 0 AND (modulename = 'assignment' OR modulename = 'assign')");
        $DB->set_field_select('event', 'eventtype', 'course', "eventtype = '' AND courseid != 0 AND groupid = 0");
        $DB->set_field_select('event', 'eventtype', 'group', "eventtype = '' AND groupid != 0");
        $DB->set_field_select('event', 'eventtype', 'user', "eventtype = '' AND userid != 0");

        // Main savepoint reached
        upgrade_main_savepoint(true, 2012072600.01);
    }

    if ($oldversion < 2012080200.02) {
        // Drop obsolete question upgrade field that should have been added to the install.xml.
        $table = new xmldb_table('question');
        $field = new xmldb_field('oldquestiontextformat', XMLDB_TYPE_INTEGER, '2', null, XMLDB_NOTNULL, null, '0');

        if ($dbman->field_exists($table, $field)) {
            $dbman->drop_field($table, $field);
        }

        upgrade_main_savepoint(true, 2012080200.02);
    }

    if ($oldversion < 2012081400.01) {
        // Move the ability to disable blogs to its own setting MDL-25012.

        if (isset($CFG->bloglevel)) {
            // Only change settings if existing setting was set.
            if (empty($CFG->bloglevel)) {
                set_config('enableblogs', 0);
                // Now set the bloglevel to a valid setting as the disabled setting has been removed.
                // This prevents confusing results when users enable the blog system in future.
                set_config('bloglevel', BLOG_USER_LEVEL);
            } else {
                set_config('enableblogs', 1);
            }
        }

        // Main savepoint reached
        upgrade_main_savepoint(true, 2012081400.01);
    }

    if ($oldversion < 2012081600.01) {
        // Delete removed setting - Google Maps API V2 will not work in 2013.
        unset_config('googlemapkey');
        upgrade_main_savepoint(true, 2012081600.01);
    }

    if ($oldversion < 2012082300.01) {
        // Add more custom enrol fields.
        $table = new xmldb_table('enrol');
        $field = new xmldb_field('customint5', XMLDB_TYPE_INTEGER, '10', null, null, null, null, 'customint4');

        if (!$dbman->field_exists($table, $field)) {
            $dbman->add_field($table, $field);
        }

        $field = new xmldb_field('customint6', XMLDB_TYPE_INTEGER, '10', null, null, null, null, 'customint5');
        if (!$dbman->field_exists($table, $field)) {
            $dbman->add_field($table, $field);
        }

        $field = new xmldb_field('customint7', XMLDB_TYPE_INTEGER, '10', null, null, null, null, 'customint6');
        if (!$dbman->field_exists($table, $field)) {
            $dbman->add_field($table, $field);
        }

        $field = new xmldb_field('customint8', XMLDB_TYPE_INTEGER, '10', null, null, null, null, 'customint7');
        if (!$dbman->field_exists($table, $field)) {
            $dbman->add_field($table, $field);
        }

        $field = new xmldb_field('customchar3', XMLDB_TYPE_CHAR, '1333', null, null, null, null, 'customchar2');
        if (!$dbman->field_exists($table, $field)) {
            $dbman->add_field($table, $field);
        }

        $field = new xmldb_field('customtext3', XMLDB_TYPE_TEXT, null, null, null, null, null, 'customtext2');
        if (!$dbman->field_exists($table, $field)) {
            $dbman->add_field($table, $field);
        }

        $field = new xmldb_field('customtext4', XMLDB_TYPE_TEXT, null, null, null, null, null, 'customtext3');
        if (!$dbman->field_exists($table, $field)) {
            $dbman->add_field($table, $field);
        }

        // Main savepoint reached.
        upgrade_main_savepoint(true, 2012082300.01);
    }

    if ($oldversion < 2012082300.02) {
        // Define field component to be added to groups_members
        $table = new xmldb_table('groups_members');
        $field = new xmldb_field('component', XMLDB_TYPE_CHAR, '100', null, XMLDB_NOTNULL, null, null, 'timeadded');

        // Conditionally launch add field component
        if (!$dbman->field_exists($table, $field)) {
            $dbman->add_field($table, $field);
        }

        // Define field itemid to be added to groups_members
        $field = new xmldb_field('itemid', XMLDB_TYPE_INTEGER, '10', null, XMLDB_NOTNULL, null, '0', 'component');

        // Conditionally launch add field itemid
        if (!$dbman->field_exists($table, $field)) {
            $dbman->add_field($table, $field);
        }

        // Main savepoint reached
        upgrade_main_savepoint(true, 2012082300.02);
    }

    if ($oldversion < 2012090500.00) {
        $subquery = 'SELECT b.id FROM {blog_external} b where b.id = ' . $DB->sql_cast_char2int('{post}.content', true);
        $sql = 'DELETE FROM {post}
                      WHERE {post}.module = \'blog_external\'
                            AND NOT EXISTS (' . $subquery . ')
                            AND ' . $DB->sql_isnotempty('post', 'uniquehash', false, false);
        $DB->execute($sql);
        upgrade_main_savepoint(true, 2012090500.00);
    }

    if ($oldversion < 2012090700.01) {
        // Add a category field in the course_request table
        $table = new xmldb_table('course_request');
        $field = new xmldb_field('category', XMLDB_TYPE_INTEGER, '10', null, XMLDB_NOTNULL, null, 0, 'summaryformat');
        if (!$dbman->field_exists($table, $field)) {
            $dbman->add_field($table, $field);
        }

        // Main savepoint reached.
        upgrade_main_savepoint(true, 2012090700.01);
    }

    if ($oldversion < 2012091700.00) {

        // Dropping screenreader field from user.
        $table = new xmldb_table('user');
        $field = new xmldb_field('screenreader');

        if ($dbman->field_exists($table, $field)) {
            $dbman->drop_field($table, $field);
        }

        // Main savepoint reached.
        upgrade_main_savepoint(true, 2012091700.00);
    }

    if ($oldversion < 2012092100.01) {
        // Some folders still have a sortorder set, which is used for main files but is not
        // supported by the folder resource. We reset the value here.
        $sql = 'UPDATE {files} SET sortorder = ? WHERE component = ? AND filearea = ? AND sortorder <> ?';
        $DB->execute($sql, array(0, 'mod_folder', 'content', 0));

        // Main savepoint reached.
        upgrade_main_savepoint(true, 2012092100.01);
    }

    if ($oldversion < 2012092600.00) {
        // Define index idname (unique) to be added to tag
        $table = new xmldb_table('tag');
        $index = new xmldb_index('idname', XMLDB_INDEX_UNIQUE, array('id', 'name'));

        // Conditionally launch add index idname
        if (!$dbman->index_exists($table, $index)) {
            $dbman->add_index($table, $index);
        }

        // Main savepoint reached
        upgrade_main_savepoint(true, 2012092600.00);
    }

    if ($oldversion < 2012101500.01) {
        // Find all orphaned blog associations that might exist.
        $sql = "SELECT ba.id
                  FROM {blog_association} ba
             LEFT JOIN {post} p
                    ON p.id = ba.blogid
                 WHERE p.id IS NULL";
        $orphanedrecordids = $DB->get_records_sql($sql);
        // Now delete these associations.
        foreach ($orphanedrecordids as $orphanedrecord) {
            $DB->delete_records('blog_association', array('id' => $orphanedrecord->id));
        }

        upgrade_main_savepoint(true, 2012101500.01);
    }

    if ($oldversion < 2012101800.02) {
        // Renaming backups using previous file naming convention.
        upgrade_rename_old_backup_files_using_shortname();

        // Main savepoint reached.
        upgrade_main_savepoint(true, 2012101800.02);
    }

    if ($oldversion < 2012103001.00) {
        // create new event_subscriptions table
        $table = new xmldb_table('event_subscriptions');
        $table->add_field('id', XMLDB_TYPE_INTEGER, '10', null, XMLDB_NOTNULL, XMLDB_SEQUENCE, null);
        $table->add_field('url', XMLDB_TYPE_CHAR, '255', null, XMLDB_NOTNULL, null, null);
        $table->add_field('courseid', XMLDB_TYPE_INTEGER, '10', null, XMLDB_NOTNULL, null, '0');
        $table->add_field('groupid', XMLDB_TYPE_INTEGER, '10', null, XMLDB_NOTNULL, null, '0');
        $table->add_field('userid', XMLDB_TYPE_INTEGER, '10', null, XMLDB_NOTNULL, null, '0');
        $table->add_field('pollinterval', XMLDB_TYPE_INTEGER, '10', null, XMLDB_NOTNULL, null, '0');
        $table->add_field('lastupdated', XMLDB_TYPE_INTEGER, '10', null, null, null, null);
        $table->add_field('name', XMLDB_TYPE_CHAR, '255', null, XMLDB_NOTNULL, null, null);
        $table->add_key('primary', XMLDB_KEY_PRIMARY, array('id'));
        if (!$dbman->table_exists($table)) {
            $dbman->create_table($table);
        }
        // Main savepoint reached
        upgrade_main_savepoint(true, 2012103001.00);
    }

    if ($oldversion < 2012103002.00) {
        // Add subscription field to the event table
        $table = new xmldb_table('event');
        $field = new xmldb_field('subscriptionid', XMLDB_TYPE_INTEGER, '10', null, null, null, null, 'timemodified');

        // Conditionally launch add field subscriptionid
        if (!$dbman->field_exists($table, $field)) {
            $dbman->add_field($table, $field);
        }
        upgrade_main_savepoint(true, 2012103002.00);
    }

    if ($oldversion < 2012103003.00) {
        // Fix uuid field in event table to match RFC-2445 UID property
        $table = new xmldb_table('event');
        $field = new xmldb_field('uuid', XMLDB_TYPE_CHAR, '255', null, XMLDB_NOTNULL, null, null, 'visible');
        if ($dbman->field_exists($table, $field)) {
            // Changing precision of field uuid on table event to (255)
            $dbman->change_field_precision($table, $field);
        }
        // Main savepoint reached
        upgrade_main_savepoint(true, 2012103003.00);
    }

    if ($oldversion < 2012110200.00) {

        // Define table course_format_options to be created
        $table = new xmldb_table('course_format_options');

        // Adding fields to table course_format_options
        $table->add_field('id', XMLDB_TYPE_INTEGER, '10', null, XMLDB_NOTNULL, XMLDB_SEQUENCE, null);
        $table->add_field('courseid', XMLDB_TYPE_INTEGER, '10', null, XMLDB_NOTNULL, null, null);
        $table->add_field('format', XMLDB_TYPE_CHAR, '21', null, XMLDB_NOTNULL, null, null);
        $table->add_field('sectionid', XMLDB_TYPE_INTEGER, '10', null, XMLDB_NOTNULL, null, '0', 'format');
        $table->add_field('name', XMLDB_TYPE_CHAR, '100', null, XMLDB_NOTNULL, null, null);
        $table->add_field('value', XMLDB_TYPE_TEXT, null, null, null, null, null);

        // Adding keys to table course_format_options
        $table->add_key('primary', XMLDB_KEY_PRIMARY, array('id'));
        $table->add_key('courseid', XMLDB_KEY_FOREIGN, array('courseid'), 'course', array('id'));

        // Adding indexes to table course_format_options
        $table->add_index('formatoption', XMLDB_INDEX_UNIQUE, array('courseid', 'format', 'sectionid', 'name'));

        // Conditionally launch create table for course_format_options
        if (!$dbman->table_exists($table)) {
            $dbman->create_table($table);
        }

        // Changing type of field format on table course to char with length 21
        $table = new xmldb_table('course');
        $field = new xmldb_field('format', XMLDB_TYPE_CHAR, '21', null, XMLDB_NOTNULL, null, 'topics', 'summaryformat');

        // Launch change of type for field format
        $dbman->change_field_type($table, $field);

        // Main savepoint reached
        upgrade_main_savepoint(true, 2012110200.00);
    }

    if ($oldversion < 2012110201.00) {

        // Copy fields 'coursedisplay', 'numsections', 'hiddensections' from table {course}
        // to table {course_format_options} as the additional format options
        $fields = array();
        $table = new xmldb_table('course');
        foreach (array('coursedisplay', 'numsections', 'hiddensections') as $fieldname) {
            // first check that fields still exist
            $field = new xmldb_field($fieldname);
            if ($dbman->field_exists($table, $field)) {
                $fields[] = $fieldname;
            }
        }

        if (!empty($fields)) {
            $transaction = $DB->start_delegated_transaction();
            $rs = $DB->get_recordset_sql('SELECT id, format, '. join(',', $fields).'
                FROM {course}
                WHERE format <> ? AND format <> ?',
                array('scorm', 'social'));
            // (do not copy fields from scrom and social formats, we already know that they are not used)
            foreach ($rs as $rec) {
                foreach ($fields as $field) {
                    try {
                        $DB->insert_record('course_format_options',
                                array(
                                    'courseid'  => $rec->id,
                                    'format'    => $rec->format,
                                    'sectionid' => 0,
                                    'name'      => $field,
                                    'value'     => $rec->$field
                                ));
                    } catch (dml_exception $e) {
                        // index 'courseid,format,sectionid,name' violation
                        // continue; the entry in course_format_options already exists, use it
                    }
                }
            }
            $rs->close();
            $transaction->allow_commit();

            // Drop fields from table course
            foreach ($fields as $fieldname) {
                $field = new xmldb_field($fieldname);
                $dbman->drop_field($table, $field);
            }
        }

        // Main savepoint reached
        upgrade_main_savepoint(true, 2012110201.00);
    }

    if ($oldversion < 2012110700.01) {

        // Define field caller_component to be added to portfolio_log.
        $table = new xmldb_table('portfolio_log');
        $field = new xmldb_field('caller_component', XMLDB_TYPE_CHAR, '255', null, null, null, null, 'caller_file');

        // Conditionally launch add field caller_component.
        if (!$dbman->field_exists($table, $field)) {
            $dbman->add_field($table, $field);
        }

        // Main savepoint reached.
        upgrade_main_savepoint(true, 2012110700.01);
    }

    if ($oldversion < 2012111200.00) {

        // Define table temp_enroled_template to be created
        $table = new xmldb_table('temp_enroled_template');

        // Adding fields to table temp_enroled_template
        $table->add_field('id', XMLDB_TYPE_INTEGER, '10', null, XMLDB_NOTNULL, XMLDB_SEQUENCE, null);
        $table->add_field('userid', XMLDB_TYPE_INTEGER, '10', null, XMLDB_NOTNULL, null, '0');
        $table->add_field('courseid', XMLDB_TYPE_INTEGER, '10', null, XMLDB_NOTNULL, null, '0');
        $table->add_field('roleid', XMLDB_TYPE_INTEGER, '10', null, XMLDB_NOTNULL, null, null);

        // Adding keys to table temp_enroled_template
        $table->add_key('primary', XMLDB_KEY_PRIMARY, array('id'));

        // Adding indexes to table temp_enroled_template
        $table->add_index('userid', XMLDB_INDEX_NOTUNIQUE, array('userid'));
        $table->add_index('courseid', XMLDB_INDEX_NOTUNIQUE, array('courseid'));
        $table->add_index('roleid', XMLDB_INDEX_NOTUNIQUE, array('roleid'));

        // Conditionally launch create table for temp_enroled_template
        if (!$dbman->table_exists($table)) {
            $dbman->create_table($table);
        }

        // Define table temp_log_template to be created
        $table = new xmldb_table('temp_log_template');

        // Adding fields to table temp_log_template
        $table->add_field('id', XMLDB_TYPE_INTEGER, '10', null, XMLDB_NOTNULL, XMLDB_SEQUENCE, null);
        $table->add_field('userid', XMLDB_TYPE_INTEGER, '10', null, XMLDB_NOTNULL, null, '0');
        $table->add_field('course', XMLDB_TYPE_INTEGER, '10', null, XMLDB_NOTNULL, null, '0');
        $table->add_field('action', XMLDB_TYPE_CHAR, '40', null, XMLDB_NOTNULL, null, null);

        // Adding keys to table temp_log_template
        $table->add_key('primary', XMLDB_KEY_PRIMARY, array('id'));

        // Adding indexes to table temp_log_template
        $table->add_index('action', XMLDB_INDEX_NOTUNIQUE, array('action'));
        $table->add_index('course', XMLDB_INDEX_NOTUNIQUE, array('course'));
        $table->add_index('user', XMLDB_INDEX_NOTUNIQUE, array('userid'));
        $table->add_index('usercourseaction', XMLDB_INDEX_NOTUNIQUE, array('userid', 'course', 'action'));

        // Conditionally launch create table for temp_log_template
        if (!$dbman->table_exists($table)) {
            $dbman->create_table($table);
        }

        // Main savepoint reached
        upgrade_main_savepoint(true, 2012111200.00);
    }

    if ($oldversion < 2012111200.01) {
        // Force the rebuild of the cache of every courses, some cached information could contain wrong icon references.
        $DB->execute('UPDATE {course} set modinfo = ?, sectioncache = ?', array(null, null));

        // Main savepoint reached.
        upgrade_main_savepoint(true, 2012111200.01);
    }

    if ($oldversion < 2012111601.01) {
        // Clea up after old shared memory caching support.
        unset_config('cachetype');
        unset_config('rcache');
        unset_config('rcachettl');
        unset_config('intcachemax');
        unset_config('memcachedhosts');
        unset_config('memcachedpconn');

        // Main savepoint reached.
        upgrade_main_savepoint(true, 2012111601.01);
    }

    if ($oldversion < 2012112100.00) {

        // Define field eventtype to be added to event_subscriptions.
        $table = new xmldb_table('event_subscriptions');
        $field = new xmldb_field('eventtype', XMLDB_TYPE_CHAR, '20', null, XMLDB_NOTNULL, null, null, 'userid');

        // Conditionally launch add field eventtype.
        if (!$dbman->field_exists($table, $field)) {
            $dbman->add_field($table, $field);
        }

        // Main savepoint reached.
        upgrade_main_savepoint(true, 2012112100.00);
    }

    // Moodle v2.4.0 release upgrade line
    // Put any upgrade step following this

    if ($oldversion < 2012120300.01) {
        // Make sure site-course has format='site' //MDL-36840

        if ($SITE->format !== 'site') {
            $DB->set_field('course', 'format', 'site', array('id' => $SITE->id));
            $SITE->format = 'site';
        }

        // Main savepoint reached
        upgrade_main_savepoint(true, 2012120300.01);
    }

    if ($oldversion < 2012120300.04) {
        // Remove "_utf8" suffix from all langs in course table.
        $langs = $DB->get_records_sql("SELECT DISTINCT lang FROM {course} WHERE lang LIKE ?", array('%_utf8'));

        foreach ($langs as $lang=>$unused) {
            $newlang = str_replace('_utf8', '', $lang);
            $sql = "UPDATE {course} SET lang = :newlang WHERE lang = :lang";
            $DB->execute($sql, array('newlang'=>$newlang, 'lang'=>$lang));
        }

        // Main savepoint reached.
        upgrade_main_savepoint(true, 2012120300.04);
    }

    if ($oldversion < 2012123000.00) {
        // Purge removed module filters and all their settings.

        $tables = array('filter_active', 'filter_config');
        foreach ($tables as $table) {
            $DB->delete_records_select($table, "filter LIKE 'mod/%'");
            $filters = $DB->get_records_sql("SELECT DISTINCT filter FROM {{$table}} WHERE filter LIKE 'filter/%'");
            foreach ($filters as $filter) {
                $DB->set_field($table, 'filter', substr($filter->filter, 7), array('filter'=>$filter->filter));
            }
        }

        $configs = array('stringfilters', 'filterall');
        foreach ($configs as $config) {
            if ($filters = get_config(null, $config)) {
                $filters = explode(',', $filters);
                $newfilters = array();
                foreach($filters as $filter) {
                    if (strpos($filter, '/') === false) {
                        $newfilters[] = $filter;
                    } else if (strpos($filter, 'filter/') === 0) {
                        $newfilters[] = substr($filter, 7);
                    }
                }
                $filters = implode(',', $newfilters);
                set_config($config, $filters);
            }
        }

        unset($tables);
        unset($table);
        unset($configs);
        unset($newfilters);
        unset($filters);
        unset($filter);

        // Main savepoint reached.
        upgrade_main_savepoint(true, 2012123000.00);
    }

    if ($oldversion < 2013021100.01) {

        // Changing precision of field password on table user to (255).
        $table = new xmldb_table('user');
        $field = new xmldb_field('password', XMLDB_TYPE_CHAR, '255', null, XMLDB_NOTNULL, null, null, 'username');

        // Launch change of precision for field password.
        $dbman->change_field_precision($table, $field);

        // Main savepoint reached.
        upgrade_main_savepoint(true, 2013021100.01);
    }

    if ($oldversion < 2013021800.00) {
        // Add the site identifier to the cache config's file.
        $siteidentifier = $DB->get_field('config', 'value', array('name' => 'siteidentifier'));
        cache_helper::update_site_identifier($siteidentifier);

        // Main savepoint reached.
        upgrade_main_savepoint(true, 2013021800.00);
    }

    if ($oldversion < 2013021801.00) {
        // Fixing possible wrong MIME types for SMART Notebook files.
        $extensions = array('%.gallery', '%.galleryitem', '%.gallerycollection', '%.nbk', '%.notebook', '%.xbk');
        $select = $DB->sql_like('filename', '?', false);
        foreach ($extensions as $extension) {
            $DB->set_field_select(
                'files',
                'mimetype',
                'application/x-smarttech-notebook',
                $select,
                array($extension)
            );
        }
        upgrade_main_savepoint(true, 2013021801.00);
    }

    if ($oldversion < 2013021801.01) {
        // Retrieve the list of course_sections as a recordset to save memory
        $coursesections = $DB->get_recordset('course_sections', null, 'course, id', 'id, course, sequence');
        foreach ($coursesections as $coursesection) {
            // Retrieve all of the actual modules in this course and section combination to reduce DB calls
            $actualsectionmodules = $DB->get_records('course_modules',
                    array('course' => $coursesection->course, 'section' => $coursesection->id), '', 'id, section');

            // Break out the current sequence so that we can compare it
            $currentsequence = explode(',', $coursesection->sequence);
            $newsequence = array();

            // Check each of the modules in the current sequence
            foreach ($currentsequence as $module) {
                if (isset($actualsectionmodules[$module])) {
                    $newsequence[] = $module;
                    // We unset the actualsectionmodules so that we don't get duplicates and that we can add orphaned
                    // modules later
                    unset($actualsectionmodules[$module]);
                }
            }

            // Append any modules which have somehow been orphaned
            foreach ($actualsectionmodules as $module) {
                $newsequence[] = $module->id;
            }

            // Piece it all back together
            $sequence = implode(',', $newsequence);

            // Only update if there have been changes
            if ($sequence !== $coursesection->sequence) {
                $coursesection->sequence = $sequence;
                $DB->update_record('course_sections', $coursesection);

                // And clear the sectioncache and modinfo cache - they'll be regenerated on next use
                $course = new stdClass();
                $course->id = $coursesection->course;
                $course->sectioncache = null;
                $course->modinfo = null;
                $DB->update_record('course', $course);
            }
        }
        $coursesections->close();

        // Main savepoint reached.
        upgrade_main_savepoint(true, 2013021801.01);
    }

    if ($oldversion < 2013021902.00) {
        // ISO country change: Netherlands Antilles is split into BQ, CW & SX
        // http://www.iso.org/iso/iso_3166-1_newsletter_vi-8_split_of_the_dutch_antilles_final-en.pdf
        $sql = "UPDATE {user} SET country = '' WHERE country = ?";
        $DB->execute($sql, array('AN'));

        upgrade_main_savepoint(true, 2013021902.00);
    }

    if ($oldversion < 2013022600.00) {
        // Delete entries regarding invalid 'interests' option which breaks course.
        $DB->delete_records('course_sections_avail_fields', array('userfield' => 'interests'));
        $DB->delete_records('course_modules_avail_fields', array('userfield' => 'interests'));
        // Clear course cache (will be rebuilt on first visit) in case of changes to these.
        $DB->execute('UPDATE {course} set modinfo = ?, sectioncache = ?', array(null, null));

        upgrade_main_savepoint(true, 2013022600.00);
    }

    // Add index to field "timemodified" for grade_grades_history table.
    if ($oldversion < 2013030400.00) {
        $table = new xmldb_table('grade_grades_history');
        $field = new xmldb_field('timemodified');

        if ($dbman->field_exists($table, $field)) {
            $index = new xmldb_index('timemodified', XMLDB_INDEX_NOTUNIQUE, array('timemodified'));
            if (!$dbman->index_exists($table, $index)) {
                $dbman->add_index($table, $index);
            }
        }

        // Main savepoint reached.
        upgrade_main_savepoint(true, 2013030400.00);
    }

    if ($oldversion < 2013030400.02) {
        // Cleanup qformat blackboard settings.
        unset_all_config_for_plugin('qformat_blackboard');

        upgrade_main_savepoint(true, 2013030400.02);
    }

    // This is checking to see if the site has been running a specific version with a bug in it
    // because this upgrade step is slow and is only needed if the site has been running with the affected versions.
    if ($oldversion >= 2012062504.08 && $oldversion < 2012062504.13) {
        // Retrieve the list of course_sections as a recordset to save memory.
        // This is to fix a regression caused by MDL-37939.
        // In this case the upgrade step is fixing records where:
        // The data in course_sections.sequence contains the correct module id
        // The section field for on the course modules table may have been updated to point to the incorrect id.

        // This query is looking for sections where the sequence is not in sync with the course_modules table.
        // The syntax for the like query is looking for a value in a comma separated list.
        // It adds a comma to either site of the list and then searches for LIKE '%,id,%'.
        $sequenceconcat = $DB->sql_concat("','", 's.sequence', "','");
        $moduleconcat = $DB->sql_concat("'%,'", 'cm.id', "',%'");
        $sql = 'SELECT s2.id, s2.course, s2.sequence
                FROM {course_sections} s2
                JOIN(
                    SELECT DISTINCT s.id
                    FROM
                    {course_modules} cm
                    JOIN {course_sections} s
                    ON
                        cm.course = s.course
                    WHERE cm.section != s.id AND ' . $sequenceconcat . ' LIKE ' . $moduleconcat . '
                ) d
                ON s2.id = d.id';
        $coursesections = $DB->get_recordset_sql($sql);

        foreach ($coursesections as $coursesection) {
            // Retrieve all of the actual modules in this course and section combination to reduce DB calls.
            $actualsectionmodules = $DB->get_records('course_modules',
                    array('course' => $coursesection->course, 'section' => $coursesection->id), '', 'id, section');

            // Break out the current sequence so that we can compare it.
            $currentsequence = explode(',', $coursesection->sequence);
            $orphanlist = array();

            // Check each of the modules in the current sequence.
            foreach ($currentsequence as $cmid) {
                if (!empty($cmid) && !isset($actualsectionmodules[$cmid])) {
                    $orphanlist[] = $cmid;
                }
            }

            if (!empty($orphanlist)) {
                list($sql, $params) = $DB->get_in_or_equal($orphanlist, SQL_PARAMS_NAMED);
                $sql = "id $sql";

                $DB->set_field_select('course_modules', 'section', $coursesection->id, $sql, $params);

                // And clear the sectioncache and modinfo cache - they'll be regenerated on next use.
                $course = new stdClass();
                $course->id = $coursesection->course;
                $course->sectioncache = null;
                $course->modinfo = null;
                $DB->update_record('course', $course);
            }
        }
        $coursesections->close();

        // No savepoint needed for this change.
    }

    if ($oldversion < 2013032200.01) {
        // GD is now always available
        set_config('gdversion', 2);

        upgrade_main_savepoint(true, 2013032200.01);
    }

    if ($oldversion < 2013032600.03) {
        // Fixing possible wrong MIME type for MIME HTML (MHTML) files.
        $extensions = array('%.mht', '%.mhtml');
        $select = $DB->sql_like('filename', '?', false);
        foreach ($extensions as $extension) {
            $DB->set_field_select(
                'files',
                'mimetype',
                'message/rfc822',
                $select,
                array($extension)
            );
        }
        upgrade_main_savepoint(true, 2013032600.03);
    }

    if ($oldversion < 2013032600.04) {
        // MDL-31983 broke the quiz version number. Fix it.
        $DB->set_field('modules', 'version', '2013021500',
                array('name' => 'quiz', 'version' => '2013310100'));
        upgrade_main_savepoint(true, 2013032600.04);
    }

    if ($oldversion < 2013040200.00) {
        // Add openbadges tables.

        // Define table 'badge' to be created.
        $table = new xmldb_table('badge');

        // Adding fields to table 'badge'.
        $table->add_field('id', XMLDB_TYPE_INTEGER, '10', null, XMLDB_NOTNULL, XMLDB_SEQUENCE, null, null);
        $table->add_field('name', XMLDB_TYPE_CHAR, '255', null, XMLDB_NOTNULL, null, null, 'id');
        $table->add_field('description', XMLDB_TYPE_TEXT, null, null, null, null, null, 'name');
        $table->add_field('image', XMLDB_TYPE_INTEGER, '10', null, XMLDB_NOTNULL, null, null, 'description');
        $table->add_field('timecreated', XMLDB_TYPE_INTEGER, '10', null, XMLDB_NOTNULL, null, '0', 'image');
        $table->add_field('timemodified', XMLDB_TYPE_INTEGER, '10', null, XMLDB_NOTNULL, null, '0', 'timecreated');
        $table->add_field('usercreated', XMLDB_TYPE_INTEGER, '10', null, XMLDB_NOTNULL, null, null, 'timemodified');
        $table->add_field('usermodified', XMLDB_TYPE_INTEGER, '10', null, XMLDB_NOTNULL, null, null, 'usercreated');
        $table->add_field('issuername', XMLDB_TYPE_CHAR, '255', null, XMLDB_NOTNULL, null, null, 'usermodified');
        $table->add_field('issuerurl', XMLDB_TYPE_CHAR, '255', null, XMLDB_NOTNULL, null, null, 'issuername');
        $table->add_field('issuercontact', XMLDB_TYPE_CHAR, '255', null, null, null, null, 'issuerurl');
        $table->add_field('expiredate', XMLDB_TYPE_INTEGER, '10', null, null, null, null, 'issuercontact');
        $table->add_field('expireperiod', XMLDB_TYPE_INTEGER, '10', null, null, null, null, 'expiredate');
        $table->add_field('type', XMLDB_TYPE_INTEGER, '1', null, XMLDB_NOTNULL, null, '1', 'expireperiod');
        $table->add_field('courseid', XMLDB_TYPE_INTEGER, '10', null, null, null, null, 'type');
        $table->add_field('message', XMLDB_TYPE_TEXT, null, null, XMLDB_NOTNULL, null, null, 'courseid');
        $table->add_field('messagesubject', XMLDB_TYPE_TEXT, null, null, XMLDB_NOTNULL, null, null, 'message');
        $table->add_field('attachment', XMLDB_TYPE_INTEGER, '1', null, XMLDB_NOTNULL, null, '1', 'messagesubject');
        $table->add_field('notification', XMLDB_TYPE_INTEGER, '1', null, XMLDB_NOTNULL, null, '1', 'attachment');
        $table->add_field('status', XMLDB_TYPE_INTEGER, '1', null, XMLDB_NOTNULL, null, '0', 'notification');
        $table->add_field('nextcron', XMLDB_TYPE_INTEGER, '10', null, null, null, null, 'status');

        // Adding keys to table 'badge'.
        $table->add_key('primary', XMLDB_KEY_PRIMARY, array('id'));
        $table->add_key('fk_courseid', XMLDB_KEY_FOREIGN, array('courseid'), 'course', array('id'));
        $table->add_key('fk_usermodified', XMLDB_KEY_FOREIGN, array('usermodified'), 'user', array('id'));
        $table->add_key('fk_usercreated', XMLDB_KEY_FOREIGN, array('usercreated'), 'user', array('id'));

        // Adding indexes to table 'badge'.
        $table->add_index('type', XMLDB_INDEX_NOTUNIQUE, array('type'));

        // Conditionally launch create table for 'badge'.
        if (!$dbman->table_exists($table)) {
            $dbman->create_table($table);
        }

        // Define table 'badge_criteria' to be created.
        $table = new xmldb_table('badge_criteria');

        // Adding fields to table 'badge_criteria'.
        $table->add_field('id', XMLDB_TYPE_INTEGER, '10', null, XMLDB_NOTNULL, XMLDB_SEQUENCE, null, null);
        $table->add_field('badgeid', XMLDB_TYPE_INTEGER, '10', null, XMLDB_NOTNULL, null, '0', 'id');
        $table->add_field('criteriatype', XMLDB_TYPE_INTEGER, '10', null, null, null, null, 'badgeid');
        $table->add_field('method', XMLDB_TYPE_INTEGER, '1', null, XMLDB_NOTNULL, null, '1', 'criteriatype');

        // Adding keys to table 'badge_criteria'.
        $table->add_key('primary', XMLDB_KEY_PRIMARY, array('id'));
        $table->add_key('fk_badgeid', XMLDB_KEY_FOREIGN, array('badgeid'), 'badge', array('id'));

        // Adding indexes to table 'badge_criteria'.
        $table->add_index('criteriatype', XMLDB_INDEX_NOTUNIQUE, array('criteriatype'));
        $table->add_index('badgecriteriatype', XMLDB_INDEX_UNIQUE, array('badgeid', 'criteriatype'));

        // Conditionally launch create table for 'badge_criteria'.
        if (!$dbman->table_exists($table)) {
            $dbman->create_table($table);
        }

        // Define table 'badge_criteria_param' to be created.
        $table = new xmldb_table('badge_criteria_param');

        // Adding fields to table 'badge_criteria_param'.
        $table->add_field('id', XMLDB_TYPE_INTEGER, '10', null, XMLDB_NOTNULL, XMLDB_SEQUENCE, null, null);
        $table->add_field('critid', XMLDB_TYPE_INTEGER, '10', null, XMLDB_NOTNULL, null, null, 'id');
        $table->add_field('name', XMLDB_TYPE_CHAR, '255', null, XMLDB_NOTNULL, null, null, 'critid');
        $table->add_field('value', XMLDB_TYPE_CHAR, '255', null, null, null, null, 'name');

        // Adding keys to table 'badge_criteria_param'.
        $table->add_key('primary', XMLDB_KEY_PRIMARY, array('id'));
        $table->add_key('fk_critid', XMLDB_KEY_FOREIGN, array('critid'), 'badge_criteria', array('id'));

        // Conditionally launch create table for 'badge_criteria_param'.
        if (!$dbman->table_exists($table)) {
            $dbman->create_table($table);
        }

        // Define table 'badge_issued' to be created.
        $table = new xmldb_table('badge_issued');

        // Adding fields to table 'badge_issued'.
        $table->add_field('id', XMLDB_TYPE_INTEGER, '10', null, XMLDB_NOTNULL, XMLDB_SEQUENCE, null, null);
        $table->add_field('badgeid', XMLDB_TYPE_INTEGER, '10', null, XMLDB_NOTNULL, null, '0', 'id');
        $table->add_field('userid', XMLDB_TYPE_INTEGER, '10', null, XMLDB_NOTNULL, null, '0', 'badgeid');
        $table->add_field('uniquehash', XMLDB_TYPE_TEXT, null, null, XMLDB_NOTNULL, null, null, 'userid');
        $table->add_field('dateissued', XMLDB_TYPE_INTEGER, '10', null, XMLDB_NOTNULL, null, '0', 'uniquehash');
        $table->add_field('dateexpire', XMLDB_TYPE_INTEGER, '10', null, null, null, null, 'dateissued');
        $table->add_field('visible', XMLDB_TYPE_INTEGER, '1', null, XMLDB_NOTNULL, null, '0', 'dateexpire');
        $table->add_field('issuernotified', XMLDB_TYPE_INTEGER, '10', null, null, null, null, 'visible');

        // Adding keys to table 'badge_issued'.
        $table->add_key('primary', XMLDB_KEY_PRIMARY, array('id'));
        $table->add_key('fk_badgeid', XMLDB_KEY_FOREIGN, array('badgeid'), 'badge', array('id'));
        $table->add_key('fk_userid', XMLDB_KEY_FOREIGN, array('userid'), 'user', array('id'));

        $table->add_index('badgeuser', XMLDB_INDEX_UNIQUE, array('badgeid', 'userid'));

        // Conditionally launch create table for 'badge_issued'.
        if (!$dbman->table_exists($table)) {
            $dbman->create_table($table);
        }

        // Define table 'badge_criteria_met' to be created.
        $table = new xmldb_table('badge_criteria_met');

        // Adding fields to table 'badge_criteria_met'.
        $table->add_field('id', XMLDB_TYPE_INTEGER, '10', null, XMLDB_NOTNULL, XMLDB_SEQUENCE, null, null);
        $table->add_field('issuedid', XMLDB_TYPE_INTEGER, '10', null, null, null, null, 'id');
        $table->add_field('critid', XMLDB_TYPE_INTEGER, '10', null, XMLDB_NOTNULL, null, null, 'issuedid');
        $table->add_field('userid', XMLDB_TYPE_INTEGER, '10', null, XMLDB_NOTNULL, null, null, 'critid');
        $table->add_field('datemet', XMLDB_TYPE_INTEGER, '10', null, XMLDB_NOTNULL, null, null, 'userid');

        // Adding keys to table 'badge_criteria_met'
        $table->add_key('primary', XMLDB_KEY_PRIMARY, array('id'));
        $table->add_key('fk_critid', XMLDB_KEY_FOREIGN, array('critid'), 'badge_criteria', array('id'));
        $table->add_key('fk_userid', XMLDB_KEY_FOREIGN, array('userid'), 'user', array('id'));
        $table->add_key('fk_issuedid', XMLDB_KEY_FOREIGN, array('issuedid'), 'badge_issued', array('id'));

        // Conditionally launch create table for 'badge_criteria_met'.
        if (!$dbman->table_exists($table)) {
            $dbman->create_table($table);
        }

        // Define table 'badge_manual_award' to be created.
        $table = new xmldb_table('badge_manual_award');

        // Adding fields to table 'badge_manual_award'.
        $table->add_field('id', XMLDB_TYPE_INTEGER, '10', null, XMLDB_NOTNULL, XMLDB_SEQUENCE, null, null);
        $table->add_field('badgeid', XMLDB_TYPE_INTEGER, '10', null, XMLDB_NOTNULL, null, null, 'id');
        $table->add_field('recipientid', XMLDB_TYPE_INTEGER, '10', null, XMLDB_NOTNULL, null, null, 'badgeid');
        $table->add_field('issuerid', XMLDB_TYPE_INTEGER, '10', null, XMLDB_NOTNULL, null, null, 'recipientid');
        $table->add_field('issuerrole', XMLDB_TYPE_INTEGER, '10', null, XMLDB_NOTNULL, null, null, 'issuerid');
        $table->add_field('datemet', XMLDB_TYPE_INTEGER, '10', null, XMLDB_NOTNULL, null, null, 'issuerrole');

        // Adding keys to table 'badge_manual_award'.
        $table->add_key('primary', XMLDB_KEY_PRIMARY, array('id'));
        $table->add_key('fk_badgeid', XMLDB_KEY_FOREIGN, array('badgeid'), 'badge', array('id'));
        $table->add_key('fk_recipientid', XMLDB_KEY_FOREIGN, array('recipientid'), 'user', array('id'));
        $table->add_key('fk_issuerid', XMLDB_KEY_FOREIGN, array('issuerid'), 'user', array('id'));
        $table->add_key('fk_issuerrole', XMLDB_KEY_FOREIGN, array('issuerrole'), 'role', array('id'));

        // Conditionally launch create table for 'badge_manual_award'.
        if (!$dbman->table_exists($table)) {
            $dbman->create_table($table);
        }

        // Define table 'badge_backpack' to be created.
        $table = new xmldb_table('badge_backpack');

        // Adding fields to table 'badge_backpack'.
        $table->add_field('id', XMLDB_TYPE_INTEGER, '10', null, XMLDB_NOTNULL, XMLDB_SEQUENCE, null, null);
        $table->add_field('userid', XMLDB_TYPE_INTEGER, '10', null, XMLDB_NOTNULL, null, '0', 'id');
        $table->add_field('email', XMLDB_TYPE_CHAR, '100', null, XMLDB_NOTNULL, null, null, 'userid');
        $table->add_field('backpackurl', XMLDB_TYPE_CHAR, '255', null, XMLDB_NOTNULL, null, null, 'email');
        $table->add_field('backpackuid', XMLDB_TYPE_INTEGER, '10', null, XMLDB_NOTNULL, null, null, 'backpackurl');
        $table->add_field('backpackgid', XMLDB_TYPE_INTEGER, '10', null, XMLDB_NOTNULL, null, null, 'backpackuid');
        $table->add_field('autosync', XMLDB_TYPE_INTEGER, '1', null, XMLDB_NOTNULL, null, '0', 'backpackgid');
        $table->add_field('password', XMLDB_TYPE_CHAR, '50', null, null, null, null, 'autosync');

        // Adding keys to table 'badge_backpack'.
        $table->add_key('primary', XMLDB_KEY_PRIMARY, array('id'));
        $table->add_key('fk_userid', XMLDB_KEY_FOREIGN, array('userid'), 'user', array('id'));

        // Conditionally launch create table for 'badge_backpack'.
        if (!$dbman->table_exists($table)) {
            $dbman->create_table($table);
        }

        // Main savepoint reached.
        upgrade_main_savepoint(true, 2013040200.00);
    }

    if ($oldversion < 2013040201.00) {
        // Convert name field in event table to text type as RFC-2445 doesn't have any limitation on it.
        $table = new xmldb_table('event');
        $field = new xmldb_field('name', XMLDB_TYPE_TEXT, null, null, XMLDB_NOTNULL, null, null);
        if ($dbman->field_exists($table, $field)) {
            $dbman->change_field_type($table, $field);
        }
        // Main savepoint reached.
        upgrade_main_savepoint(true, 2013040201.00);
    }

    if ($oldversion < 2013040300.01) {

        // Define field completionstartonenrol to be dropped from course.
        $table = new xmldb_table('course');
        $field = new xmldb_field('completionstartonenrol');

        // Conditionally launch drop field completionstartonenrol.
        if ($dbman->field_exists($table, $field)) {
            $dbman->drop_field($table, $field);
        }

        // Main savepoint reached.
        upgrade_main_savepoint(true, 2013040300.01);
    }

    if ($oldversion < 2013041200.00) {
        // MDL-29877 Some bad restores created grade items with no category information.
        $sql = "UPDATE {grade_items}
                   SET categoryid = courseid
                 WHERE itemtype <> 'course' and itemtype <> 'category'
                       AND categoryid IS NULL";
        $DB->execute($sql);
        upgrade_main_savepoint(true, 2013041200.00);
    }

    if ($oldversion < 2013041600.00) {
        // Copy constants from /course/lib.php instead of including the whole library:
        $c = array( 'FRONTPAGENEWS'                 => 0,
                    'FRONTPAGECOURSELIST'           => 1,
                    'FRONTPAGECATEGORYNAMES'        => 2,
                    'FRONTPAGETOPICONLY'            => 3,
                    'FRONTPAGECATEGORYCOMBO'        => 4,
                    'FRONTPAGEENROLLEDCOURSELIST'   => 5,
                    'FRONTPAGEALLCOURSELIST'        => 6,
                    'FRONTPAGECOURSESEARCH'         => 7);
        // Update frontpage settings $CFG->frontpage and $CFG->frontpageloggedin. In 2.4 there was too much of hidden logic about them.
        // This script tries to make sure that with the new (more user-friendly) frontpage settings the frontpage looks as similar as possible to what it was before upgrade.
        $ncourses = $DB->count_records('course');
        foreach (array('frontpage', 'frontpageloggedin') as $configkey) {
            if ($frontpage = explode(',', $CFG->{$configkey})) {
                $newfrontpage = array();
                foreach ($frontpage as $v) {
                    switch ($v) {
                        case $c['FRONTPAGENEWS']:
                            // Not related to course listings, leave as it is.
                            $newfrontpage[] = $c['FRONTPAGENEWS'];
                            break;
                        case $c['FRONTPAGECOURSELIST']:
                            if ($configkey === 'frontpageloggedin' && empty($CFG->disablemycourses)) {
                                // In 2.4 unless prohibited in config, the "list of courses" was considered "list of enrolled courses" plus course search box.
                                $newfrontpage[] = $c['FRONTPAGEENROLLEDCOURSELIST'];
                            } else if ($ncourses <= 200) {
                                // Still list of courses was only displayed in there were less than 200 courses in system. Otherwise - search box only.
                                $newfrontpage[] = $c['FRONTPAGEALLCOURSELIST'];
                                break; // skip adding search box
                            }
                            if (!in_array($c['FRONTPAGECOURSESEARCH'], $newfrontpage)) {
                                $newfrontpage[] = $c['FRONTPAGECOURSESEARCH'];
                            }
                            break;
                        case $c['FRONTPAGECATEGORYNAMES']:
                            // In 2.4 search box was displayed automatically after categories list. In 2.5 it is displayed as a separate setting.
                            $newfrontpage[] = $c['FRONTPAGECATEGORYNAMES'];
                            if (!in_array($c['FRONTPAGECOURSESEARCH'], $newfrontpage)) {
                                $newfrontpage[] = $c['FRONTPAGECOURSESEARCH'];
                            }
                            break;
                        case $c['FRONTPAGECATEGORYCOMBO']:
                            $maxcourses = empty($CFG->numcoursesincombo) ? 500 : $CFG->numcoursesincombo;
                            // In 2.4 combo list was not displayed if there are more than $CFG->numcoursesincombo courses in the system.
                            if ($ncourses < $maxcourses) {
                                $newfrontpage[] = $c['FRONTPAGECATEGORYCOMBO'];
                            }
                            if (!in_array($c['FRONTPAGECOURSESEARCH'], $newfrontpage)) {
                                $newfrontpage[] = $c['FRONTPAGECOURSESEARCH'];
                            }
                            break;
                    }
                }
                set_config($configkey, join(',', $newfrontpage));
            }
        }
        // $CFG->numcoursesincombo no longer affects whether the combo list is displayed. Setting is deprecated.
        unset_config('numcoursesincombo');

        upgrade_main_savepoint(true, 2013041600.00);
    }

    if ($oldversion < 2013041601.00) {
        // Create a new 'badge_external' table first.
        // Define table 'badge_external' to be created.
        $table = new xmldb_table('badge_external');

        // Adding fields to table 'badge_external'.
        $table->add_field('id', XMLDB_TYPE_INTEGER, '10', null, XMLDB_NOTNULL, XMLDB_SEQUENCE, null, null);
        $table->add_field('backpackid', XMLDB_TYPE_INTEGER, '10', null, XMLDB_NOTNULL, null, null, 'id');
        $table->add_field('collectionid', XMLDB_TYPE_INTEGER, '10', null, XMLDB_NOTNULL, null, null, 'backpackid');

        // Adding keys to table 'badge_external'.
        $table->add_key('primary', XMLDB_KEY_PRIMARY, array('id'));
        $table->add_key('fk_backpackid', XMLDB_KEY_FOREIGN, array('backpackid'), 'badge_backpack', array('id'));

        // Conditionally launch create table for 'badge_external'.
        if (!$dbman->table_exists($table)) {
            $dbman->create_table($table);
        }

        // Perform user data migration.
        $usercollections = $DB->get_records('badge_backpack');
        foreach ($usercollections as $usercollection) {
            $collection = new stdClass();
            $collection->backpackid = $usercollection->id;
            $collection->collectionid = $usercollection->backpackgid;
            $DB->insert_record('badge_external', $collection);
        }

        // Finally, drop the column.
        // Define field backpackgid to be dropped from 'badge_backpack'.
        $table = new xmldb_table('badge_backpack');
        $field = new xmldb_field('backpackgid');

        // Conditionally launch drop field backpackgid.
        if ($dbman->field_exists($table, $field)) {
            $dbman->drop_field($table, $field);
        }

        // Main savepoint reached.
        upgrade_main_savepoint(true, 2013041601.00);
    }

    if ($oldversion < 2013041601.01) {
        // Changing the default of field descriptionformat on table user to 1.
        $table = new xmldb_table('user');
        $field = new xmldb_field('descriptionformat', XMLDB_TYPE_INTEGER, '2', null, XMLDB_NOTNULL, null, '1', 'description');

        // Launch change of default for field descriptionformat.
        $dbman->change_field_default($table, $field);

        // Main savepoint reached.
        upgrade_main_savepoint(true, 2013041601.01);
    }

    if ($oldversion < 2013041900.00) {
        require_once($CFG->dirroot . '/cache/locallib.php');
        // The features bin needs updating.
        cache_config_writer::update_default_config_stores();
        // Main savepoint reached.
        upgrade_main_savepoint(true, 2013041900.00);
    }

    if ($oldversion < 2013042300.00) {
        // Adding index to unreadmessageid field of message_working table (MDL-34933)
        $table = new xmldb_table('message_working');
        $index = new xmldb_index('unreadmessageid_idx', XMLDB_INDEX_NOTUNIQUE, array('unreadmessageid'));

        // Conditionally launch add index unreadmessageid
        if (!$dbman->index_exists($table, $index)) {
            $dbman->add_index($table, $index);
        }

        // Main savepoint reached.
        upgrade_main_savepoint(true, 2013042300.00);
    }

    // Moodle v2.5.0 release upgrade line.
    // Put any upgrade step following this.

    if ($oldversion < 2013051400.01) {
        // Fix incorrect cc-nc url. Unfortunately the license 'plugins' do
        // not give a mechanism to do this.

        $sql = "UPDATE {license}
                   SET source = :url, version = :newversion
                 WHERE shortname = :shortname AND version = :oldversion";

        $params = array(
            'url' => 'http://creativecommons.org/licenses/by-nc/3.0/',
            'shortname' => 'cc-nc',
            'newversion' => '2013051500',
            'oldversion' => '2010033100'
        );

        $DB->execute($sql, $params);

        // Main savepoint reached.
        upgrade_main_savepoint(true, 2013051400.01);
    }

    if ($oldversion < 2013061400.01) {
        // Clean up old tokens which haven't been deleted.
        $DB->execute("DELETE FROM {user_private_key} WHERE NOT EXISTS
                         (SELECT 'x' FROM {user} WHERE deleted = 0 AND id = userid)");

        // Main savepoint reached.
        upgrade_main_savepoint(true, 2013061400.01);
    }

    if ($oldversion < 2013061700.00) {
        // MDL-40103: Remove unused template tables from the database.
        // These are now created inline with xmldb_table.

        $tablestocleanup = array('temp_enroled_template','temp_log_template','backup_files_template','backup_ids_template');
        $dbman = $DB->get_manager();

        foreach ($tablestocleanup as $table) {
            $xmltable = new xmldb_table($table);
            if ($dbman->table_exists($xmltable)) {
                $dbman->drop_table($xmltable);
            }
        }

        // Main savepoint reached.
        upgrade_main_savepoint(true, 2013061700.00);
    }

    if ($oldversion < 2013070800.00) {

        // Remove orphan repository instances.
        if ($DB->get_dbfamily() === 'mysql') {
            $sql = "DELETE {repository_instances} FROM {repository_instances}
                    LEFT JOIN {context} ON {context}.id = {repository_instances}.contextid
                    WHERE {context}.id IS NULL";
        } else {
            $sql = "DELETE FROM {repository_instances}
                    WHERE NOT EXISTS (
                        SELECT 'x' FROM {context}
                        WHERE {context}.id = {repository_instances}.contextid)";
        }
        $DB->execute($sql);

        // Main savepoint reached.
        upgrade_main_savepoint(true, 2013070800.00);
    }

    if ($oldversion < 2013070800.01) {

        // Define field lastnamephonetic to be added to user.
        $table = new xmldb_table('user');
        $field = new xmldb_field('lastnamephonetic', XMLDB_TYPE_CHAR, '255', null, null, null, null, 'imagealt');
        $index = new xmldb_index('lastnamephonetic', XMLDB_INDEX_NOTUNIQUE, array('lastnamephonetic'));

        // Conditionally launch add field lastnamephonetic.
        if (!$dbman->field_exists($table, $field)) {
            $dbman->add_field($table, $field);
            $dbman->add_index($table, $index);
        }

        // Define field firstnamephonetic to be added to user.
        $table = new xmldb_table('user');
        $field = new xmldb_field('firstnamephonetic', XMLDB_TYPE_CHAR, '255', null, null, null, null, 'lastnamephonetic');
        $index = new xmldb_index('firstnamephonetic', XMLDB_INDEX_NOTUNIQUE, array('firstnamephonetic'));

        // Conditionally launch add field firstnamephonetic.
        if (!$dbman->field_exists($table, $field)) {
            $dbman->add_field($table, $field);
            $dbman->add_index($table, $index);
        }

        // Define field alternatename to be added to user.
        $table = new xmldb_table('user');
        $field = new xmldb_field('middlename', XMLDB_TYPE_CHAR, '255', null, null, null, null, 'firstnamephonetic');
        $index = new xmldb_index('middlename', XMLDB_INDEX_NOTUNIQUE, array('middlename'));

        // Conditionally launch add field firstnamephonetic.
        if (!$dbman->field_exists($table, $field)) {
            $dbman->add_field($table, $field);
            $dbman->add_index($table, $index);
        }

        // Define field alternatename to be added to user.
        $table = new xmldb_table('user');
        $field = new xmldb_field('alternatename', XMLDB_TYPE_CHAR, '255', null, null, null, null, 'middlename');
        $index = new xmldb_index('alternatename', XMLDB_INDEX_NOTUNIQUE, array('alternatename'));

        // Conditionally launch add field alternatename.
        if (!$dbman->field_exists($table, $field)) {
            $dbman->add_field($table, $field);
            $dbman->add_index($table, $index);
        }

        // Main savepoint reached.
        upgrade_main_savepoint(true, 2013070800.01);
    }

    if ($oldversion < 2013071500.01) {
        // The enrol_authorize plugin has been removed, if there are no records
        // and no plugin files then remove the plugin data.
        $enrolauthorize = new xmldb_table('enrol_authorize');
        $enrolauthorizerefunds = new xmldb_table('enrol_authorize_refunds');

        if (!file_exists($CFG->dirroot.'/enrol/authorize/version.php') &&
            $dbman->table_exists($enrolauthorize) &&
            $dbman->table_exists($enrolauthorizerefunds)) {

            $enrolauthorizecount = $DB->count_records('enrol_authorize');
            $enrolauthorizerefundcount = $DB->count_records('enrol_authorize_refunds');

            if (empty($enrolauthorizecount) && empty($enrolauthorizerefundcount)) {

                // Drop the database tables.
                $dbman->drop_table($enrolauthorize);
                $dbman->drop_table($enrolauthorizerefunds);

                // Drop the message provider and associated data manually.
                $DB->delete_records('message_providers', array('component' => 'enrol_authorize'));
                $DB->delete_records_select('config_plugins', "plugin = 'message' AND ".$DB->sql_like('name', '?', false), array("%_provider_enrol_authorize_%"));
                $DB->delete_records_select('user_preferences', $DB->sql_like('name', '?', false), array("message_provider_enrol_authorize_%"));

                // Remove capabilities.
                capabilities_cleanup('enrol_authorize');

                // Remove all other associated config.
                unset_all_config_for_plugin('enrol_authorize');
            }
        }
        upgrade_main_savepoint(true, 2013071500.01);
    }

    if ($oldversion < 2013071500.02) {
        // Define field attachment to be dropped from badge.
        $table = new xmldb_table('badge');
        $field = new xmldb_field('image');

        // Conditionally launch drop field eventtype.
        if ($dbman->field_exists($table, $field)) {
            $dbman->drop_field($table, $field);
        }

        upgrade_main_savepoint(true, 2013071500.02);
    }

    if ($oldversion < 2013072600.01) {
        upgrade_mssql_nvarcharmax();
        upgrade_mssql_varbinarymax();

        upgrade_main_savepoint(true, 2013072600.01);
    }

    if ($oldversion < 2013081200.00) {
        // Define field uploadfiles to be added to external_services.
        $table = new xmldb_table('external_services');
        $field = new xmldb_field('uploadfiles', XMLDB_TYPE_INTEGER, '1', null, XMLDB_NOTNULL, null, '0', 'downloadfiles');

        // Conditionally launch add field uploadfiles.
        if (!$dbman->field_exists($table, $field)) {
            $dbman->add_field($table, $field);
        }

        // Main savepoint reached.
        upgrade_main_savepoint(true, 2013081200.00);
    }

    if ($oldversion < 2013082300.01) {
        // Define the table 'backup_logs' and the field 'message' which we will be changing from a char to a text field.
        $table = new xmldb_table('backup_logs');
        $field = new xmldb_field('message', XMLDB_TYPE_TEXT, null, null, XMLDB_NOTNULL, null, null, 'loglevel');

        // Perform the change.
        $dbman->change_field_type($table, $field);

        // Main savepoint reached.
        upgrade_main_savepoint(true, 2013082300.01);
    }

    // Convert SCORM course format courses to singleactivity.
    if ($oldversion < 2013082700.00) {
        // First set relevant singleactivity settings.
        $formatoptions = new stdClass();
        $formatoptions->format = 'singleactivity';
        $formatoptions->sectionid = 0;
        $formatoptions->name = 'activitytype';
        $formatoptions->value = 'scorm';

        $courses = $DB->get_recordset('course', array('format' => 'scorm'), 'id');
        foreach ($courses as $course) {
            $formatoptions->courseid = $course->id;
            $DB->insert_record('course_format_options', $formatoptions);
        }
        $courses->close();

        // Now update course format for these courses.
        $sql = "UPDATE {course}
                   SET format = 'singleactivity', modinfo = '', sectioncache = ''
                 WHERE format = 'scorm'";
        $DB->execute($sql);
        upgrade_main_savepoint(true, 2013082700.00);
    }

    if ($oldversion < 2013090500.01) {
        // Define field calendartype to be added to course.
        $table = new xmldb_table('course');
        $field = new xmldb_field('calendartype', XMLDB_TYPE_CHAR, '30', null, XMLDB_NOTNULL, null, null);

        // Conditionally launch add field calendartype.
        if (!$dbman->field_exists($table, $field)) {
            $dbman->add_field($table, $field);
        }

        // Define field calendartype to be added to user.
        $table = new xmldb_table('user');
        $field = new xmldb_field('calendartype', XMLDB_TYPE_CHAR, '30', null, XMLDB_NOTNULL, null, 'gregorian');

        // Conditionally launch add field calendartype.
        if (!$dbman->field_exists($table, $field)) {
            $dbman->add_field($table, $field);
        }

        // Main savepoint reached.
        upgrade_main_savepoint(true, 2013090500.01);
    }

    if ($oldversion < 2013091000.02) {

        // Define field cacherev to be added to course.
        $table = new xmldb_table('course');
        $field = new xmldb_field('cacherev', XMLDB_TYPE_INTEGER, '10', null, XMLDB_NOTNULL, null, '0', 'completionnotify');

        // Conditionally launch add field cacherev.
        if (!$dbman->field_exists($table, $field)) {
            $dbman->add_field($table, $field);
        }

        // Main savepoint reached.
        upgrade_main_savepoint(true, 2013091000.02);
    }

    if ($oldversion < 2013091000.03) {

        // Define field modinfo to be dropped from course.
        $table = new xmldb_table('course');
        $field = new xmldb_field('modinfo');

        // Conditionally launch drop field modinfo.
        if ($dbman->field_exists($table, $field)) {
            $dbman->drop_field($table, $field);
        }

        // Define field sectioncache to be dropped from course.
        $field = new xmldb_field('sectioncache');

        // Conditionally launch drop field sectioncache.
        if ($dbman->field_exists($table, $field)) {
            $dbman->drop_field($table, $field);
        }

        // Main savepoint reached.
        upgrade_main_savepoint(true, 2013091000.03);
    }

    if ($oldversion < 2013091300.01) {

        $table = new xmldb_table('user');

        // Changing precision of field institution on table user to (255).
        $field = new xmldb_field('institution', XMLDB_TYPE_CHAR, '255', null, XMLDB_NOTNULL, null, null, 'phone2');

        // Launch change of precision for field institution.
        $dbman->change_field_precision($table, $field);

        // Changing precision of field department on table user to (255).
        $field = new xmldb_field('department', XMLDB_TYPE_CHAR, '255', null, XMLDB_NOTNULL, null, null, 'institution');

        // Launch change of precision for field department.
        $dbman->change_field_precision($table, $field);

        // Changing precision of field address on table user to (255).
        $field = new xmldb_field('address', XMLDB_TYPE_CHAR, '255', null, XMLDB_NOTNULL, null, null, 'department');

        // Launch change of precision for field address.
        $dbman->change_field_precision($table, $field);

        // Main savepoint reached.
        upgrade_main_savepoint(true, 2013091300.01);
    }

    if ($oldversion < 2013092000.01) {

        // Define table question_statistics to be created.
        $table = new xmldb_table('question_statistics');

        // Adding fields to table question_statistics.
        $table->add_field('id', XMLDB_TYPE_INTEGER, '10', null, XMLDB_NOTNULL, XMLDB_SEQUENCE, null);
        $table->add_field('hashcode', XMLDB_TYPE_CHAR, '40', null, XMLDB_NOTNULL, null, null);
        $table->add_field('timemodified', XMLDB_TYPE_INTEGER, '10', null, XMLDB_NOTNULL, null, null);
        $table->add_field('questionid', XMLDB_TYPE_INTEGER, '10', null, XMLDB_NOTNULL, null, null);
        $table->add_field('slot', XMLDB_TYPE_INTEGER, '10', null, null, null, null);
        $table->add_field('subquestion', XMLDB_TYPE_INTEGER, '4', null, XMLDB_NOTNULL, null, null);
        $table->add_field('s', XMLDB_TYPE_INTEGER, '10', null, XMLDB_NOTNULL, null, '0');
        $table->add_field('effectiveweight', XMLDB_TYPE_NUMBER, '15, 5', null, null, null, null);
        $table->add_field('negcovar', XMLDB_TYPE_INTEGER, '2', null, XMLDB_NOTNULL, null, '0');
        $table->add_field('discriminationindex', XMLDB_TYPE_NUMBER, '15, 5', null, null, null, null);
        $table->add_field('discriminativeefficiency', XMLDB_TYPE_NUMBER, '15, 5', null, null, null, null);
        $table->add_field('sd', XMLDB_TYPE_NUMBER, '15, 10', null, null, null, null);
        $table->add_field('facility', XMLDB_TYPE_NUMBER, '15, 10', null, null, null, null);
        $table->add_field('subquestions', XMLDB_TYPE_TEXT, null, null, null, null, null);
        $table->add_field('maxmark', XMLDB_TYPE_NUMBER, '12, 7', null, null, null, null);
        $table->add_field('positions', XMLDB_TYPE_TEXT, null, null, null, null, null);
        $table->add_field('randomguessscore', XMLDB_TYPE_NUMBER, '12, 7', null, null, null, null);

        // Adding keys to table question_statistics.
        $table->add_key('primary', XMLDB_KEY_PRIMARY, array('id'));

        // Conditionally launch create table for question_statistics.
        if (!$dbman->table_exists($table)) {
            $dbman->create_table($table);
        }

        // Define table question_response_analysis to be created.
        $table = new xmldb_table('question_response_analysis');

        // Adding fields to table question_response_analysis.
        $table->add_field('id', XMLDB_TYPE_INTEGER, '10', null, XMLDB_NOTNULL, XMLDB_SEQUENCE, null);
        $table->add_field('hashcode', XMLDB_TYPE_CHAR, '40', null, XMLDB_NOTNULL, null, null);
        $table->add_field('timemodified', XMLDB_TYPE_INTEGER, '10', null, XMLDB_NOTNULL, null, null);
        $table->add_field('questionid', XMLDB_TYPE_INTEGER, '10', null, XMLDB_NOTNULL, null, null);
        $table->add_field('subqid', XMLDB_TYPE_CHAR, '100', null, XMLDB_NOTNULL, null, null);
        $table->add_field('aid', XMLDB_TYPE_CHAR, '100', null, null, null, null);
        $table->add_field('response', XMLDB_TYPE_TEXT, null, null, null, null, null);
        $table->add_field('rcount', XMLDB_TYPE_INTEGER, '10', null, null, null, null);
        $table->add_field('credit', XMLDB_TYPE_NUMBER, '15, 5', null, XMLDB_NOTNULL, null, null);

        // Adding keys to table question_response_analysis.
        $table->add_key('primary', XMLDB_KEY_PRIMARY, array('id'));

        // Conditionally launch create table for question_response_analysis.
        if (!$dbman->table_exists($table)) {
            $dbman->create_table($table);
        }

        // Main savepoint reached.
        upgrade_main_savepoint(true, 2013092000.01);
    }

    if ($oldversion < 2013092001.01) {
        // Force uninstall of deleted tool.
        if (!file_exists("$CFG->dirroot/$CFG->admin/tool/bloglevelupgrade")) {
            // Remove capabilities.
            capabilities_cleanup('tool_bloglevelupgrade');
            // Remove all other associated config.
            unset_all_config_for_plugin('tool_bloglevelupgrade');
        }
        upgrade_main_savepoint(true, 2013092001.01);
    }

    if ($oldversion < 2013092001.02) {
        // Define field version to be dropped from modules.
        $table = new xmldb_table('modules');
        $field = new xmldb_field('version');

        // Conditionally launch drop field version.
        if ($dbman->field_exists($table, $field)) {
            // Migrate all plugin version info to config_plugins table.
            $modules = $DB->get_records('modules');
            foreach ($modules as $module) {
                set_config('version', $module->version, 'mod_'.$module->name);
            }
            unset($modules);

            $dbman->drop_field($table, $field);
        }

        // Define field version to be dropped from block.
        $table = new xmldb_table('block');
        $field = new xmldb_field('version');

        // Conditionally launch drop field version.
        if ($dbman->field_exists($table, $field)) {
            $blocks = $DB->get_records('block');
            foreach ($blocks as $block) {
                set_config('version', $block->version, 'block_'.$block->name);
            }
            unset($blocks);

            $dbman->drop_field($table, $field);
        }

        // Main savepoint reached.
        upgrade_main_savepoint(true, 2013092001.02);
    }

    if ($oldversion < 2013092700.01) {

        $table = new xmldb_table('files');

        // Define field referencelastsync to be dropped from files.
        $field = new xmldb_field('referencelastsync');

        // Conditionally launch drop field referencelastsync.
        if ($dbman->field_exists($table, $field)) {
            $dbman->drop_field($table, $field);
        }

        // Define field referencelifetime to be dropped from files.
        $field = new xmldb_field('referencelifetime');

        // Conditionally launch drop field referencelifetime.
        if ($dbman->field_exists($table, $field)) {
            $dbman->drop_field($table, $field);
        }

        // Main savepoint reached.
        upgrade_main_savepoint(true, 2013092700.01);
    }

    if ($oldversion < 2013100400.01) {
<<<<<<< HEAD
        // Add user_devices core table.

        // Define field id to be added to user_devices.
        $table = new xmldb_table('user_devices');

        $table->add_field('id', XMLDB_TYPE_INTEGER, '10', null, XMLDB_NOTNULL, XMLDB_SEQUENCE, null, null);
        $table->add_field('userid', XMLDB_TYPE_INTEGER, '10', null, XMLDB_NOTNULL, null, '0', 'id');
        $table->add_field('appid', XMLDB_TYPE_CHAR, '128', null, XMLDB_NOTNULL, null, null, 'userid');
        $table->add_field('name', XMLDB_TYPE_CHAR, '32', null, XMLDB_NOTNULL, null, null, 'appid');
        $table->add_field('model', XMLDB_TYPE_CHAR, '32', null, XMLDB_NOTNULL, null, null, 'name');
        $table->add_field('platform', XMLDB_TYPE_CHAR, '32', null, XMLDB_NOTNULL, null, null, 'model');
        $table->add_field('version', XMLDB_TYPE_CHAR, '32', null, XMLDB_NOTNULL, null, null, 'platform');
        $table->add_field('pushid', XMLDB_TYPE_CHAR, '255', null, XMLDB_NOTNULL, null, null, 'version');
        $table->add_field('uuid', XMLDB_TYPE_CHAR, '255', null, XMLDB_NOTNULL, null, null, 'pushid');
        $table->add_field('timecreated', XMLDB_TYPE_INTEGER, '10', null, XMLDB_NOTNULL, null, null, 'uuid');
        $table->add_field('timemodified', XMLDB_TYPE_INTEGER, '10', null, XMLDB_NOTNULL, null, null, 'timecreated');

        $table->add_key('primary', XMLDB_KEY_PRIMARY, array('id'));
        $table->add_key('pushid-userid', XMLDB_KEY_UNIQUE, array('pushid', 'userid'));
        $table->add_key('pushid-platform', XMLDB_KEY_UNIQUE, array('pushid', 'platform'));
        $table->add_key('userid', XMLDB_KEY_FOREIGN, array('userid'), 'user', array('id'));

        if (!$dbman->table_exists($table)) {
            $dbman->create_table($table);
=======

        // Define field maxfraction to be added to question_attempts.
        $table = new xmldb_table('question_attempts');
        $field = new xmldb_field('maxfraction', XMLDB_TYPE_NUMBER, '12, 7', null, XMLDB_NOTNULL, null, '1', 'minfraction');

        // Conditionally launch add field maxfraction.
        if (!$dbman->field_exists($table, $field)) {
            $dbman->add_field($table, $field);
>>>>>>> 8b9ef25e
        }

        // Main savepoint reached.
        upgrade_main_savepoint(true, 2013100400.01);
<<<<<<< HEAD

=======
>>>>>>> 8b9ef25e
    }

    return true;
}<|MERGE_RESOLUTION|>--- conflicted
+++ resolved
@@ -2577,7 +2577,6 @@
     }
 
     if ($oldversion < 2013100400.01) {
-<<<<<<< HEAD
         // Add user_devices core table.
 
         // Define field id to be added to user_devices.
@@ -2602,7 +2601,13 @@
 
         if (!$dbman->table_exists($table)) {
             $dbman->create_table($table);
-=======
+        }
+
+        // Main savepoint reached.
+        upgrade_main_savepoint(true, 2013100400.01);
+    }
+
+    if ($oldversion < 2013100800.00) {
 
         // Define field maxfraction to be added to question_attempts.
         $table = new xmldb_table('question_attempts');
@@ -2611,15 +2616,10 @@
         // Conditionally launch add field maxfraction.
         if (!$dbman->field_exists($table, $field)) {
             $dbman->add_field($table, $field);
->>>>>>> 8b9ef25e
-        }
-
-        // Main savepoint reached.
-        upgrade_main_savepoint(true, 2013100400.01);
-<<<<<<< HEAD
-
-=======
->>>>>>> 8b9ef25e
+        }
+
+        // Main savepoint reached.
+        upgrade_main_savepoint(true, 2013100800.00);
     }
 
     return true;
