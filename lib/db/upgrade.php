--- conflicted
+++ resolved
@@ -1574,7 +1574,6 @@
         upgrade_main_savepoint(true, 2025030600.08);
     }
 
-<<<<<<< HEAD
     // Overall step to remove chat and survey.
     if ($oldversion < 2025031100.01) {
         if (!file_exists($CFG->dirroot . "/mod/survey/version.php")) {
@@ -1588,8 +1587,8 @@
         // Main savepoint reached.
         upgrade_main_savepoint(true, 2025031100.01);
     }
-=======
-    if ($oldversion < 2025031200) {
+
+    if ($oldversion < 2025031800.00) {
         // Add index for querying delegated sections.
         $table = new xmldb_table('course_sections');
         $index = new xmldb_index('component_itemid', XMLDB_INDEX_NOTUNIQUE, ['component', 'itemid']);
@@ -1598,9 +1597,8 @@
             $dbman->add_index($table, $index);
         }
         // Main savepoint reached.
-        upgrade_main_savepoint(true, 2025031200);
-    }
-
->>>>>>> 0272f335
+        upgrade_main_savepoint(true, 2025031800.00);
+    }
+
     return true;
 }