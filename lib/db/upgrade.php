--- conflicted
+++ resolved
@@ -1412,7 +1412,6 @@
         upgrade_main_savepoint(true, 2025013100.01);
     }
 
-<<<<<<< HEAD
     if ($oldversion < 2025022100.01) {
         // Define table ai_action_explain_text to be created.
         $table = new xmldb_table('ai_action_explain_text');
@@ -1463,9 +1462,10 @@
 
         // Main savepoint reached.
         upgrade_main_savepoint(true, 2025022100.02);
-=======
+    }
+
     // Uninstall auth_cas and remove dependencies.
-    if ($oldversion < 2025022100.01) {
+    if ($oldversion < 2025030500.00) {
         if (!file_exists($CFG->dirroot . "/auth/cas/version.php")) {
             uninstall_plugin('auth', 'cas');
 
@@ -1481,8 +1481,7 @@
         }
 
         // Main savepoint reached.
-        upgrade_main_savepoint(true, 2025022100.01);
->>>>>>> 001c5361
+        upgrade_main_savepoint(true, 2025030500.00);
     }
 
     return true;
