--- conflicted
+++ resolved
@@ -1113,15 +1113,7 @@
             ),
 
             'theme' => array(
-<<<<<<< HEAD
-                'afterburner', 'anomaly', 'arialist', 'base', 'binarius', 'bootstrapbase',
-                'boxxie', 'brick', 'canvas', 'clean', 'formal_white', 'formfactor',
-                'fusion', 'leatherbound', 'magazine', 'more', 'nimble',
-                'nonzero', 'overlay', 'serenity', 'sky_high', 'splash',
-                'standard', 'standardold'
-=======
-                'base', 'bootstrapbase', 'canvas', 'clean'
->>>>>>> 7a2dabcb
+                'base', 'bootstrapbase', 'canvas', 'clean', 'more'
             ),
 
             'tool' => array(
